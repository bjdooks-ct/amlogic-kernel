/* connection-level event handling
 *
 * Copyright (C) 2007 Red Hat, Inc. All Rights Reserved.
 * Written by David Howells (dhowells@redhat.com)
 *
 * This program is free software; you can redistribute it and/or
 * modify it under the terms of the GNU General Public License
 * as published by the Free Software Foundation; either version
 * 2 of the License, or (at your option) any later version.
 */

#include <linux/module.h>
#include <linux/net.h>
#include <linux/skbuff.h>
#include <linux/errqueue.h>
#include <linux/udp.h>
#include <linux/in.h>
#include <linux/in6.h>
#include <linux/icmp.h>
#include <net/sock.h>
#include <net/af_rxrpc.h>
#include <net/ip.h>
#include "ar-internal.h"

/*
 * pass a connection-level abort onto all calls on that connection
 */
static void rxrpc_abort_calls(struct rxrpc_connection *conn, int state,
			      u32 abort_code)
{
	struct rxrpc_call *call;
	struct rb_node *p;

	_enter("{%d},%x", conn->debug_id, abort_code);

	read_lock_bh(&conn->lock);

	for (p = rb_first(&conn->calls); p; p = rb_next(p)) {
		call = rb_entry(p, struct rxrpc_call, conn_node);
		write_lock(&call->state_lock);
		if (call->state <= RXRPC_CALL_COMPLETE) {
			call->state = state;
<<<<<<< HEAD
			call->abort_code = abort_code;
			if (state == RXRPC_CALL_LOCALLY_ABORTED)
				set_bit(RXRPC_CALL_EV_CONN_ABORT, &call->events);
			else
				set_bit(RXRPC_CALL_EV_RCVD_ABORT, &call->events);
=======
			if (state == RXRPC_CALL_LOCALLY_ABORTED) {
				call->local_abort = conn->local_abort;
				set_bit(RXRPC_CALL_EV_CONN_ABORT, &call->events);
			} else {
				call->remote_abort = conn->remote_abort;
				set_bit(RXRPC_CALL_EV_RCVD_ABORT, &call->events);
			}
>>>>>>> ed596a4a
			rxrpc_queue_call(call);
		}
		write_unlock(&call->state_lock);
	}

	read_unlock_bh(&conn->lock);
	_leave("");
}

/*
 * generate a connection-level abort
 */
static int rxrpc_abort_connection(struct rxrpc_connection *conn,
				  u32 error, u32 abort_code)
{
	struct rxrpc_wire_header whdr;
	struct msghdr msg;
	struct kvec iov[2];
	__be32 word;
	size_t len;
	u32 serial;
	int ret;

	_enter("%d,,%u,%u", conn->debug_id, error, abort_code);

	/* generate a connection-level abort */
	spin_lock_bh(&conn->state_lock);
	if (conn->state < RXRPC_CONN_REMOTELY_ABORTED) {
		conn->state = RXRPC_CONN_LOCALLY_ABORTED;
		conn->error = error;
		spin_unlock_bh(&conn->state_lock);
	} else {
		spin_unlock_bh(&conn->state_lock);
		_leave(" = 0 [already dead]");
		return 0;
	}

	rxrpc_abort_calls(conn, RXRPC_CALL_LOCALLY_ABORTED, abort_code);

	msg.msg_name	= &conn->trans->peer->srx.transport;
	msg.msg_namelen	= conn->trans->peer->srx.transport_len;
	msg.msg_control	= NULL;
	msg.msg_controllen = 0;
	msg.msg_flags	= 0;

	whdr.epoch	= htonl(conn->epoch);
	whdr.cid	= htonl(conn->cid);
	whdr.callNumber	= 0;
	whdr.seq	= 0;
	whdr.type	= RXRPC_PACKET_TYPE_ABORT;
	whdr.flags	= conn->out_clientflag;
	whdr.userStatus	= 0;
	whdr.securityIndex = conn->security_ix;
	whdr._rsvd	= 0;
	whdr.serviceId	= htons(conn->service_id);

<<<<<<< HEAD
	word = htonl(abort_code);
=======
	word		= htonl(conn->local_abort);
>>>>>>> ed596a4a

	iov[0].iov_base	= &whdr;
	iov[0].iov_len	= sizeof(whdr);
	iov[1].iov_base	= &word;
	iov[1].iov_len	= sizeof(word);

	len = iov[0].iov_len + iov[1].iov_len;

	serial = atomic_inc_return(&conn->serial);
	whdr.serial = htonl(serial);
<<<<<<< HEAD
	_proto("Tx CONN ABORT %%%u { %d }", serial, abort_code);
=======
	_proto("Tx CONN ABORT %%%u { %d }", serial, conn->local_abort);
>>>>>>> ed596a4a

	ret = kernel_sendmsg(conn->trans->local->socket, &msg, iov, 2, len);
	if (ret < 0) {
		_debug("sendmsg failed: %d", ret);
		return -EAGAIN;
	}

	_leave(" = 0");
	return 0;
}

/*
 * mark a call as being on a now-secured channel
 * - must be called with softirqs disabled
 */
static void rxrpc_call_is_secure(struct rxrpc_call *call)
{
	_enter("%p", call);
	if (call) {
		read_lock(&call->state_lock);
		if (call->state < RXRPC_CALL_COMPLETE &&
		    !test_and_set_bit(RXRPC_CALL_EV_SECURED, &call->events))
			rxrpc_queue_call(call);
		read_unlock(&call->state_lock);
	}
}

/*
 * connection-level Rx packet processor
 */
static int rxrpc_process_event(struct rxrpc_connection *conn,
			       struct sk_buff *skb,
			       u32 *_abort_code)
{
	struct rxrpc_skb_priv *sp = rxrpc_skb(skb);
	__be32 wtmp;
	u32 abort_code;
	int loop, ret;

	if (conn->state >= RXRPC_CONN_REMOTELY_ABORTED) {
		kleave(" = -ECONNABORTED [%u]", conn->state);
		return -ECONNABORTED;
	}

	_enter("{%d},{%u,%%%u},", conn->debug_id, sp->hdr.type, sp->hdr.serial);

	switch (sp->hdr.type) {
	case RXRPC_PACKET_TYPE_ABORT:
		if (skb_copy_bits(skb, 0, &wtmp, sizeof(wtmp)) < 0)
			return -EPROTO;
		abort_code = ntohl(wtmp);
		_proto("Rx ABORT %%%u { ac=%d }", sp->hdr.serial, abort_code);

		conn->state = RXRPC_CONN_REMOTELY_ABORTED;
		rxrpc_abort_calls(conn, RXRPC_CALL_REMOTELY_ABORTED,
				  abort_code);
		return -ECONNABORTED;

	case RXRPC_PACKET_TYPE_CHALLENGE:
		return conn->security->respond_to_challenge(conn, skb,
							    _abort_code);

	case RXRPC_PACKET_TYPE_RESPONSE:
		ret = conn->security->verify_response(conn, skb, _abort_code);
		if (ret < 0)
			return ret;

		ret = conn->security->init_connection_security(conn);
		if (ret < 0)
			return ret;

		conn->security->prime_packet_security(conn);
		read_lock_bh(&conn->lock);
		spin_lock(&conn->state_lock);

		if (conn->state == RXRPC_CONN_SERVER_CHALLENGING) {
			conn->state = RXRPC_CONN_SERVER;
			for (loop = 0; loop < RXRPC_MAXCALLS; loop++)
				rxrpc_call_is_secure(conn->channels[loop]);
		}

		spin_unlock(&conn->state_lock);
		read_unlock_bh(&conn->lock);
		return 0;

	default:
		_leave(" = -EPROTO [%u]", sp->hdr.type);
		return -EPROTO;
	}
}

/*
 * set up security and issue a challenge
 */
static void rxrpc_secure_connection(struct rxrpc_connection *conn)
{
	u32 abort_code;
	int ret;

	_enter("{%d}", conn->debug_id);

	ASSERT(conn->security_ix != 0);

	if (!conn->key) {
		_debug("set up security");
		ret = rxrpc_init_server_conn_security(conn);
		switch (ret) {
		case 0:
			break;
		case -ENOENT:
			abort_code = RX_CALL_DEAD;
			goto abort;
		default:
			abort_code = RXKADNOAUTH;
			goto abort;
		}
	}

	if (conn->security->issue_challenge(conn) < 0) {
		abort_code = RX_CALL_DEAD;
		ret = -ENOMEM;
		goto abort;
	}

	_leave("");
	return;

abort:
	_debug("abort %d, %d", ret, abort_code);
	rxrpc_abort_connection(conn, -ret, abort_code);
	_leave(" [aborted]");
}

/*
 * connection-level event processor
 */
void rxrpc_process_connection(struct work_struct *work)
{
	struct rxrpc_connection *conn =
		container_of(work, struct rxrpc_connection, processor);
	struct sk_buff *skb;
	u32 abort_code = RX_PROTOCOL_ERROR;
	int ret;

	_enter("{%d}", conn->debug_id);

	atomic_inc(&conn->usage);

	if (test_and_clear_bit(RXRPC_CONN_CHALLENGE, &conn->events)) {
		rxrpc_secure_connection(conn);
		rxrpc_put_connection(conn);
	}

	/* go through the conn-level event packets, releasing the ref on this
	 * connection that each one has when we've finished with it */
	while ((skb = skb_dequeue(&conn->rx_queue))) {
		ret = rxrpc_process_event(conn, skb, &abort_code);
		switch (ret) {
		case -EPROTO:
		case -EKEYEXPIRED:
		case -EKEYREJECTED:
			goto protocol_error;
		case -EAGAIN:
			goto requeue_and_leave;
		case -ECONNABORTED:
		default:
			rxrpc_put_connection(conn);
			rxrpc_free_skb(skb);
			break;
		}
	}

out:
	rxrpc_put_connection(conn);
	_leave("");
	return;

requeue_and_leave:
	skb_queue_head(&conn->rx_queue, skb);
	goto out;

protocol_error:
	if (rxrpc_abort_connection(conn, -ret, abort_code) < 0)
		goto requeue_and_leave;
	rxrpc_put_connection(conn);
	rxrpc_free_skb(skb);
	_leave(" [EPROTO]");
	goto out;
}

/*
 * put a packet up for transport-level abort
 */
void rxrpc_reject_packet(struct rxrpc_local *local, struct sk_buff *skb)
{
	CHECK_SLAB_OKAY(&local->usage);

	if (!atomic_inc_not_zero(&local->usage)) {
		printk("resurrected on reject\n");
		BUG();
	}

	skb_queue_tail(&local->reject_queue, skb);
	rxrpc_queue_work(&local->rejecter);
}

/*
 * reject packets through the local endpoint
 */
void rxrpc_reject_packets(struct work_struct *work)
{
	union {
		struct sockaddr sa;
		struct sockaddr_in sin;
	} sa;
	struct rxrpc_skb_priv *sp;
	struct rxrpc_wire_header whdr;
	struct rxrpc_local *local;
	struct sk_buff *skb;
	struct msghdr msg;
	struct kvec iov[2];
	size_t size;
	__be32 code;

	local = container_of(work, struct rxrpc_local, rejecter);
	rxrpc_get_local(local);

	_enter("%d", local->debug_id);

	iov[0].iov_base = &whdr;
	iov[0].iov_len = sizeof(whdr);
	iov[1].iov_base = &code;
	iov[1].iov_len = sizeof(code);
	size = sizeof(whdr) + sizeof(code);

	msg.msg_name = &sa;
	msg.msg_control = NULL;
	msg.msg_controllen = 0;
	msg.msg_flags = 0;

	memset(&sa, 0, sizeof(sa));
	sa.sa.sa_family = local->srx.transport.family;
	switch (sa.sa.sa_family) {
	case AF_INET:
		msg.msg_namelen = sizeof(sa.sin);
		break;
	default:
		msg.msg_namelen = 0;
		break;
	}

	memset(&whdr, 0, sizeof(whdr));
	whdr.type = RXRPC_PACKET_TYPE_ABORT;

	while ((skb = skb_dequeue(&local->reject_queue))) {
		sp = rxrpc_skb(skb);
		switch (sa.sa.sa_family) {
		case AF_INET:
			sa.sin.sin_port = udp_hdr(skb)->source;
			sa.sin.sin_addr.s_addr = ip_hdr(skb)->saddr;
			code = htonl(skb->priority);

			whdr.epoch	= htonl(sp->hdr.epoch);
			whdr.cid	= htonl(sp->hdr.cid);
			whdr.callNumber	= htonl(sp->hdr.callNumber);
			whdr.serviceId	= htons(sp->hdr.serviceId);
			whdr.flags	= sp->hdr.flags;
			whdr.flags	^= RXRPC_CLIENT_INITIATED;
			whdr.flags	&= RXRPC_CLIENT_INITIATED;

			kernel_sendmsg(local->socket, &msg, iov, 2, size);
			break;

		default:
			break;
		}

		rxrpc_free_skb(skb);
		rxrpc_put_local(local);
	}

	rxrpc_put_local(local);
	_leave("");
}<|MERGE_RESOLUTION|>--- conflicted
+++ resolved
@@ -40,13 +40,6 @@
 		write_lock(&call->state_lock);
 		if (call->state <= RXRPC_CALL_COMPLETE) {
 			call->state = state;
-<<<<<<< HEAD
-			call->abort_code = abort_code;
-			if (state == RXRPC_CALL_LOCALLY_ABORTED)
-				set_bit(RXRPC_CALL_EV_CONN_ABORT, &call->events);
-			else
-				set_bit(RXRPC_CALL_EV_RCVD_ABORT, &call->events);
-=======
 			if (state == RXRPC_CALL_LOCALLY_ABORTED) {
 				call->local_abort = conn->local_abort;
 				set_bit(RXRPC_CALL_EV_CONN_ABORT, &call->events);
@@ -54,7 +47,6 @@
 				call->remote_abort = conn->remote_abort;
 				set_bit(RXRPC_CALL_EV_RCVD_ABORT, &call->events);
 			}
->>>>>>> ed596a4a
 			rxrpc_queue_call(call);
 		}
 		write_unlock(&call->state_lock);
@@ -111,11 +103,7 @@
 	whdr._rsvd	= 0;
 	whdr.serviceId	= htons(conn->service_id);
 
-<<<<<<< HEAD
-	word = htonl(abort_code);
-=======
 	word		= htonl(conn->local_abort);
->>>>>>> ed596a4a
 
 	iov[0].iov_base	= &whdr;
 	iov[0].iov_len	= sizeof(whdr);
@@ -126,11 +114,7 @@
 
 	serial = atomic_inc_return(&conn->serial);
 	whdr.serial = htonl(serial);
-<<<<<<< HEAD
-	_proto("Tx CONN ABORT %%%u { %d }", serial, abort_code);
-=======
 	_proto("Tx CONN ABORT %%%u { %d }", serial, conn->local_abort);
->>>>>>> ed596a4a
 
 	ret = kernel_sendmsg(conn->trans->local->socket, &msg, iov, 2, len);
 	if (ret < 0) {
