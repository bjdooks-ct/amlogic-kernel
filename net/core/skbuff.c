/*
 *	Routines having to do with the 'struct sk_buff' memory handlers.
 *
 *	Authors:	Alan Cox <alan@lxorguk.ukuu.org.uk>
 *			Florian La Roche <rzsfl@rz.uni-sb.de>
 *
 *	Fixes:
 *		Alan Cox	:	Fixed the worst of the load
 *					balancer bugs.
 *		Dave Platt	:	Interrupt stacking fix.
 *	Richard Kooijman	:	Timestamp fixes.
 *		Alan Cox	:	Changed buffer format.
 *		Alan Cox	:	destructor hook for AF_UNIX etc.
 *		Linus Torvalds	:	Better skb_clone.
 *		Alan Cox	:	Added skb_copy.
 *		Alan Cox	:	Added all the changed routines Linus
 *					only put in the headers
 *		Ray VanTassle	:	Fixed --skb->lock in free
 *		Alan Cox	:	skb_copy copy arp field
 *		Andi Kleen	:	slabified it.
 *		Robert Olsson	:	Removed skb_head_pool
 *
 *	NOTE:
 *		The __skb_ routines should be called with interrupts
 *	disabled, or you better be *real* sure that the operation is atomic
 *	with respect to whatever list is being frobbed (e.g. via lock_sock()
 *	or via disabling bottom half handlers, etc).
 *
 *	This program is free software; you can redistribute it and/or
 *	modify it under the terms of the GNU General Public License
 *	as published by the Free Software Foundation; either version
 *	2 of the License, or (at your option) any later version.
 */

/*
 *	The functions in this file will not compile correctly with gcc 2.4.x
 */

#define pr_fmt(fmt) KBUILD_MODNAME ": " fmt

#include <linux/module.h>
#include <linux/types.h>
#include <linux/kernel.h>
#include <linux/kmemcheck.h>
#include <linux/mm.h>
#include <linux/interrupt.h>
#include <linux/in.h>
#include <linux/inet.h>
#include <linux/slab.h>
#include <linux/tcp.h>
#include <linux/udp.h>
#include <linux/netdevice.h>
#ifdef CONFIG_NET_CLS_ACT
#include <net/pkt_sched.h>
#endif
#include <linux/string.h>
#include <linux/skbuff.h>
#include <linux/splice.h>
#include <linux/cache.h>
#include <linux/rtnetlink.h>
#include <linux/init.h>
#include <linux/scatterlist.h>
#include <linux/errqueue.h>
#include <linux/prefetch.h>
#include <linux/if_vlan.h>

#include <net/protocol.h>
#include <net/dst.h>
#include <net/sock.h>
#include <net/checksum.h>
#include <net/ip6_checksum.h>
#include <net/xfrm.h>

#include <asm/uaccess.h>
#include <trace/events/skb.h>
#include <linux/highmem.h>
#include <linux/capability.h>
#include <linux/user_namespace.h>

struct kmem_cache *skbuff_head_cache __read_mostly;
static struct kmem_cache *skbuff_fclone_cache __read_mostly;

/**
 *	skb_panic - private function for out-of-line support
 *	@skb:	buffer
 *	@sz:	size
 *	@addr:	address
 *	@msg:	skb_over_panic or skb_under_panic
 *
 *	Out-of-line support for skb_put() and skb_push().
 *	Called via the wrapper skb_over_panic() or skb_under_panic().
 *	Keep out of line to prevent kernel bloat.
 *	__builtin_return_address is not used because it is not always reliable.
 */
static void skb_panic(struct sk_buff *skb, unsigned int sz, void *addr,
		      const char msg[])
{
	pr_emerg("%s: text:%p len:%d put:%d head:%p data:%p tail:%#lx end:%#lx dev:%s\n",
		 msg, addr, skb->len, sz, skb->head, skb->data,
		 (unsigned long)skb->tail, (unsigned long)skb->end,
		 skb->dev ? skb->dev->name : "<NULL>");
	BUG();
}

static void skb_over_panic(struct sk_buff *skb, unsigned int sz, void *addr)
{
	skb_panic(skb, sz, addr, __func__);
}

static void skb_under_panic(struct sk_buff *skb, unsigned int sz, void *addr)
{
	skb_panic(skb, sz, addr, __func__);
}

/*
 * kmalloc_reserve is a wrapper around kmalloc_node_track_caller that tells
 * the caller if emergency pfmemalloc reserves are being used. If it is and
 * the socket is later found to be SOCK_MEMALLOC then PFMEMALLOC reserves
 * may be used. Otherwise, the packet data may be discarded until enough
 * memory is free
 */
#define kmalloc_reserve(size, gfp, node, pfmemalloc) \
	 __kmalloc_reserve(size, gfp, node, _RET_IP_, pfmemalloc)

static void *__kmalloc_reserve(size_t size, gfp_t flags, int node,
			       unsigned long ip, bool *pfmemalloc)
{
	void *obj;
	bool ret_pfmemalloc = false;

	/*
	 * Try a regular allocation, when that fails and we're not entitled
	 * to the reserves, fail.
	 */
	obj = kmalloc_node_track_caller(size,
					flags | __GFP_NOMEMALLOC | __GFP_NOWARN,
					node);
	if (obj || !(gfp_pfmemalloc_allowed(flags)))
		goto out;

	/* Try again but now we are using pfmemalloc reserves */
	ret_pfmemalloc = true;
	obj = kmalloc_node_track_caller(size, flags, node);

out:
	if (pfmemalloc)
		*pfmemalloc = ret_pfmemalloc;

	return obj;
}

/* 	Allocate a new skbuff. We do this ourselves so we can fill in a few
 *	'private' fields and also do memory statistics to find all the
 *	[BEEP] leaks.
 *
 */

struct sk_buff *__alloc_skb_head(gfp_t gfp_mask, int node)
{
	struct sk_buff *skb;

	/* Get the HEAD */
	skb = kmem_cache_alloc_node(skbuff_head_cache,
				    gfp_mask & ~__GFP_DMA, node);
	if (!skb)
		goto out;

	/*
	 * Only clear those fields we need to clear, not those that we will
	 * actually initialise below. Hence, don't put any more fields after
	 * the tail pointer in struct sk_buff!
	 */
	memset(skb, 0, offsetof(struct sk_buff, tail));
	skb->head = NULL;
	skb->truesize = sizeof(struct sk_buff);
	atomic_set(&skb->users, 1);

	skb->mac_header = (typeof(skb->mac_header))~0U;
out:
	return skb;
}

/**
 *	__alloc_skb	-	allocate a network buffer
 *	@size: size to allocate
 *	@gfp_mask: allocation mask
 *	@flags: If SKB_ALLOC_FCLONE is set, allocate from fclone cache
 *		instead of head cache and allocate a cloned (child) skb.
 *		If SKB_ALLOC_RX is set, __GFP_MEMALLOC will be used for
 *		allocations in case the data is required for writeback
 *	@node: numa node to allocate memory on
 *
 *	Allocate a new &sk_buff. The returned buffer has no headroom and a
 *	tail room of at least size bytes. The object has a reference count
 *	of one. The return is the buffer. On a failure the return is %NULL.
 *
 *	Buffers may only be allocated from interrupts using a @gfp_mask of
 *	%GFP_ATOMIC.
 */
struct sk_buff *__alloc_skb(unsigned int size, gfp_t gfp_mask,
			    int flags, int node)
{
	struct kmem_cache *cache;
	struct skb_shared_info *shinfo;
	struct sk_buff *skb;
	u8 *data;
	bool pfmemalloc;

	cache = (flags & SKB_ALLOC_FCLONE)
		? skbuff_fclone_cache : skbuff_head_cache;

	if (sk_memalloc_socks() && (flags & SKB_ALLOC_RX))
		gfp_mask |= __GFP_MEMALLOC;

	/* Get the HEAD */
	skb = kmem_cache_alloc_node(cache, gfp_mask & ~__GFP_DMA, node);
	if (!skb)
		goto out;
	prefetchw(skb);

	/* We do our best to align skb_shared_info on a separate cache
	 * line. It usually works because kmalloc(X > SMP_CACHE_BYTES) gives
	 * aligned memory blocks, unless SLUB/SLAB debug is enabled.
	 * Both skb->head and skb_shared_info are cache line aligned.
	 */
	size = SKB_DATA_ALIGN(size);
	size += SKB_DATA_ALIGN(sizeof(struct skb_shared_info));
	data = kmalloc_reserve(size, gfp_mask, node, &pfmemalloc);
	if (!data)
		goto nodata;
	/* kmalloc(size) might give us more room than requested.
	 * Put skb_shared_info exactly at the end of allocated zone,
	 * to allow max possible filling before reallocation.
	 */
	size = SKB_WITH_OVERHEAD(ksize(data));
	prefetchw(data + size);

	/*
	 * Only clear those fields we need to clear, not those that we will
	 * actually initialise below. Hence, don't put any more fields after
	 * the tail pointer in struct sk_buff!
	 */
	memset(skb, 0, offsetof(struct sk_buff, tail));
	/* Account for allocated memory : skb + skb->head */
	skb->truesize = SKB_TRUESIZE(size);
	skb->pfmemalloc = pfmemalloc;
	atomic_set(&skb->users, 1);
	skb->head = data;
	skb->data = data;
	skb_reset_tail_pointer(skb);
	skb->end = skb->tail + size;
	skb->mac_header = (typeof(skb->mac_header))~0U;
	skb->transport_header = (typeof(skb->transport_header))~0U;

	/* make sure we initialize shinfo sequentially */
	shinfo = skb_shinfo(skb);
	memset(shinfo, 0, offsetof(struct skb_shared_info, dataref));
	atomic_set(&shinfo->dataref, 1);
	kmemcheck_annotate_variable(shinfo->destructor_arg);

	if (flags & SKB_ALLOC_FCLONE) {
		struct sk_buff_fclones *fclones;

		fclones = container_of(skb, struct sk_buff_fclones, skb1);

		kmemcheck_annotate_bitfield(&fclones->skb2, flags1);
		skb->fclone = SKB_FCLONE_ORIG;
		atomic_set(&fclones->fclone_ref, 1);

		fclones->skb2.fclone = SKB_FCLONE_CLONE;
		fclones->skb2.pfmemalloc = pfmemalloc;
	}
out:
	return skb;
nodata:
	kmem_cache_free(cache, skb);
	skb = NULL;
	goto out;
}
EXPORT_SYMBOL(__alloc_skb);

/**
 * __build_skb - build a network buffer
 * @data: data buffer provided by caller
 * @frag_size: size of data, or 0 if head was kmalloced
 *
 * Allocate a new &sk_buff. Caller provides space holding head and
 * skb_shared_info. @data must have been allocated by kmalloc() only if
 * @frag_size is 0, otherwise data should come from the page allocator
 *  or vmalloc()
 * The return is the new skb buffer.
 * On a failure the return is %NULL, and @data is not freed.
 * Notes :
 *  Before IO, driver allocates only data buffer where NIC put incoming frame
 *  Driver should add room at head (NET_SKB_PAD) and
 *  MUST add room at tail (SKB_DATA_ALIGN(skb_shared_info))
 *  After IO, driver calls build_skb(), to allocate sk_buff and populate it
 *  before giving packet to stack.
 *  RX rings only contains data buffers, not full skbs.
 */
struct sk_buff *__build_skb(void *data, unsigned int frag_size)
{
	struct skb_shared_info *shinfo;
	struct sk_buff *skb;
	unsigned int size = frag_size ? : ksize(data);

	skb = kmem_cache_alloc(skbuff_head_cache, GFP_ATOMIC);
	if (!skb)
		return NULL;

	size -= SKB_DATA_ALIGN(sizeof(struct skb_shared_info));

	memset(skb, 0, offsetof(struct sk_buff, tail));
	skb->truesize = SKB_TRUESIZE(size);
	atomic_set(&skb->users, 1);
	skb->head = data;
	skb->data = data;
	skb_reset_tail_pointer(skb);
	skb->end = skb->tail + size;
	skb->mac_header = (typeof(skb->mac_header))~0U;
	skb->transport_header = (typeof(skb->transport_header))~0U;

	/* make sure we initialize shinfo sequentially */
	shinfo = skb_shinfo(skb);
	memset(shinfo, 0, offsetof(struct skb_shared_info, dataref));
	atomic_set(&shinfo->dataref, 1);
	kmemcheck_annotate_variable(shinfo->destructor_arg);

	return skb;
}

/* build_skb() is wrapper over __build_skb(), that specifically
 * takes care of skb->head and skb->pfmemalloc
 * This means that if @frag_size is not zero, then @data must be backed
 * by a page fragment, not kmalloc() or vmalloc()
 */
struct sk_buff *build_skb(void *data, unsigned int frag_size)
{
	struct sk_buff *skb = __build_skb(data, frag_size);

	if (skb && frag_size) {
		skb->head_frag = 1;
		if (page_is_pfmemalloc(virt_to_head_page(data)))
			skb->pfmemalloc = 1;
	}
	return skb;
}
EXPORT_SYMBOL(build_skb);

static DEFINE_PER_CPU(struct page_frag_cache, netdev_alloc_cache);
static DEFINE_PER_CPU(struct page_frag_cache, napi_alloc_cache);

static void *__netdev_alloc_frag(unsigned int fragsz, gfp_t gfp_mask)
{
	struct page_frag_cache *nc;
	unsigned long flags;
	void *data;

	local_irq_save(flags);
	nc = this_cpu_ptr(&netdev_alloc_cache);
	data = __alloc_page_frag(nc, fragsz, gfp_mask);
	local_irq_restore(flags);
	return data;
}

/**
 * netdev_alloc_frag - allocate a page fragment
 * @fragsz: fragment size
 *
 * Allocates a frag from a page for receive buffer.
 * Uses GFP_ATOMIC allocations.
 */
void *netdev_alloc_frag(unsigned int fragsz)
{
	return __netdev_alloc_frag(fragsz, GFP_ATOMIC | __GFP_COLD);
}
EXPORT_SYMBOL(netdev_alloc_frag);

static void *__napi_alloc_frag(unsigned int fragsz, gfp_t gfp_mask)
{
	struct page_frag_cache *nc = this_cpu_ptr(&napi_alloc_cache);

	return __alloc_page_frag(nc, fragsz, gfp_mask);
}

void *napi_alloc_frag(unsigned int fragsz)
{
	return __napi_alloc_frag(fragsz, GFP_ATOMIC | __GFP_COLD);
}
EXPORT_SYMBOL(napi_alloc_frag);

/**
 *	__netdev_alloc_skb - allocate an skbuff for rx on a specific device
 *	@dev: network device to receive on
 *	@length: length to allocate
 *	@gfp_mask: get_free_pages mask, passed to alloc_skb
 *
 *	Allocate a new &sk_buff and assign it a usage count of one. The
 *	buffer has NET_SKB_PAD headroom built in. Users should allocate
 *	the headroom they think they need without accounting for the
 *	built in space. The built in space is used for optimisations.
 *
 *	%NULL is returned if there is no free memory.
 */
struct sk_buff *__netdev_alloc_skb(struct net_device *dev, unsigned int len,
				   gfp_t gfp_mask)
{
	struct page_frag_cache *nc;
	unsigned long flags;
	struct sk_buff *skb;
	bool pfmemalloc;
	void *data;

	len += NET_SKB_PAD;

	if ((len > SKB_WITH_OVERHEAD(PAGE_SIZE)) ||
	    (gfp_mask & (__GFP_WAIT | GFP_DMA))) {
		skb = __alloc_skb(len, gfp_mask, SKB_ALLOC_RX, NUMA_NO_NODE);
		if (!skb)
			goto skb_fail;
		goto skb_success;
	}

	len += SKB_DATA_ALIGN(sizeof(struct skb_shared_info));
	len = SKB_DATA_ALIGN(len);

	if (sk_memalloc_socks())
		gfp_mask |= __GFP_MEMALLOC;

	local_irq_save(flags);

	nc = this_cpu_ptr(&netdev_alloc_cache);
	data = __alloc_page_frag(nc, len, gfp_mask);
	pfmemalloc = nc->pfmemalloc;

	local_irq_restore(flags);
<<<<<<< HEAD

	if (unlikely(!data))
		return NULL;

=======

	if (unlikely(!data))
		return NULL;

>>>>>>> 9fe8ecca
	skb = __build_skb(data, len);
	if (unlikely(!skb)) {
		skb_free_frag(data);
		return NULL;
	}

	/* use OR instead of assignment to avoid clearing of bits in mask */
	if (pfmemalloc)
		skb->pfmemalloc = 1;
	skb->head_frag = 1;

skb_success:
	skb_reserve(skb, NET_SKB_PAD);
	skb->dev = dev;

skb_fail:
	return skb;
}
EXPORT_SYMBOL(__netdev_alloc_skb);

/**
 *	__napi_alloc_skb - allocate skbuff for rx in a specific NAPI instance
 *	@napi: napi instance this buffer was allocated for
 *	@length: length to allocate
 *	@gfp_mask: get_free_pages mask, passed to alloc_skb and alloc_pages
 *
 *	Allocate a new sk_buff for use in NAPI receive.  This buffer will
 *	attempt to allocate the head from a special reserved region used
 *	only for NAPI Rx allocation.  By doing this we can save several
 *	CPU cycles by avoiding having to disable and re-enable IRQs.
 *
 *	%NULL is returned if there is no free memory.
 */
struct sk_buff *__napi_alloc_skb(struct napi_struct *napi, unsigned int len,
				 gfp_t gfp_mask)
{
	struct page_frag_cache *nc = this_cpu_ptr(&napi_alloc_cache);
	struct sk_buff *skb;
	void *data;

	len += NET_SKB_PAD + NET_IP_ALIGN;

	if ((len > SKB_WITH_OVERHEAD(PAGE_SIZE)) ||
	    (gfp_mask & (__GFP_WAIT | GFP_DMA))) {
		skb = __alloc_skb(len, gfp_mask, SKB_ALLOC_RX, NUMA_NO_NODE);
		if (!skb)
			goto skb_fail;
		goto skb_success;
	}

	len += SKB_DATA_ALIGN(sizeof(struct skb_shared_info));
	len = SKB_DATA_ALIGN(len);

	if (sk_memalloc_socks())
		gfp_mask |= __GFP_MEMALLOC;

	data = __alloc_page_frag(nc, len, gfp_mask);
	if (unlikely(!data))
		return NULL;

	skb = __build_skb(data, len);
	if (unlikely(!skb)) {
		skb_free_frag(data);
		return NULL;
	}

	/* use OR instead of assignment to avoid clearing of bits in mask */
	if (nc->pfmemalloc)
		skb->pfmemalloc = 1;
	skb->head_frag = 1;

skb_success:
	skb_reserve(skb, NET_SKB_PAD + NET_IP_ALIGN);
	skb->dev = napi->dev;

skb_fail:
	return skb;
}
EXPORT_SYMBOL(__napi_alloc_skb);

void skb_add_rx_frag(struct sk_buff *skb, int i, struct page *page, int off,
		     int size, unsigned int truesize)
{
	skb_fill_page_desc(skb, i, page, off, size);
	skb->len += size;
	skb->data_len += size;
	skb->truesize += truesize;
}
EXPORT_SYMBOL(skb_add_rx_frag);

void skb_coalesce_rx_frag(struct sk_buff *skb, int i, int size,
			  unsigned int truesize)
{
	skb_frag_t *frag = &skb_shinfo(skb)->frags[i];

	skb_frag_size_add(frag, size);
	skb->len += size;
	skb->data_len += size;
	skb->truesize += truesize;
}
EXPORT_SYMBOL(skb_coalesce_rx_frag);

static void skb_drop_list(struct sk_buff **listp)
{
	kfree_skb_list(*listp);
	*listp = NULL;
}

static inline void skb_drop_fraglist(struct sk_buff *skb)
{
	skb_drop_list(&skb_shinfo(skb)->frag_list);
}

static void skb_clone_fraglist(struct sk_buff *skb)
{
	struct sk_buff *list;

	skb_walk_frags(skb, list)
		skb_get(list);
}

static void skb_free_head(struct sk_buff *skb)
{
	unsigned char *head = skb->head;

	if (skb->head_frag)
		skb_free_frag(head);
	else
		kfree(head);
}

static void skb_release_data(struct sk_buff *skb)
{
	struct skb_shared_info *shinfo = skb_shinfo(skb);
	int i;

	if (skb->cloned &&
	    atomic_sub_return(skb->nohdr ? (1 << SKB_DATAREF_SHIFT) + 1 : 1,
			      &shinfo->dataref))
		return;

	for (i = 0; i < shinfo->nr_frags; i++)
		__skb_frag_unref(&shinfo->frags[i]);

	/*
	 * If skb buf is from userspace, we need to notify the caller
	 * the lower device DMA has done;
	 */
	if (shinfo->tx_flags & SKBTX_DEV_ZEROCOPY) {
		struct ubuf_info *uarg;

		uarg = shinfo->destructor_arg;
		if (uarg->callback)
			uarg->callback(uarg, true);
	}

	if (shinfo->frag_list)
		kfree_skb_list(shinfo->frag_list);

	skb_free_head(skb);
}

/*
 *	Free an skbuff by memory without cleaning the state.
 */
static void kfree_skbmem(struct sk_buff *skb)
{
	struct sk_buff_fclones *fclones;

	switch (skb->fclone) {
	case SKB_FCLONE_UNAVAILABLE:
		kmem_cache_free(skbuff_head_cache, skb);
		return;

	case SKB_FCLONE_ORIG:
		fclones = container_of(skb, struct sk_buff_fclones, skb1);

		/* We usually free the clone (TX completion) before original skb
		 * This test would have no chance to be true for the clone,
		 * while here, branch prediction will be good.
		 */
		if (atomic_read(&fclones->fclone_ref) == 1)
			goto fastpath;
		break;

	default: /* SKB_FCLONE_CLONE */
		fclones = container_of(skb, struct sk_buff_fclones, skb2);
		break;
	}
	if (!atomic_dec_and_test(&fclones->fclone_ref))
		return;
fastpath:
	kmem_cache_free(skbuff_fclone_cache, fclones);
}

static void skb_release_head_state(struct sk_buff *skb)
{
	skb_dst_drop(skb);
#ifdef CONFIG_XFRM
	secpath_put(skb->sp);
#endif
	if (skb->destructor) {
		WARN_ON(in_irq());
		skb->destructor(skb);
	}
#if IS_ENABLED(CONFIG_NF_CONNTRACK)
	nf_conntrack_put(skb->nfct);
#endif
#if IS_ENABLED(CONFIG_BRIDGE_NETFILTER)
	nf_bridge_put(skb->nf_bridge);
#endif
}

/* Free everything but the sk_buff shell. */
static void skb_release_all(struct sk_buff *skb)
{
	skb_release_head_state(skb);
	if (likely(skb->head))
		skb_release_data(skb);
}

/**
 *	__kfree_skb - private function
 *	@skb: buffer
 *
 *	Free an sk_buff. Release anything attached to the buffer.
 *	Clean the state. This is an internal helper function. Users should
 *	always call kfree_skb
 */

void __kfree_skb(struct sk_buff *skb)
{
	skb_release_all(skb);
	kfree_skbmem(skb);
}
EXPORT_SYMBOL(__kfree_skb);

/**
 *	kfree_skb - free an sk_buff
 *	@skb: buffer to free
 *
 *	Drop a reference to the buffer and free it if the usage count has
 *	hit zero.
 */
void kfree_skb(struct sk_buff *skb)
{
	if (unlikely(!skb))
		return;
	if (likely(atomic_read(&skb->users) == 1))
		smp_rmb();
	else if (likely(!atomic_dec_and_test(&skb->users)))
		return;
	trace_kfree_skb(skb, __builtin_return_address(0));
	__kfree_skb(skb);
}
EXPORT_SYMBOL(kfree_skb);

void kfree_skb_list(struct sk_buff *segs)
{
	while (segs) {
		struct sk_buff *next = segs->next;

		kfree_skb(segs);
		segs = next;
	}
}
EXPORT_SYMBOL(kfree_skb_list);

/**
 *	skb_tx_error - report an sk_buff xmit error
 *	@skb: buffer that triggered an error
 *
 *	Report xmit error if a device callback is tracking this skb.
 *	skb must be freed afterwards.
 */
void skb_tx_error(struct sk_buff *skb)
{
	if (skb_shinfo(skb)->tx_flags & SKBTX_DEV_ZEROCOPY) {
		struct ubuf_info *uarg;

		uarg = skb_shinfo(skb)->destructor_arg;
		if (uarg->callback)
			uarg->callback(uarg, false);
		skb_shinfo(skb)->tx_flags &= ~SKBTX_DEV_ZEROCOPY;
	}
}
EXPORT_SYMBOL(skb_tx_error);

/**
 *	consume_skb - free an skbuff
 *	@skb: buffer to free
 *
 *	Drop a ref to the buffer and free it if the usage count has hit zero
 *	Functions identically to kfree_skb, but kfree_skb assumes that the frame
 *	is being dropped after a failure and notes that
 */
void consume_skb(struct sk_buff *skb)
{
	if (unlikely(!skb))
		return;
	if (likely(atomic_read(&skb->users) == 1))
		smp_rmb();
	else if (likely(!atomic_dec_and_test(&skb->users)))
		return;
	trace_consume_skb(skb);
	__kfree_skb(skb);
}
EXPORT_SYMBOL(consume_skb);

/* Make sure a field is enclosed inside headers_start/headers_end section */
#define CHECK_SKB_FIELD(field) \
	BUILD_BUG_ON(offsetof(struct sk_buff, field) <		\
		     offsetof(struct sk_buff, headers_start));	\
	BUILD_BUG_ON(offsetof(struct sk_buff, field) >		\
		     offsetof(struct sk_buff, headers_end));	\

static void __copy_skb_header(struct sk_buff *new, const struct sk_buff *old)
{
	new->tstamp		= old->tstamp;
	/* We do not copy old->sk */
	new->dev		= old->dev;
	memcpy(new->cb, old->cb, sizeof(old->cb));
	skb_dst_copy(new, old);
#ifdef CONFIG_XFRM
	new->sp			= secpath_get(old->sp);
#endif
	__nf_copy(new, old, false);

	/* Note : this field could be in headers_start/headers_end section
	 * It is not yet because we do not want to have a 16 bit hole
	 */
	new->queue_mapping = old->queue_mapping;

	memcpy(&new->headers_start, &old->headers_start,
	       offsetof(struct sk_buff, headers_end) -
	       offsetof(struct sk_buff, headers_start));
	CHECK_SKB_FIELD(protocol);
	CHECK_SKB_FIELD(csum);
	CHECK_SKB_FIELD(hash);
	CHECK_SKB_FIELD(priority);
	CHECK_SKB_FIELD(skb_iif);
	CHECK_SKB_FIELD(vlan_proto);
	CHECK_SKB_FIELD(vlan_tci);
	CHECK_SKB_FIELD(transport_header);
	CHECK_SKB_FIELD(network_header);
	CHECK_SKB_FIELD(mac_header);
	CHECK_SKB_FIELD(inner_protocol);
	CHECK_SKB_FIELD(inner_transport_header);
	CHECK_SKB_FIELD(inner_network_header);
	CHECK_SKB_FIELD(inner_mac_header);
	CHECK_SKB_FIELD(mark);
#ifdef CONFIG_NETWORK_SECMARK
	CHECK_SKB_FIELD(secmark);
#endif
#ifdef CONFIG_NET_RX_BUSY_POLL
	CHECK_SKB_FIELD(napi_id);
#endif
#ifdef CONFIG_XPS
	CHECK_SKB_FIELD(sender_cpu);
#endif
#ifdef CONFIG_NET_SCHED
	CHECK_SKB_FIELD(tc_index);
#ifdef CONFIG_NET_CLS_ACT
	CHECK_SKB_FIELD(tc_verd);
#endif
#endif

}

/*
 * You should not add any new code to this function.  Add it to
 * __copy_skb_header above instead.
 */
static struct sk_buff *__skb_clone(struct sk_buff *n, struct sk_buff *skb)
{
#define C(x) n->x = skb->x

	n->next = n->prev = NULL;
	n->sk = NULL;
	__copy_skb_header(n, skb);

	C(len);
	C(data_len);
	C(mac_len);
	n->hdr_len = skb->nohdr ? skb_headroom(skb) : skb->hdr_len;
	n->cloned = 1;
	n->nohdr = 0;
	n->destructor = NULL;
	C(tail);
	C(end);
	C(head);
	C(head_frag);
	C(data);
	C(truesize);
	atomic_set(&n->users, 1);

	atomic_inc(&(skb_shinfo(skb)->dataref));
	skb->cloned = 1;

	return n;
#undef C
}

/**
 *	skb_morph	-	morph one skb into another
 *	@dst: the skb to receive the contents
 *	@src: the skb to supply the contents
 *
 *	This is identical to skb_clone except that the target skb is
 *	supplied by the user.
 *
 *	The target skb is returned upon exit.
 */
struct sk_buff *skb_morph(struct sk_buff *dst, struct sk_buff *src)
{
	skb_release_all(dst);
	return __skb_clone(dst, src);
}
EXPORT_SYMBOL_GPL(skb_morph);

/**
 *	skb_copy_ubufs	-	copy userspace skb frags buffers to kernel
 *	@skb: the skb to modify
 *	@gfp_mask: allocation priority
 *
 *	This must be called on SKBTX_DEV_ZEROCOPY skb.
 *	It will copy all frags into kernel and drop the reference
 *	to userspace pages.
 *
 *	If this function is called from an interrupt gfp_mask() must be
 *	%GFP_ATOMIC.
 *
 *	Returns 0 on success or a negative error code on failure
 *	to allocate kernel memory to copy to.
 */
int skb_copy_ubufs(struct sk_buff *skb, gfp_t gfp_mask)
{
	int i;
	int num_frags = skb_shinfo(skb)->nr_frags;
	struct page *page, *head = NULL;
	struct ubuf_info *uarg = skb_shinfo(skb)->destructor_arg;

	for (i = 0; i < num_frags; i++) {
		u8 *vaddr;
		skb_frag_t *f = &skb_shinfo(skb)->frags[i];

		page = alloc_page(gfp_mask);
		if (!page) {
			while (head) {
				struct page *next = (struct page *)page_private(head);
				put_page(head);
				head = next;
			}
			return -ENOMEM;
		}
		vaddr = kmap_atomic(skb_frag_page(f));
		memcpy(page_address(page),
		       vaddr + f->page_offset, skb_frag_size(f));
		kunmap_atomic(vaddr);
		set_page_private(page, (unsigned long)head);
		head = page;
	}

	/* skb frags release userspace buffers */
	for (i = 0; i < num_frags; i++)
		skb_frag_unref(skb, i);

	uarg->callback(uarg, false);

	/* skb frags point to kernel buffers */
	for (i = num_frags - 1; i >= 0; i--) {
		__skb_fill_page_desc(skb, i, head, 0,
				     skb_shinfo(skb)->frags[i].size);
		head = (struct page *)page_private(head);
	}

	skb_shinfo(skb)->tx_flags &= ~SKBTX_DEV_ZEROCOPY;
	return 0;
}
EXPORT_SYMBOL_GPL(skb_copy_ubufs);

/**
 *	skb_clone	-	duplicate an sk_buff
 *	@skb: buffer to clone
 *	@gfp_mask: allocation priority
 *
 *	Duplicate an &sk_buff. The new one is not owned by a socket. Both
 *	copies share the same packet data but not structure. The new
 *	buffer has a reference count of 1. If the allocation fails the
 *	function returns %NULL otherwise the new buffer is returned.
 *
 *	If this function is called from an interrupt gfp_mask() must be
 *	%GFP_ATOMIC.
 */

struct sk_buff *skb_clone(struct sk_buff *skb, gfp_t gfp_mask)
{
	struct sk_buff_fclones *fclones = container_of(skb,
						       struct sk_buff_fclones,
						       skb1);
	struct sk_buff *n;

	if (skb_orphan_frags(skb, gfp_mask))
		return NULL;

	if (skb->fclone == SKB_FCLONE_ORIG &&
	    atomic_read(&fclones->fclone_ref) == 1) {
		n = &fclones->skb2;
		atomic_set(&fclones->fclone_ref, 2);
	} else {
		if (skb_pfmemalloc(skb))
			gfp_mask |= __GFP_MEMALLOC;

		n = kmem_cache_alloc(skbuff_head_cache, gfp_mask);
		if (!n)
			return NULL;

		kmemcheck_annotate_bitfield(n, flags1);
		n->fclone = SKB_FCLONE_UNAVAILABLE;
	}

	return __skb_clone(n, skb);
}
EXPORT_SYMBOL(skb_clone);

static void skb_headers_offset_update(struct sk_buff *skb, int off)
{
	/* Only adjust this if it actually is csum_start rather than csum */
	if (skb->ip_summed == CHECKSUM_PARTIAL)
		skb->csum_start += off;
	/* {transport,network,mac}_header and tail are relative to skb->head */
	skb->transport_header += off;
	skb->network_header   += off;
	if (skb_mac_header_was_set(skb))
		skb->mac_header += off;
	skb->inner_transport_header += off;
	skb->inner_network_header += off;
	skb->inner_mac_header += off;
}

static void copy_skb_header(struct sk_buff *new, const struct sk_buff *old)
{
	__copy_skb_header(new, old);

	skb_shinfo(new)->gso_size = skb_shinfo(old)->gso_size;
	skb_shinfo(new)->gso_segs = skb_shinfo(old)->gso_segs;
	skb_shinfo(new)->gso_type = skb_shinfo(old)->gso_type;
}

static inline int skb_alloc_rx_flag(const struct sk_buff *skb)
{
	if (skb_pfmemalloc(skb))
		return SKB_ALLOC_RX;
	return 0;
}

/**
 *	skb_copy	-	create private copy of an sk_buff
 *	@skb: buffer to copy
 *	@gfp_mask: allocation priority
 *
 *	Make a copy of both an &sk_buff and its data. This is used when the
 *	caller wishes to modify the data and needs a private copy of the
 *	data to alter. Returns %NULL on failure or the pointer to the buffer
 *	on success. The returned buffer has a reference count of 1.
 *
 *	As by-product this function converts non-linear &sk_buff to linear
 *	one, so that &sk_buff becomes completely private and caller is allowed
 *	to modify all the data of returned buffer. This means that this
 *	function is not recommended for use in circumstances when only
 *	header is going to be modified. Use pskb_copy() instead.
 */

struct sk_buff *skb_copy(const struct sk_buff *skb, gfp_t gfp_mask)
{
	int headerlen = skb_headroom(skb);
	unsigned int size = skb_end_offset(skb) + skb->data_len;
	struct sk_buff *n = __alloc_skb(size, gfp_mask,
					skb_alloc_rx_flag(skb), NUMA_NO_NODE);

	if (!n)
		return NULL;

	/* Set the data pointer */
	skb_reserve(n, headerlen);
	/* Set the tail pointer and length */
	skb_put(n, skb->len);

	if (skb_copy_bits(skb, -headerlen, n->head, headerlen + skb->len))
		BUG();

	copy_skb_header(n, skb);
	return n;
}
EXPORT_SYMBOL(skb_copy);

/**
 *	__pskb_copy_fclone	-  create copy of an sk_buff with private head.
 *	@skb: buffer to copy
 *	@headroom: headroom of new skb
 *	@gfp_mask: allocation priority
 *	@fclone: if true allocate the copy of the skb from the fclone
 *	cache instead of the head cache; it is recommended to set this
 *	to true for the cases where the copy will likely be cloned
 *
 *	Make a copy of both an &sk_buff and part of its data, located
 *	in header. Fragmented data remain shared. This is used when
 *	the caller wishes to modify only header of &sk_buff and needs
 *	private copy of the header to alter. Returns %NULL on failure
 *	or the pointer to the buffer on success.
 *	The returned buffer has a reference count of 1.
 */

struct sk_buff *__pskb_copy_fclone(struct sk_buff *skb, int headroom,
				   gfp_t gfp_mask, bool fclone)
{
	unsigned int size = skb_headlen(skb) + headroom;
	int flags = skb_alloc_rx_flag(skb) | (fclone ? SKB_ALLOC_FCLONE : 0);
	struct sk_buff *n = __alloc_skb(size, gfp_mask, flags, NUMA_NO_NODE);

	if (!n)
		goto out;

	/* Set the data pointer */
	skb_reserve(n, headroom);
	/* Set the tail pointer and length */
	skb_put(n, skb_headlen(skb));
	/* Copy the bytes */
	skb_copy_from_linear_data(skb, n->data, n->len);

	n->truesize += skb->data_len;
	n->data_len  = skb->data_len;
	n->len	     = skb->len;

	if (skb_shinfo(skb)->nr_frags) {
		int i;

		if (skb_orphan_frags(skb, gfp_mask)) {
			kfree_skb(n);
			n = NULL;
			goto out;
		}
		for (i = 0; i < skb_shinfo(skb)->nr_frags; i++) {
			skb_shinfo(n)->frags[i] = skb_shinfo(skb)->frags[i];
			skb_frag_ref(skb, i);
		}
		skb_shinfo(n)->nr_frags = i;
	}

	if (skb_has_frag_list(skb)) {
		skb_shinfo(n)->frag_list = skb_shinfo(skb)->frag_list;
		skb_clone_fraglist(n);
	}

	copy_skb_header(n, skb);
out:
	return n;
}
EXPORT_SYMBOL(__pskb_copy_fclone);

/**
 *	pskb_expand_head - reallocate header of &sk_buff
 *	@skb: buffer to reallocate
 *	@nhead: room to add at head
 *	@ntail: room to add at tail
 *	@gfp_mask: allocation priority
 *
 *	Expands (or creates identical copy, if @nhead and @ntail are zero)
 *	header of @skb. &sk_buff itself is not changed. &sk_buff MUST have
 *	reference count of 1. Returns zero in the case of success or error,
 *	if expansion failed. In the last case, &sk_buff is not changed.
 *
 *	All the pointers pointing into skb header may change and must be
 *	reloaded after call to this function.
 */

int pskb_expand_head(struct sk_buff *skb, int nhead, int ntail,
		     gfp_t gfp_mask)
{
	int i;
	u8 *data;
	int size = nhead + skb_end_offset(skb) + ntail;
	long off;

	BUG_ON(nhead < 0);

	if (skb_shared(skb))
		BUG();

	size = SKB_DATA_ALIGN(size);

	if (skb_pfmemalloc(skb))
		gfp_mask |= __GFP_MEMALLOC;
	data = kmalloc_reserve(size + SKB_DATA_ALIGN(sizeof(struct skb_shared_info)),
			       gfp_mask, NUMA_NO_NODE, NULL);
	if (!data)
		goto nodata;
	size = SKB_WITH_OVERHEAD(ksize(data));

	/* Copy only real data... and, alas, header. This should be
	 * optimized for the cases when header is void.
	 */
	memcpy(data + nhead, skb->head, skb_tail_pointer(skb) - skb->head);

	memcpy((struct skb_shared_info *)(data + size),
	       skb_shinfo(skb),
	       offsetof(struct skb_shared_info, frags[skb_shinfo(skb)->nr_frags]));

	/*
	 * if shinfo is shared we must drop the old head gracefully, but if it
	 * is not we can just drop the old head and let the existing refcount
	 * be since all we did is relocate the values
	 */
	if (skb_cloned(skb)) {
		/* copy this zero copy skb frags */
		if (skb_orphan_frags(skb, gfp_mask))
			goto nofrags;
		for (i = 0; i < skb_shinfo(skb)->nr_frags; i++)
			skb_frag_ref(skb, i);

		if (skb_has_frag_list(skb))
			skb_clone_fraglist(skb);

		skb_release_data(skb);
	} else {
		skb_free_head(skb);
	}
	off = (data + nhead) - skb->head;

	skb->head     = data;
	skb->head_frag = 0;
	skb->data    += off;
#ifdef NET_SKBUFF_DATA_USES_OFFSET
	skb->end      = size;
	off           = nhead;
#else
	skb->end      = skb->head + size;
#endif
	skb->tail	      += off;
	skb_headers_offset_update(skb, nhead);
	skb->cloned   = 0;
	skb->hdr_len  = 0;
	skb->nohdr    = 0;
	atomic_set(&skb_shinfo(skb)->dataref, 1);
	return 0;

nofrags:
	kfree(data);
nodata:
	return -ENOMEM;
}
EXPORT_SYMBOL(pskb_expand_head);

/* Make private copy of skb with writable head and some headroom */

struct sk_buff *skb_realloc_headroom(struct sk_buff *skb, unsigned int headroom)
{
	struct sk_buff *skb2;
	int delta = headroom - skb_headroom(skb);

	if (delta <= 0)
		skb2 = pskb_copy(skb, GFP_ATOMIC);
	else {
		skb2 = skb_clone(skb, GFP_ATOMIC);
		if (skb2 && pskb_expand_head(skb2, SKB_DATA_ALIGN(delta), 0,
					     GFP_ATOMIC)) {
			kfree_skb(skb2);
			skb2 = NULL;
		}
	}
	return skb2;
}
EXPORT_SYMBOL(skb_realloc_headroom);

/**
 *	skb_copy_expand	-	copy and expand sk_buff
 *	@skb: buffer to copy
 *	@newheadroom: new free bytes at head
 *	@newtailroom: new free bytes at tail
 *	@gfp_mask: allocation priority
 *
 *	Make a copy of both an &sk_buff and its data and while doing so
 *	allocate additional space.
 *
 *	This is used when the caller wishes to modify the data and needs a
 *	private copy of the data to alter as well as more space for new fields.
 *	Returns %NULL on failure or the pointer to the buffer
 *	on success. The returned buffer has a reference count of 1.
 *
 *	You must pass %GFP_ATOMIC as the allocation priority if this function
 *	is called from an interrupt.
 */
struct sk_buff *skb_copy_expand(const struct sk_buff *skb,
				int newheadroom, int newtailroom,
				gfp_t gfp_mask)
{
	/*
	 *	Allocate the copy buffer
	 */
	struct sk_buff *n = __alloc_skb(newheadroom + skb->len + newtailroom,
					gfp_mask, skb_alloc_rx_flag(skb),
					NUMA_NO_NODE);
	int oldheadroom = skb_headroom(skb);
	int head_copy_len, head_copy_off;

	if (!n)
		return NULL;

	skb_reserve(n, newheadroom);

	/* Set the tail pointer and length */
	skb_put(n, skb->len);

	head_copy_len = oldheadroom;
	head_copy_off = 0;
	if (newheadroom <= head_copy_len)
		head_copy_len = newheadroom;
	else
		head_copy_off = newheadroom - head_copy_len;

	/* Copy the linear header and data. */
	if (skb_copy_bits(skb, -head_copy_len, n->head + head_copy_off,
			  skb->len + head_copy_len))
		BUG();

	copy_skb_header(n, skb);

	skb_headers_offset_update(n, newheadroom - oldheadroom);

	return n;
}
EXPORT_SYMBOL(skb_copy_expand);

/**
 *	skb_pad			-	zero pad the tail of an skb
 *	@skb: buffer to pad
 *	@pad: space to pad
 *
 *	Ensure that a buffer is followed by a padding area that is zero
 *	filled. Used by network drivers which may DMA or transfer data
 *	beyond the buffer end onto the wire.
 *
 *	May return error in out of memory cases. The skb is freed on error.
 */

int skb_pad(struct sk_buff *skb, int pad)
{
	int err;
	int ntail;

	/* If the skbuff is non linear tailroom is always zero.. */
	if (!skb_cloned(skb) && skb_tailroom(skb) >= pad) {
		memset(skb->data+skb->len, 0, pad);
		return 0;
	}

	ntail = skb->data_len + pad - (skb->end - skb->tail);
	if (likely(skb_cloned(skb) || ntail > 0)) {
		err = pskb_expand_head(skb, 0, ntail, GFP_ATOMIC);
		if (unlikely(err))
			goto free_skb;
	}

	/* FIXME: The use of this function with non-linear skb's really needs
	 * to be audited.
	 */
	err = skb_linearize(skb);
	if (unlikely(err))
		goto free_skb;

	memset(skb->data + skb->len, 0, pad);
	return 0;

free_skb:
	kfree_skb(skb);
	return err;
}
EXPORT_SYMBOL(skb_pad);

/**
 *	pskb_put - add data to the tail of a potentially fragmented buffer
 *	@skb: start of the buffer to use
 *	@tail: tail fragment of the buffer to use
 *	@len: amount of data to add
 *
 *	This function extends the used data area of the potentially
 *	fragmented buffer. @tail must be the last fragment of @skb -- or
 *	@skb itself. If this would exceed the total buffer size the kernel
 *	will panic. A pointer to the first byte of the extra data is
 *	returned.
 */

unsigned char *pskb_put(struct sk_buff *skb, struct sk_buff *tail, int len)
{
	if (tail != skb) {
		skb->data_len += len;
		skb->len += len;
	}
	return skb_put(tail, len);
}
EXPORT_SYMBOL_GPL(pskb_put);

/**
 *	skb_put - add data to a buffer
 *	@skb: buffer to use
 *	@len: amount of data to add
 *
 *	This function extends the used data area of the buffer. If this would
 *	exceed the total buffer size the kernel will panic. A pointer to the
 *	first byte of the extra data is returned.
 */
unsigned char *skb_put(struct sk_buff *skb, unsigned int len)
{
	unsigned char *tmp = skb_tail_pointer(skb);
	SKB_LINEAR_ASSERT(skb);
	skb->tail += len;
	skb->len  += len;
	if (unlikely(skb->tail > skb->end))
		skb_over_panic(skb, len, __builtin_return_address(0));
	return tmp;
}
EXPORT_SYMBOL(skb_put);

/**
 *	skb_push - add data to the start of a buffer
 *	@skb: buffer to use
 *	@len: amount of data to add
 *
 *	This function extends the used data area of the buffer at the buffer
 *	start. If this would exceed the total buffer headroom the kernel will
 *	panic. A pointer to the first byte of the extra data is returned.
 */
unsigned char *skb_push(struct sk_buff *skb, unsigned int len)
{
	skb->data -= len;
	skb->len  += len;
	if (unlikely(skb->data<skb->head))
		skb_under_panic(skb, len, __builtin_return_address(0));
	return skb->data;
}
EXPORT_SYMBOL(skb_push);

/**
 *	skb_pull - remove data from the start of a buffer
 *	@skb: buffer to use
 *	@len: amount of data to remove
 *
 *	This function removes data from the start of a buffer, returning
 *	the memory to the headroom. A pointer to the next data in the buffer
 *	is returned. Once the data has been pulled future pushes will overwrite
 *	the old data.
 */
unsigned char *skb_pull(struct sk_buff *skb, unsigned int len)
{
	return skb_pull_inline(skb, len);
}
EXPORT_SYMBOL(skb_pull);

/**
 *	skb_trim - remove end from a buffer
 *	@skb: buffer to alter
 *	@len: new length
 *
 *	Cut the length of a buffer down by removing data from the tail. If
 *	the buffer is already under the length specified it is not modified.
 *	The skb must be linear.
 */
void skb_trim(struct sk_buff *skb, unsigned int len)
{
	if (skb->len > len)
		__skb_trim(skb, len);
}
EXPORT_SYMBOL(skb_trim);

/* Trims skb to length len. It can change skb pointers.
 */

int ___pskb_trim(struct sk_buff *skb, unsigned int len)
{
	struct sk_buff **fragp;
	struct sk_buff *frag;
	int offset = skb_headlen(skb);
	int nfrags = skb_shinfo(skb)->nr_frags;
	int i;
	int err;

	if (skb_cloned(skb) &&
	    unlikely((err = pskb_expand_head(skb, 0, 0, GFP_ATOMIC))))
		return err;

	i = 0;
	if (offset >= len)
		goto drop_pages;

	for (; i < nfrags; i++) {
		int end = offset + skb_frag_size(&skb_shinfo(skb)->frags[i]);

		if (end < len) {
			offset = end;
			continue;
		}

		skb_frag_size_set(&skb_shinfo(skb)->frags[i++], len - offset);

drop_pages:
		skb_shinfo(skb)->nr_frags = i;

		for (; i < nfrags; i++)
			skb_frag_unref(skb, i);

		if (skb_has_frag_list(skb))
			skb_drop_fraglist(skb);
		goto done;
	}

	for (fragp = &skb_shinfo(skb)->frag_list; (frag = *fragp);
	     fragp = &frag->next) {
		int end = offset + frag->len;

		if (skb_shared(frag)) {
			struct sk_buff *nfrag;

			nfrag = skb_clone(frag, GFP_ATOMIC);
			if (unlikely(!nfrag))
				return -ENOMEM;

			nfrag->next = frag->next;
			consume_skb(frag);
			frag = nfrag;
			*fragp = frag;
		}

		if (end < len) {
			offset = end;
			continue;
		}

		if (end > len &&
		    unlikely((err = pskb_trim(frag, len - offset))))
			return err;

		if (frag->next)
			skb_drop_list(&frag->next);
		break;
	}

done:
	if (len > skb_headlen(skb)) {
		skb->data_len -= skb->len - len;
		skb->len       = len;
	} else {
		skb->len       = len;
		skb->data_len  = 0;
		skb_set_tail_pointer(skb, len);
	}

	return 0;
}
EXPORT_SYMBOL(___pskb_trim);

/**
 *	__pskb_pull_tail - advance tail of skb header
 *	@skb: buffer to reallocate
 *	@delta: number of bytes to advance tail
 *
 *	The function makes a sense only on a fragmented &sk_buff,
 *	it expands header moving its tail forward and copying necessary
 *	data from fragmented part.
 *
 *	&sk_buff MUST have reference count of 1.
 *
 *	Returns %NULL (and &sk_buff does not change) if pull failed
 *	or value of new tail of skb in the case of success.
 *
 *	All the pointers pointing into skb header may change and must be
 *	reloaded after call to this function.
 */

/* Moves tail of skb head forward, copying data from fragmented part,
 * when it is necessary.
 * 1. It may fail due to malloc failure.
 * 2. It may change skb pointers.
 *
 * It is pretty complicated. Luckily, it is called only in exceptional cases.
 */
unsigned char *__pskb_pull_tail(struct sk_buff *skb, int delta)
{
	/* If skb has not enough free space at tail, get new one
	 * plus 128 bytes for future expansions. If we have enough
	 * room at tail, reallocate without expansion only if skb is cloned.
	 */
	int i, k, eat = (skb->tail + delta) - skb->end;

	if (eat > 0 || skb_cloned(skb)) {
		if (pskb_expand_head(skb, 0, eat > 0 ? eat + 128 : 0,
				     GFP_ATOMIC))
			return NULL;
	}

	if (skb_copy_bits(skb, skb_headlen(skb), skb_tail_pointer(skb), delta))
		BUG();

	/* Optimization: no fragments, no reasons to preestimate
	 * size of pulled pages. Superb.
	 */
	if (!skb_has_frag_list(skb))
		goto pull_pages;

	/* Estimate size of pulled pages. */
	eat = delta;
	for (i = 0; i < skb_shinfo(skb)->nr_frags; i++) {
		int size = skb_frag_size(&skb_shinfo(skb)->frags[i]);

		if (size >= eat)
			goto pull_pages;
		eat -= size;
	}

	/* If we need update frag list, we are in troubles.
	 * Certainly, it possible to add an offset to skb data,
	 * but taking into account that pulling is expected to
	 * be very rare operation, it is worth to fight against
	 * further bloating skb head and crucify ourselves here instead.
	 * Pure masohism, indeed. 8)8)
	 */
	if (eat) {
		struct sk_buff *list = skb_shinfo(skb)->frag_list;
		struct sk_buff *clone = NULL;
		struct sk_buff *insp = NULL;

		do {
			BUG_ON(!list);

			if (list->len <= eat) {
				/* Eaten as whole. */
				eat -= list->len;
				list = list->next;
				insp = list;
			} else {
				/* Eaten partially. */

				if (skb_shared(list)) {
					/* Sucks! We need to fork list. :-( */
					clone = skb_clone(list, GFP_ATOMIC);
					if (!clone)
						return NULL;
					insp = list->next;
					list = clone;
				} else {
					/* This may be pulled without
					 * problems. */
					insp = list;
				}
				if (!pskb_pull(list, eat)) {
					kfree_skb(clone);
					return NULL;
				}
				break;
			}
		} while (eat);

		/* Free pulled out fragments. */
		while ((list = skb_shinfo(skb)->frag_list) != insp) {
			skb_shinfo(skb)->frag_list = list->next;
			kfree_skb(list);
		}
		/* And insert new clone at head. */
		if (clone) {
			clone->next = list;
			skb_shinfo(skb)->frag_list = clone;
		}
	}
	/* Success! Now we may commit changes to skb data. */

pull_pages:
	eat = delta;
	k = 0;
	for (i = 0; i < skb_shinfo(skb)->nr_frags; i++) {
		int size = skb_frag_size(&skb_shinfo(skb)->frags[i]);

		if (size <= eat) {
			skb_frag_unref(skb, i);
			eat -= size;
		} else {
			skb_shinfo(skb)->frags[k] = skb_shinfo(skb)->frags[i];
			if (eat) {
				skb_shinfo(skb)->frags[k].page_offset += eat;
				skb_frag_size_sub(&skb_shinfo(skb)->frags[k], eat);
				eat = 0;
			}
			k++;
		}
	}
	skb_shinfo(skb)->nr_frags = k;

	skb->tail     += delta;
	skb->data_len -= delta;

	return skb_tail_pointer(skb);
}
EXPORT_SYMBOL(__pskb_pull_tail);

/**
 *	skb_copy_bits - copy bits from skb to kernel buffer
 *	@skb: source skb
 *	@offset: offset in source
 *	@to: destination buffer
 *	@len: number of bytes to copy
 *
 *	Copy the specified number of bytes from the source skb to the
 *	destination buffer.
 *
 *	CAUTION ! :
 *		If its prototype is ever changed,
 *		check arch/{*}/net/{*}.S files,
 *		since it is called from BPF assembly code.
 */
int skb_copy_bits(const struct sk_buff *skb, int offset, void *to, int len)
{
	int start = skb_headlen(skb);
	struct sk_buff *frag_iter;
	int i, copy;

	if (offset > (int)skb->len - len)
		goto fault;

	/* Copy header. */
	if ((copy = start - offset) > 0) {
		if (copy > len)
			copy = len;
		skb_copy_from_linear_data_offset(skb, offset, to, copy);
		if ((len -= copy) == 0)
			return 0;
		offset += copy;
		to     += copy;
	}

	for (i = 0; i < skb_shinfo(skb)->nr_frags; i++) {
		int end;
		skb_frag_t *f = &skb_shinfo(skb)->frags[i];

		WARN_ON(start > offset + len);

		end = start + skb_frag_size(f);
		if ((copy = end - offset) > 0) {
			u8 *vaddr;

			if (copy > len)
				copy = len;

			vaddr = kmap_atomic(skb_frag_page(f));
			memcpy(to,
			       vaddr + f->page_offset + offset - start,
			       copy);
			kunmap_atomic(vaddr);

			if ((len -= copy) == 0)
				return 0;
			offset += copy;
			to     += copy;
		}
		start = end;
	}

	skb_walk_frags(skb, frag_iter) {
		int end;

		WARN_ON(start > offset + len);

		end = start + frag_iter->len;
		if ((copy = end - offset) > 0) {
			if (copy > len)
				copy = len;
			if (skb_copy_bits(frag_iter, offset - start, to, copy))
				goto fault;
			if ((len -= copy) == 0)
				return 0;
			offset += copy;
			to     += copy;
		}
		start = end;
	}

	if (!len)
		return 0;

fault:
	return -EFAULT;
}
EXPORT_SYMBOL(skb_copy_bits);

/*
 * Callback from splice_to_pipe(), if we need to release some pages
 * at the end of the spd in case we error'ed out in filling the pipe.
 */
static void sock_spd_release(struct splice_pipe_desc *spd, unsigned int i)
{
	put_page(spd->pages[i]);
}

static struct page *linear_to_page(struct page *page, unsigned int *len,
				   unsigned int *offset,
				   struct sock *sk)
{
	struct page_frag *pfrag = sk_page_frag(sk);

	if (!sk_page_frag_refill(sk, pfrag))
		return NULL;

	*len = min_t(unsigned int, *len, pfrag->size - pfrag->offset);

	memcpy(page_address(pfrag->page) + pfrag->offset,
	       page_address(page) + *offset, *len);
	*offset = pfrag->offset;
	pfrag->offset += *len;

	return pfrag->page;
}

static bool spd_can_coalesce(const struct splice_pipe_desc *spd,
			     struct page *page,
			     unsigned int offset)
{
	return	spd->nr_pages &&
		spd->pages[spd->nr_pages - 1] == page &&
		(spd->partial[spd->nr_pages - 1].offset +
		 spd->partial[spd->nr_pages - 1].len == offset);
}

/*
 * Fill page/offset/length into spd, if it can hold more pages.
 */
static bool spd_fill_page(struct splice_pipe_desc *spd,
			  struct pipe_inode_info *pipe, struct page *page,
			  unsigned int *len, unsigned int offset,
			  bool linear,
			  struct sock *sk)
{
	if (unlikely(spd->nr_pages == MAX_SKB_FRAGS))
		return true;

	if (linear) {
		page = linear_to_page(page, len, &offset, sk);
		if (!page)
			return true;
	}
	if (spd_can_coalesce(spd, page, offset)) {
		spd->partial[spd->nr_pages - 1].len += *len;
		return false;
	}
	get_page(page);
	spd->pages[spd->nr_pages] = page;
	spd->partial[spd->nr_pages].len = *len;
	spd->partial[spd->nr_pages].offset = offset;
	spd->nr_pages++;

	return false;
}

static bool __splice_segment(struct page *page, unsigned int poff,
			     unsigned int plen, unsigned int *off,
			     unsigned int *len,
			     struct splice_pipe_desc *spd, bool linear,
			     struct sock *sk,
			     struct pipe_inode_info *pipe)
{
	if (!*len)
		return true;

	/* skip this segment if already processed */
	if (*off >= plen) {
		*off -= plen;
		return false;
	}

	/* ignore any bits we already processed */
	poff += *off;
	plen -= *off;
	*off = 0;

	do {
		unsigned int flen = min(*len, plen);

		if (spd_fill_page(spd, pipe, page, &flen, poff,
				  linear, sk))
			return true;
		poff += flen;
		plen -= flen;
		*len -= flen;
	} while (*len && plen);

	return false;
}

/*
 * Map linear and fragment data from the skb to spd. It reports true if the
 * pipe is full or if we already spliced the requested length.
 */
static bool __skb_splice_bits(struct sk_buff *skb, struct pipe_inode_info *pipe,
			      unsigned int *offset, unsigned int *len,
			      struct splice_pipe_desc *spd, struct sock *sk)
{
	int seg;

	/* map the linear part :
	 * If skb->head_frag is set, this 'linear' part is backed by a
	 * fragment, and if the head is not shared with any clones then
	 * we can avoid a copy since we own the head portion of this page.
	 */
	if (__splice_segment(virt_to_page(skb->data),
			     (unsigned long) skb->data & (PAGE_SIZE - 1),
			     skb_headlen(skb),
			     offset, len, spd,
			     skb_head_is_locked(skb),
			     sk, pipe))
		return true;

	/*
	 * then map the fragments
	 */
	for (seg = 0; seg < skb_shinfo(skb)->nr_frags; seg++) {
		const skb_frag_t *f = &skb_shinfo(skb)->frags[seg];

		if (__splice_segment(skb_frag_page(f),
				     f->page_offset, skb_frag_size(f),
				     offset, len, spd, false, sk, pipe))
			return true;
	}

	return false;
}

ssize_t skb_socket_splice(struct sock *sk,
			  struct pipe_inode_info *pipe,
			  struct splice_pipe_desc *spd)
{
	int ret;

	/* Drop the socket lock, otherwise we have reverse
	 * locking dependencies between sk_lock and i_mutex
	 * here as compared to sendfile(). We enter here
	 * with the socket lock held, and splice_to_pipe() will
	 * grab the pipe inode lock. For sendfile() emulation,
	 * we call into ->sendpage() with the i_mutex lock held
	 * and networking will grab the socket lock.
	 */
	release_sock(sk);
	ret = splice_to_pipe(pipe, spd);
	lock_sock(sk);

	return ret;
}

/*
 * Map data from the skb to a pipe. Should handle both the linear part,
 * the fragments, and the frag list. It does NOT handle frag lists within
 * the frag list, if such a thing exists. We'd probably need to recurse to
 * handle that cleanly.
 */
int skb_splice_bits(struct sk_buff *skb, struct sock *sk, unsigned int offset,
		    struct pipe_inode_info *pipe, unsigned int tlen,
		    unsigned int flags,
		    ssize_t (*splice_cb)(struct sock *,
					 struct pipe_inode_info *,
					 struct splice_pipe_desc *))
{
	struct partial_page partial[MAX_SKB_FRAGS];
	struct page *pages[MAX_SKB_FRAGS];
	struct splice_pipe_desc spd = {
		.pages = pages,
		.partial = partial,
		.nr_pages_max = MAX_SKB_FRAGS,
		.flags = flags,
		.ops = &nosteal_pipe_buf_ops,
		.spd_release = sock_spd_release,
	};
	struct sk_buff *frag_iter;
	int ret = 0;

	/*
	 * __skb_splice_bits() only fails if the output has no room left,
	 * so no point in going over the frag_list for the error case.
	 */
	if (__skb_splice_bits(skb, pipe, &offset, &tlen, &spd, sk))
		goto done;
	else if (!tlen)
		goto done;

	/*
	 * now see if we have a frag_list to map
	 */
	skb_walk_frags(skb, frag_iter) {
		if (!tlen)
			break;
		if (__skb_splice_bits(frag_iter, pipe, &offset, &tlen, &spd, sk))
			break;
	}

done:
	if (spd.nr_pages)
		ret = splice_cb(sk, pipe, &spd);

	return ret;
}
EXPORT_SYMBOL_GPL(skb_splice_bits);

/**
 *	skb_store_bits - store bits from kernel buffer to skb
 *	@skb: destination buffer
 *	@offset: offset in destination
 *	@from: source buffer
 *	@len: number of bytes to copy
 *
 *	Copy the specified number of bytes from the source buffer to the
 *	destination skb.  This function handles all the messy bits of
 *	traversing fragment lists and such.
 */

int skb_store_bits(struct sk_buff *skb, int offset, const void *from, int len)
{
	int start = skb_headlen(skb);
	struct sk_buff *frag_iter;
	int i, copy;

	if (offset > (int)skb->len - len)
		goto fault;

	if ((copy = start - offset) > 0) {
		if (copy > len)
			copy = len;
		skb_copy_to_linear_data_offset(skb, offset, from, copy);
		if ((len -= copy) == 0)
			return 0;
		offset += copy;
		from += copy;
	}

	for (i = 0; i < skb_shinfo(skb)->nr_frags; i++) {
		skb_frag_t *frag = &skb_shinfo(skb)->frags[i];
		int end;

		WARN_ON(start > offset + len);

		end = start + skb_frag_size(frag);
		if ((copy = end - offset) > 0) {
			u8 *vaddr;

			if (copy > len)
				copy = len;

			vaddr = kmap_atomic(skb_frag_page(frag));
			memcpy(vaddr + frag->page_offset + offset - start,
			       from, copy);
			kunmap_atomic(vaddr);

			if ((len -= copy) == 0)
				return 0;
			offset += copy;
			from += copy;
		}
		start = end;
	}

	skb_walk_frags(skb, frag_iter) {
		int end;

		WARN_ON(start > offset + len);

		end = start + frag_iter->len;
		if ((copy = end - offset) > 0) {
			if (copy > len)
				copy = len;
			if (skb_store_bits(frag_iter, offset - start,
					   from, copy))
				goto fault;
			if ((len -= copy) == 0)
				return 0;
			offset += copy;
			from += copy;
		}
		start = end;
	}
	if (!len)
		return 0;

fault:
	return -EFAULT;
}
EXPORT_SYMBOL(skb_store_bits);

/* Checksum skb data. */
__wsum __skb_checksum(const struct sk_buff *skb, int offset, int len,
		      __wsum csum, const struct skb_checksum_ops *ops)
{
	int start = skb_headlen(skb);
	int i, copy = start - offset;
	struct sk_buff *frag_iter;
	int pos = 0;

	/* Checksum header. */
	if (copy > 0) {
		if (copy > len)
			copy = len;
		csum = ops->update(skb->data + offset, copy, csum);
		if ((len -= copy) == 0)
			return csum;
		offset += copy;
		pos	= copy;
	}

	for (i = 0; i < skb_shinfo(skb)->nr_frags; i++) {
		int end;
		skb_frag_t *frag = &skb_shinfo(skb)->frags[i];

		WARN_ON(start > offset + len);

		end = start + skb_frag_size(frag);
		if ((copy = end - offset) > 0) {
			__wsum csum2;
			u8 *vaddr;

			if (copy > len)
				copy = len;
			vaddr = kmap_atomic(skb_frag_page(frag));
			csum2 = ops->update(vaddr + frag->page_offset +
					    offset - start, copy, 0);
			kunmap_atomic(vaddr);
			csum = ops->combine(csum, csum2, pos, copy);
			if (!(len -= copy))
				return csum;
			offset += copy;
			pos    += copy;
		}
		start = end;
	}

	skb_walk_frags(skb, frag_iter) {
		int end;

		WARN_ON(start > offset + len);

		end = start + frag_iter->len;
		if ((copy = end - offset) > 0) {
			__wsum csum2;
			if (copy > len)
				copy = len;
			csum2 = __skb_checksum(frag_iter, offset - start,
					       copy, 0, ops);
			csum = ops->combine(csum, csum2, pos, copy);
			if ((len -= copy) == 0)
				return csum;
			offset += copy;
			pos    += copy;
		}
		start = end;
	}
	BUG_ON(len);

	return csum;
}
EXPORT_SYMBOL(__skb_checksum);

__wsum skb_checksum(const struct sk_buff *skb, int offset,
		    int len, __wsum csum)
{
	const struct skb_checksum_ops ops = {
		.update  = csum_partial_ext,
		.combine = csum_block_add_ext,
	};

	return __skb_checksum(skb, offset, len, csum, &ops);
}
EXPORT_SYMBOL(skb_checksum);

/* Both of above in one bottle. */

__wsum skb_copy_and_csum_bits(const struct sk_buff *skb, int offset,
				    u8 *to, int len, __wsum csum)
{
	int start = skb_headlen(skb);
	int i, copy = start - offset;
	struct sk_buff *frag_iter;
	int pos = 0;

	/* Copy header. */
	if (copy > 0) {
		if (copy > len)
			copy = len;
		csum = csum_partial_copy_nocheck(skb->data + offset, to,
						 copy, csum);
		if ((len -= copy) == 0)
			return csum;
		offset += copy;
		to     += copy;
		pos	= copy;
	}

	for (i = 0; i < skb_shinfo(skb)->nr_frags; i++) {
		int end;

		WARN_ON(start > offset + len);

		end = start + skb_frag_size(&skb_shinfo(skb)->frags[i]);
		if ((copy = end - offset) > 0) {
			__wsum csum2;
			u8 *vaddr;
			skb_frag_t *frag = &skb_shinfo(skb)->frags[i];

			if (copy > len)
				copy = len;
			vaddr = kmap_atomic(skb_frag_page(frag));
			csum2 = csum_partial_copy_nocheck(vaddr +
							  frag->page_offset +
							  offset - start, to,
							  copy, 0);
			kunmap_atomic(vaddr);
			csum = csum_block_add(csum, csum2, pos);
			if (!(len -= copy))
				return csum;
			offset += copy;
			to     += copy;
			pos    += copy;
		}
		start = end;
	}

	skb_walk_frags(skb, frag_iter) {
		__wsum csum2;
		int end;

		WARN_ON(start > offset + len);

		end = start + frag_iter->len;
		if ((copy = end - offset) > 0) {
			if (copy > len)
				copy = len;
			csum2 = skb_copy_and_csum_bits(frag_iter,
						       offset - start,
						       to, copy, 0);
			csum = csum_block_add(csum, csum2, pos);
			if ((len -= copy) == 0)
				return csum;
			offset += copy;
			to     += copy;
			pos    += copy;
		}
		start = end;
	}
	BUG_ON(len);
	return csum;
}
EXPORT_SYMBOL(skb_copy_and_csum_bits);

 /**
 *	skb_zerocopy_headlen - Calculate headroom needed for skb_zerocopy()
 *	@from: source buffer
 *
 *	Calculates the amount of linear headroom needed in the 'to' skb passed
 *	into skb_zerocopy().
 */
unsigned int
skb_zerocopy_headlen(const struct sk_buff *from)
{
	unsigned int hlen = 0;

	if (!from->head_frag ||
	    skb_headlen(from) < L1_CACHE_BYTES ||
	    skb_shinfo(from)->nr_frags >= MAX_SKB_FRAGS)
		hlen = skb_headlen(from);

	if (skb_has_frag_list(from))
		hlen = from->len;

	return hlen;
}
EXPORT_SYMBOL_GPL(skb_zerocopy_headlen);

/**
 *	skb_zerocopy - Zero copy skb to skb
 *	@to: destination buffer
 *	@from: source buffer
 *	@len: number of bytes to copy from source buffer
 *	@hlen: size of linear headroom in destination buffer
 *
 *	Copies up to `len` bytes from `from` to `to` by creating references
 *	to the frags in the source buffer.
 *
 *	The `hlen` as calculated by skb_zerocopy_headlen() specifies the
 *	headroom in the `to` buffer.
 *
 *	Return value:
 *	0: everything is OK
 *	-ENOMEM: couldn't orphan frags of @from due to lack of memory
 *	-EFAULT: skb_copy_bits() found some problem with skb geometry
 */
int
skb_zerocopy(struct sk_buff *to, struct sk_buff *from, int len, int hlen)
{
	int i, j = 0;
	int plen = 0; /* length of skb->head fragment */
	int ret;
	struct page *page;
	unsigned int offset;

	BUG_ON(!from->head_frag && !hlen);

	/* dont bother with small payloads */
	if (len <= skb_tailroom(to))
		return skb_copy_bits(from, 0, skb_put(to, len), len);

	if (hlen) {
		ret = skb_copy_bits(from, 0, skb_put(to, hlen), hlen);
		if (unlikely(ret))
			return ret;
		len -= hlen;
	} else {
		plen = min_t(int, skb_headlen(from), len);
		if (plen) {
			page = virt_to_head_page(from->head);
			offset = from->data - (unsigned char *)page_address(page);
			__skb_fill_page_desc(to, 0, page, offset, plen);
			get_page(page);
			j = 1;
			len -= plen;
		}
	}

	to->truesize += len + plen;
	to->len += len + plen;
	to->data_len += len + plen;

	if (unlikely(skb_orphan_frags(from, GFP_ATOMIC))) {
		skb_tx_error(from);
		return -ENOMEM;
	}

	for (i = 0; i < skb_shinfo(from)->nr_frags; i++) {
		if (!len)
			break;
		skb_shinfo(to)->frags[j] = skb_shinfo(from)->frags[i];
		skb_shinfo(to)->frags[j].size = min_t(int, skb_shinfo(to)->frags[j].size, len);
		len -= skb_shinfo(to)->frags[j].size;
		skb_frag_ref(to, j);
		j++;
	}
	skb_shinfo(to)->nr_frags = j;

	return 0;
}
EXPORT_SYMBOL_GPL(skb_zerocopy);

void skb_copy_and_csum_dev(const struct sk_buff *skb, u8 *to)
{
	__wsum csum;
	long csstart;

	if (skb->ip_summed == CHECKSUM_PARTIAL)
		csstart = skb_checksum_start_offset(skb);
	else
		csstart = skb_headlen(skb);

	BUG_ON(csstart > skb_headlen(skb));

	skb_copy_from_linear_data(skb, to, csstart);

	csum = 0;
	if (csstart != skb->len)
		csum = skb_copy_and_csum_bits(skb, csstart, to + csstart,
					      skb->len - csstart, 0);

	if (skb->ip_summed == CHECKSUM_PARTIAL) {
		long csstuff = csstart + skb->csum_offset;

		*((__sum16 *)(to + csstuff)) = csum_fold(csum);
	}
}
EXPORT_SYMBOL(skb_copy_and_csum_dev);

/**
 *	skb_dequeue - remove from the head of the queue
 *	@list: list to dequeue from
 *
 *	Remove the head of the list. The list lock is taken so the function
 *	may be used safely with other locking list functions. The head item is
 *	returned or %NULL if the list is empty.
 */

struct sk_buff *skb_dequeue(struct sk_buff_head *list)
{
	unsigned long flags;
	struct sk_buff *result;

	spin_lock_irqsave(&list->lock, flags);
	result = __skb_dequeue(list);
	spin_unlock_irqrestore(&list->lock, flags);
	return result;
}
EXPORT_SYMBOL(skb_dequeue);

/**
 *	skb_dequeue_tail - remove from the tail of the queue
 *	@list: list to dequeue from
 *
 *	Remove the tail of the list. The list lock is taken so the function
 *	may be used safely with other locking list functions. The tail item is
 *	returned or %NULL if the list is empty.
 */
struct sk_buff *skb_dequeue_tail(struct sk_buff_head *list)
{
	unsigned long flags;
	struct sk_buff *result;

	spin_lock_irqsave(&list->lock, flags);
	result = __skb_dequeue_tail(list);
	spin_unlock_irqrestore(&list->lock, flags);
	return result;
}
EXPORT_SYMBOL(skb_dequeue_tail);

/**
 *	skb_queue_purge - empty a list
 *	@list: list to empty
 *
 *	Delete all buffers on an &sk_buff list. Each buffer is removed from
 *	the list and one reference dropped. This function takes the list
 *	lock and is atomic with respect to other list locking functions.
 */
void skb_queue_purge(struct sk_buff_head *list)
{
	struct sk_buff *skb;
	while ((skb = skb_dequeue(list)) != NULL)
		kfree_skb(skb);
}
EXPORT_SYMBOL(skb_queue_purge);

/**
 *	skb_queue_head - queue a buffer at the list head
 *	@list: list to use
 *	@newsk: buffer to queue
 *
 *	Queue a buffer at the start of the list. This function takes the
 *	list lock and can be used safely with other locking &sk_buff functions
 *	safely.
 *
 *	A buffer cannot be placed on two lists at the same time.
 */
void skb_queue_head(struct sk_buff_head *list, struct sk_buff *newsk)
{
	unsigned long flags;

	spin_lock_irqsave(&list->lock, flags);
	__skb_queue_head(list, newsk);
	spin_unlock_irqrestore(&list->lock, flags);
}
EXPORT_SYMBOL(skb_queue_head);

/**
 *	skb_queue_tail - queue a buffer at the list tail
 *	@list: list to use
 *	@newsk: buffer to queue
 *
 *	Queue a buffer at the tail of the list. This function takes the
 *	list lock and can be used safely with other locking &sk_buff functions
 *	safely.
 *
 *	A buffer cannot be placed on two lists at the same time.
 */
void skb_queue_tail(struct sk_buff_head *list, struct sk_buff *newsk)
{
	unsigned long flags;

	spin_lock_irqsave(&list->lock, flags);
	__skb_queue_tail(list, newsk);
	spin_unlock_irqrestore(&list->lock, flags);
}
EXPORT_SYMBOL(skb_queue_tail);

/**
 *	skb_unlink	-	remove a buffer from a list
 *	@skb: buffer to remove
 *	@list: list to use
 *
 *	Remove a packet from a list. The list locks are taken and this
 *	function is atomic with respect to other list locked calls
 *
 *	You must know what list the SKB is on.
 */
void skb_unlink(struct sk_buff *skb, struct sk_buff_head *list)
{
	unsigned long flags;

	spin_lock_irqsave(&list->lock, flags);
	__skb_unlink(skb, list);
	spin_unlock_irqrestore(&list->lock, flags);
}
EXPORT_SYMBOL(skb_unlink);

/**
 *	skb_append	-	append a buffer
 *	@old: buffer to insert after
 *	@newsk: buffer to insert
 *	@list: list to use
 *
 *	Place a packet after a given packet in a list. The list locks are taken
 *	and this function is atomic with respect to other list locked calls.
 *	A buffer cannot be placed on two lists at the same time.
 */
void skb_append(struct sk_buff *old, struct sk_buff *newsk, struct sk_buff_head *list)
{
	unsigned long flags;

	spin_lock_irqsave(&list->lock, flags);
	__skb_queue_after(list, old, newsk);
	spin_unlock_irqrestore(&list->lock, flags);
}
EXPORT_SYMBOL(skb_append);

/**
 *	skb_insert	-	insert a buffer
 *	@old: buffer to insert before
 *	@newsk: buffer to insert
 *	@list: list to use
 *
 *	Place a packet before a given packet in a list. The list locks are
 * 	taken and this function is atomic with respect to other list locked
 *	calls.
 *
 *	A buffer cannot be placed on two lists at the same time.
 */
void skb_insert(struct sk_buff *old, struct sk_buff *newsk, struct sk_buff_head *list)
{
	unsigned long flags;

	spin_lock_irqsave(&list->lock, flags);
	__skb_insert(newsk, old->prev, old, list);
	spin_unlock_irqrestore(&list->lock, flags);
}
EXPORT_SYMBOL(skb_insert);

static inline void skb_split_inside_header(struct sk_buff *skb,
					   struct sk_buff* skb1,
					   const u32 len, const int pos)
{
	int i;

	skb_copy_from_linear_data_offset(skb, len, skb_put(skb1, pos - len),
					 pos - len);
	/* And move data appendix as is. */
	for (i = 0; i < skb_shinfo(skb)->nr_frags; i++)
		skb_shinfo(skb1)->frags[i] = skb_shinfo(skb)->frags[i];

	skb_shinfo(skb1)->nr_frags = skb_shinfo(skb)->nr_frags;
	skb_shinfo(skb)->nr_frags  = 0;
	skb1->data_len		   = skb->data_len;
	skb1->len		   += skb1->data_len;
	skb->data_len		   = 0;
	skb->len		   = len;
	skb_set_tail_pointer(skb, len);
}

static inline void skb_split_no_header(struct sk_buff *skb,
				       struct sk_buff* skb1,
				       const u32 len, int pos)
{
	int i, k = 0;
	const int nfrags = skb_shinfo(skb)->nr_frags;

	skb_shinfo(skb)->nr_frags = 0;
	skb1->len		  = skb1->data_len = skb->len - len;
	skb->len		  = len;
	skb->data_len		  = len - pos;

	for (i = 0; i < nfrags; i++) {
		int size = skb_frag_size(&skb_shinfo(skb)->frags[i]);

		if (pos + size > len) {
			skb_shinfo(skb1)->frags[k] = skb_shinfo(skb)->frags[i];

			if (pos < len) {
				/* Split frag.
				 * We have two variants in this case:
				 * 1. Move all the frag to the second
				 *    part, if it is possible. F.e.
				 *    this approach is mandatory for TUX,
				 *    where splitting is expensive.
				 * 2. Split is accurately. We make this.
				 */
				skb_frag_ref(skb, i);
				skb_shinfo(skb1)->frags[0].page_offset += len - pos;
				skb_frag_size_sub(&skb_shinfo(skb1)->frags[0], len - pos);
				skb_frag_size_set(&skb_shinfo(skb)->frags[i], len - pos);
				skb_shinfo(skb)->nr_frags++;
			}
			k++;
		} else
			skb_shinfo(skb)->nr_frags++;
		pos += size;
	}
	skb_shinfo(skb1)->nr_frags = k;
}

/**
 * skb_split - Split fragmented skb to two parts at length len.
 * @skb: the buffer to split
 * @skb1: the buffer to receive the second part
 * @len: new length for skb
 */
void skb_split(struct sk_buff *skb, struct sk_buff *skb1, const u32 len)
{
	int pos = skb_headlen(skb);

	skb_shinfo(skb1)->tx_flags = skb_shinfo(skb)->tx_flags & SKBTX_SHARED_FRAG;
	if (len < pos)	/* Split line is inside header. */
		skb_split_inside_header(skb, skb1, len, pos);
	else		/* Second chunk has no header, nothing to copy. */
		skb_split_no_header(skb, skb1, len, pos);
}
EXPORT_SYMBOL(skb_split);

/* Shifting from/to a cloned skb is a no-go.
 *
 * Caller cannot keep skb_shinfo related pointers past calling here!
 */
static int skb_prepare_for_shift(struct sk_buff *skb)
{
	return skb_cloned(skb) && pskb_expand_head(skb, 0, 0, GFP_ATOMIC);
}

/**
 * skb_shift - Shifts paged data partially from skb to another
 * @tgt: buffer into which tail data gets added
 * @skb: buffer from which the paged data comes from
 * @shiftlen: shift up to this many bytes
 *
 * Attempts to shift up to shiftlen worth of bytes, which may be less than
 * the length of the skb, from skb to tgt. Returns number bytes shifted.
 * It's up to caller to free skb if everything was shifted.
 *
 * If @tgt runs out of frags, the whole operation is aborted.
 *
 * Skb cannot include anything else but paged data while tgt is allowed
 * to have non-paged data as well.
 *
 * TODO: full sized shift could be optimized but that would need
 * specialized skb free'er to handle frags without up-to-date nr_frags.
 */
int skb_shift(struct sk_buff *tgt, struct sk_buff *skb, int shiftlen)
{
	int from, to, merge, todo;
	struct skb_frag_struct *fragfrom, *fragto;

	BUG_ON(shiftlen > skb->len);
	BUG_ON(skb_headlen(skb));	/* Would corrupt stream */

	todo = shiftlen;
	from = 0;
	to = skb_shinfo(tgt)->nr_frags;
	fragfrom = &skb_shinfo(skb)->frags[from];

	/* Actual merge is delayed until the point when we know we can
	 * commit all, so that we don't have to undo partial changes
	 */
	if (!to ||
	    !skb_can_coalesce(tgt, to, skb_frag_page(fragfrom),
			      fragfrom->page_offset)) {
		merge = -1;
	} else {
		merge = to - 1;

		todo -= skb_frag_size(fragfrom);
		if (todo < 0) {
			if (skb_prepare_for_shift(skb) ||
			    skb_prepare_for_shift(tgt))
				return 0;

			/* All previous frag pointers might be stale! */
			fragfrom = &skb_shinfo(skb)->frags[from];
			fragto = &skb_shinfo(tgt)->frags[merge];

			skb_frag_size_add(fragto, shiftlen);
			skb_frag_size_sub(fragfrom, shiftlen);
			fragfrom->page_offset += shiftlen;

			goto onlymerged;
		}

		from++;
	}

	/* Skip full, not-fitting skb to avoid expensive operations */
	if ((shiftlen == skb->len) &&
	    (skb_shinfo(skb)->nr_frags - from) > (MAX_SKB_FRAGS - to))
		return 0;

	if (skb_prepare_for_shift(skb) || skb_prepare_for_shift(tgt))
		return 0;

	while ((todo > 0) && (from < skb_shinfo(skb)->nr_frags)) {
		if (to == MAX_SKB_FRAGS)
			return 0;

		fragfrom = &skb_shinfo(skb)->frags[from];
		fragto = &skb_shinfo(tgt)->frags[to];

		if (todo >= skb_frag_size(fragfrom)) {
			*fragto = *fragfrom;
			todo -= skb_frag_size(fragfrom);
			from++;
			to++;

		} else {
			__skb_frag_ref(fragfrom);
			fragto->page = fragfrom->page;
			fragto->page_offset = fragfrom->page_offset;
			skb_frag_size_set(fragto, todo);

			fragfrom->page_offset += todo;
			skb_frag_size_sub(fragfrom, todo);
			todo = 0;

			to++;
			break;
		}
	}

	/* Ready to "commit" this state change to tgt */
	skb_shinfo(tgt)->nr_frags = to;

	if (merge >= 0) {
		fragfrom = &skb_shinfo(skb)->frags[0];
		fragto = &skb_shinfo(tgt)->frags[merge];

		skb_frag_size_add(fragto, skb_frag_size(fragfrom));
		__skb_frag_unref(fragfrom);
	}

	/* Reposition in the original skb */
	to = 0;
	while (from < skb_shinfo(skb)->nr_frags)
		skb_shinfo(skb)->frags[to++] = skb_shinfo(skb)->frags[from++];
	skb_shinfo(skb)->nr_frags = to;

	BUG_ON(todo > 0 && !skb_shinfo(skb)->nr_frags);

onlymerged:
	/* Most likely the tgt won't ever need its checksum anymore, skb on
	 * the other hand might need it if it needs to be resent
	 */
	tgt->ip_summed = CHECKSUM_PARTIAL;
	skb->ip_summed = CHECKSUM_PARTIAL;

	/* Yak, is it really working this way? Some helper please? */
	skb->len -= shiftlen;
	skb->data_len -= shiftlen;
	skb->truesize -= shiftlen;
	tgt->len += shiftlen;
	tgt->data_len += shiftlen;
	tgt->truesize += shiftlen;

	return shiftlen;
}

/**
 * skb_prepare_seq_read - Prepare a sequential read of skb data
 * @skb: the buffer to read
 * @from: lower offset of data to be read
 * @to: upper offset of data to be read
 * @st: state variable
 *
 * Initializes the specified state variable. Must be called before
 * invoking skb_seq_read() for the first time.
 */
void skb_prepare_seq_read(struct sk_buff *skb, unsigned int from,
			  unsigned int to, struct skb_seq_state *st)
{
	st->lower_offset = from;
	st->upper_offset = to;
	st->root_skb = st->cur_skb = skb;
	st->frag_idx = st->stepped_offset = 0;
	st->frag_data = NULL;
}
EXPORT_SYMBOL(skb_prepare_seq_read);

/**
 * skb_seq_read - Sequentially read skb data
 * @consumed: number of bytes consumed by the caller so far
 * @data: destination pointer for data to be returned
 * @st: state variable
 *
 * Reads a block of skb data at @consumed relative to the
 * lower offset specified to skb_prepare_seq_read(). Assigns
 * the head of the data block to @data and returns the length
 * of the block or 0 if the end of the skb data or the upper
 * offset has been reached.
 *
 * The caller is not required to consume all of the data
 * returned, i.e. @consumed is typically set to the number
 * of bytes already consumed and the next call to
 * skb_seq_read() will return the remaining part of the block.
 *
 * Note 1: The size of each block of data returned can be arbitrary,
 *       this limitation is the cost for zerocopy sequential
 *       reads of potentially non linear data.
 *
 * Note 2: Fragment lists within fragments are not implemented
 *       at the moment, state->root_skb could be replaced with
 *       a stack for this purpose.
 */
unsigned int skb_seq_read(unsigned int consumed, const u8 **data,
			  struct skb_seq_state *st)
{
	unsigned int block_limit, abs_offset = consumed + st->lower_offset;
	skb_frag_t *frag;

	if (unlikely(abs_offset >= st->upper_offset)) {
		if (st->frag_data) {
			kunmap_atomic(st->frag_data);
			st->frag_data = NULL;
		}
		return 0;
	}

next_skb:
	block_limit = skb_headlen(st->cur_skb) + st->stepped_offset;

	if (abs_offset < block_limit && !st->frag_data) {
		*data = st->cur_skb->data + (abs_offset - st->stepped_offset);
		return block_limit - abs_offset;
	}

	if (st->frag_idx == 0 && !st->frag_data)
		st->stepped_offset += skb_headlen(st->cur_skb);

	while (st->frag_idx < skb_shinfo(st->cur_skb)->nr_frags) {
		frag = &skb_shinfo(st->cur_skb)->frags[st->frag_idx];
		block_limit = skb_frag_size(frag) + st->stepped_offset;

		if (abs_offset < block_limit) {
			if (!st->frag_data)
				st->frag_data = kmap_atomic(skb_frag_page(frag));

			*data = (u8 *) st->frag_data + frag->page_offset +
				(abs_offset - st->stepped_offset);

			return block_limit - abs_offset;
		}

		if (st->frag_data) {
			kunmap_atomic(st->frag_data);
			st->frag_data = NULL;
		}

		st->frag_idx++;
		st->stepped_offset += skb_frag_size(frag);
	}

	if (st->frag_data) {
		kunmap_atomic(st->frag_data);
		st->frag_data = NULL;
	}

	if (st->root_skb == st->cur_skb && skb_has_frag_list(st->root_skb)) {
		st->cur_skb = skb_shinfo(st->root_skb)->frag_list;
		st->frag_idx = 0;
		goto next_skb;
	} else if (st->cur_skb->next) {
		st->cur_skb = st->cur_skb->next;
		st->frag_idx = 0;
		goto next_skb;
	}

	return 0;
}
EXPORT_SYMBOL(skb_seq_read);

/**
 * skb_abort_seq_read - Abort a sequential read of skb data
 * @st: state variable
 *
 * Must be called if skb_seq_read() was not called until it
 * returned 0.
 */
void skb_abort_seq_read(struct skb_seq_state *st)
{
	if (st->frag_data)
		kunmap_atomic(st->frag_data);
}
EXPORT_SYMBOL(skb_abort_seq_read);

#define TS_SKB_CB(state)	((struct skb_seq_state *) &((state)->cb))

static unsigned int skb_ts_get_next_block(unsigned int offset, const u8 **text,
					  struct ts_config *conf,
					  struct ts_state *state)
{
	return skb_seq_read(offset, text, TS_SKB_CB(state));
}

static void skb_ts_finish(struct ts_config *conf, struct ts_state *state)
{
	skb_abort_seq_read(TS_SKB_CB(state));
}

/**
 * skb_find_text - Find a text pattern in skb data
 * @skb: the buffer to look in
 * @from: search offset
 * @to: search limit
 * @config: textsearch configuration
 *
 * Finds a pattern in the skb data according to the specified
 * textsearch configuration. Use textsearch_next() to retrieve
 * subsequent occurrences of the pattern. Returns the offset
 * to the first occurrence or UINT_MAX if no match was found.
 */
unsigned int skb_find_text(struct sk_buff *skb, unsigned int from,
			   unsigned int to, struct ts_config *config)
{
	struct ts_state state;
	unsigned int ret;

	config->get_next_block = skb_ts_get_next_block;
	config->finish = skb_ts_finish;

	skb_prepare_seq_read(skb, from, to, TS_SKB_CB(&state));

	ret = textsearch_find(config, &state);
	return (ret <= to - from ? ret : UINT_MAX);
}
EXPORT_SYMBOL(skb_find_text);

/**
 * skb_append_datato_frags - append the user data to a skb
 * @sk: sock  structure
 * @skb: skb structure to be appended with user data.
 * @getfrag: call back function to be used for getting the user data
 * @from: pointer to user message iov
 * @length: length of the iov message
 *
 * Description: This procedure append the user data in the fragment part
 * of the skb if any page alloc fails user this procedure returns  -ENOMEM
 */
int skb_append_datato_frags(struct sock *sk, struct sk_buff *skb,
			int (*getfrag)(void *from, char *to, int offset,
					int len, int odd, struct sk_buff *skb),
			void *from, int length)
{
	int frg_cnt = skb_shinfo(skb)->nr_frags;
	int copy;
	int offset = 0;
	int ret;
	struct page_frag *pfrag = &current->task_frag;

	do {
		/* Return error if we don't have space for new frag */
		if (frg_cnt >= MAX_SKB_FRAGS)
			return -EMSGSIZE;

		if (!sk_page_frag_refill(sk, pfrag))
			return -ENOMEM;

		/* copy the user data to page */
		copy = min_t(int, length, pfrag->size - pfrag->offset);

		ret = getfrag(from, page_address(pfrag->page) + pfrag->offset,
			      offset, copy, 0, skb);
		if (ret < 0)
			return -EFAULT;

		/* copy was successful so update the size parameters */
		skb_fill_page_desc(skb, frg_cnt, pfrag->page, pfrag->offset,
				   copy);
		frg_cnt++;
		pfrag->offset += copy;
		get_page(pfrag->page);

		skb->truesize += copy;
		atomic_add(copy, &sk->sk_wmem_alloc);
		skb->len += copy;
		skb->data_len += copy;
		offset += copy;
		length -= copy;

	} while (length > 0);

	return 0;
}
EXPORT_SYMBOL(skb_append_datato_frags);

int skb_append_pagefrags(struct sk_buff *skb, struct page *page,
			 int offset, size_t size)
{
	int i = skb_shinfo(skb)->nr_frags;

	if (skb_can_coalesce(skb, i, page, offset)) {
		skb_frag_size_add(&skb_shinfo(skb)->frags[i - 1], size);
	} else if (i < MAX_SKB_FRAGS) {
		get_page(page);
		skb_fill_page_desc(skb, i, page, offset, size);
	} else {
		return -EMSGSIZE;
	}

	return 0;
}
EXPORT_SYMBOL_GPL(skb_append_pagefrags);

/**
 *	skb_pull_rcsum - pull skb and update receive checksum
 *	@skb: buffer to update
 *	@len: length of data pulled
 *
 *	This function performs an skb_pull on the packet and updates
 *	the CHECKSUM_COMPLETE checksum.  It should be used on
 *	receive path processing instead of skb_pull unless you know
 *	that the checksum difference is zero (e.g., a valid IP header)
 *	or you are setting ip_summed to CHECKSUM_NONE.
 */
unsigned char *skb_pull_rcsum(struct sk_buff *skb, unsigned int len)
{
	BUG_ON(len > skb->len);
	skb->len -= len;
	BUG_ON(skb->len < skb->data_len);
	skb_postpull_rcsum(skb, skb->data, len);
	return skb->data += len;
}
EXPORT_SYMBOL_GPL(skb_pull_rcsum);

/**
 *	skb_segment - Perform protocol segmentation on skb.
 *	@head_skb: buffer to segment
 *	@features: features for the output path (see dev->features)
 *
 *	This function performs segmentation on the given skb.  It returns
 *	a pointer to the first in a list of new skbs for the segments.
 *	In case of error it returns ERR_PTR(err).
 */
struct sk_buff *skb_segment(struct sk_buff *head_skb,
			    netdev_features_t features)
{
	struct sk_buff *segs = NULL;
	struct sk_buff *tail = NULL;
	struct sk_buff *list_skb = skb_shinfo(head_skb)->frag_list;
	skb_frag_t *frag = skb_shinfo(head_skb)->frags;
	unsigned int mss = skb_shinfo(head_skb)->gso_size;
	unsigned int doffset = head_skb->data - skb_mac_header(head_skb);
	struct sk_buff *frag_skb = head_skb;
	unsigned int offset = doffset;
	unsigned int tnl_hlen = skb_tnl_header_len(head_skb);
	unsigned int headroom;
	unsigned int len;
	__be16 proto;
	bool csum;
	int sg = !!(features & NETIF_F_SG);
	int nfrags = skb_shinfo(head_skb)->nr_frags;
	int err = -ENOMEM;
	int i = 0;
	int pos;
	int dummy;

	__skb_push(head_skb, doffset);
	proto = skb_network_protocol(head_skb, &dummy);
	if (unlikely(!proto))
		return ERR_PTR(-EINVAL);

	csum = !head_skb->encap_hdr_csum &&
	    !!can_checksum_protocol(features, proto);

	headroom = skb_headroom(head_skb);
	pos = skb_headlen(head_skb);

	do {
		struct sk_buff *nskb;
		skb_frag_t *nskb_frag;
		int hsize;
		int size;

		len = head_skb->len - offset;
		if (len > mss)
			len = mss;

		hsize = skb_headlen(head_skb) - offset;
		if (hsize < 0)
			hsize = 0;
		if (hsize > len || !sg)
			hsize = len;

		if (!hsize && i >= nfrags && skb_headlen(list_skb) &&
		    (skb_headlen(list_skb) == len || sg)) {
			BUG_ON(skb_headlen(list_skb) > len);

			i = 0;
			nfrags = skb_shinfo(list_skb)->nr_frags;
			frag = skb_shinfo(list_skb)->frags;
			frag_skb = list_skb;
			pos += skb_headlen(list_skb);

			while (pos < offset + len) {
				BUG_ON(i >= nfrags);

				size = skb_frag_size(frag);
				if (pos + size > offset + len)
					break;

				i++;
				pos += size;
				frag++;
			}

			nskb = skb_clone(list_skb, GFP_ATOMIC);
			list_skb = list_skb->next;

			if (unlikely(!nskb))
				goto err;

			if (unlikely(pskb_trim(nskb, len))) {
				kfree_skb(nskb);
				goto err;
			}

			hsize = skb_end_offset(nskb);
			if (skb_cow_head(nskb, doffset + headroom)) {
				kfree_skb(nskb);
				goto err;
			}

			nskb->truesize += skb_end_offset(nskb) - hsize;
			skb_release_head_state(nskb);
			__skb_push(nskb, doffset);
		} else {
			nskb = __alloc_skb(hsize + doffset + headroom,
					   GFP_ATOMIC, skb_alloc_rx_flag(head_skb),
					   NUMA_NO_NODE);

			if (unlikely(!nskb))
				goto err;

			skb_reserve(nskb, headroom);
			__skb_put(nskb, doffset);
		}

		if (segs)
			tail->next = nskb;
		else
			segs = nskb;
		tail = nskb;

		__copy_skb_header(nskb, head_skb);

		skb_headers_offset_update(nskb, skb_headroom(nskb) - headroom);
		skb_reset_mac_len(nskb);

		skb_copy_from_linear_data_offset(head_skb, -tnl_hlen,
						 nskb->data - tnl_hlen,
						 doffset + tnl_hlen);

		if (nskb->len == len + doffset)
			goto perform_csum_check;

		if (!sg && !nskb->remcsum_offload) {
			nskb->ip_summed = CHECKSUM_NONE;
			nskb->csum = skb_copy_and_csum_bits(head_skb, offset,
							    skb_put(nskb, len),
							    len, 0);
			SKB_GSO_CB(nskb)->csum_start =
			    skb_headroom(nskb) + doffset;
			continue;
		}

		nskb_frag = skb_shinfo(nskb)->frags;

		skb_copy_from_linear_data_offset(head_skb, offset,
						 skb_put(nskb, hsize), hsize);

		skb_shinfo(nskb)->tx_flags = skb_shinfo(head_skb)->tx_flags &
			SKBTX_SHARED_FRAG;

		while (pos < offset + len) {
			if (i >= nfrags) {
				BUG_ON(skb_headlen(list_skb));

				i = 0;
				nfrags = skb_shinfo(list_skb)->nr_frags;
				frag = skb_shinfo(list_skb)->frags;
				frag_skb = list_skb;

				BUG_ON(!nfrags);

				list_skb = list_skb->next;
			}

			if (unlikely(skb_shinfo(nskb)->nr_frags >=
				     MAX_SKB_FRAGS)) {
				net_warn_ratelimited(
					"skb_segment: too many frags: %u %u\n",
					pos, mss);
				goto err;
			}

			if (unlikely(skb_orphan_frags(frag_skb, GFP_ATOMIC)))
				goto err;

			*nskb_frag = *frag;
			__skb_frag_ref(nskb_frag);
			size = skb_frag_size(nskb_frag);

			if (pos < offset) {
				nskb_frag->page_offset += offset - pos;
				skb_frag_size_sub(nskb_frag, offset - pos);
			}

			skb_shinfo(nskb)->nr_frags++;

			if (pos + size <= offset + len) {
				i++;
				frag++;
				pos += size;
			} else {
				skb_frag_size_sub(nskb_frag, pos + size - (offset + len));
				goto skip_fraglist;
			}

			nskb_frag++;
		}

skip_fraglist:
		nskb->data_len = len - hsize;
		nskb->len += nskb->data_len;
		nskb->truesize += nskb->data_len;

perform_csum_check:
		if (!csum && !nskb->remcsum_offload) {
			nskb->csum = skb_checksum(nskb, doffset,
						  nskb->len - doffset, 0);
			nskb->ip_summed = CHECKSUM_NONE;
			SKB_GSO_CB(nskb)->csum_start =
			    skb_headroom(nskb) + doffset;
		}
	} while ((offset += len) < head_skb->len);

	/* Some callers want to get the end of the list.
	 * Put it in segs->prev to avoid walking the list.
	 * (see validate_xmit_skb_list() for example)
	 */
	segs->prev = tail;

	/* Following permits correct backpressure, for protocols
	 * using skb_set_owner_w().
	 * Idea is to tranfert ownership from head_skb to last segment.
	 */
	if (head_skb->destructor == sock_wfree) {
		swap(tail->truesize, head_skb->truesize);
		swap(tail->destructor, head_skb->destructor);
		swap(tail->sk, head_skb->sk);
	}
	return segs;

err:
	kfree_skb_list(segs);
	return ERR_PTR(err);
}
EXPORT_SYMBOL_GPL(skb_segment);

int skb_gro_receive(struct sk_buff **head, struct sk_buff *skb)
{
	struct skb_shared_info *pinfo, *skbinfo = skb_shinfo(skb);
	unsigned int offset = skb_gro_offset(skb);
	unsigned int headlen = skb_headlen(skb);
	unsigned int len = skb_gro_len(skb);
	struct sk_buff *lp, *p = *head;
	unsigned int delta_truesize;

	if (unlikely(p->len + len >= 65536))
		return -E2BIG;

	lp = NAPI_GRO_CB(p)->last;
	pinfo = skb_shinfo(lp);

	if (headlen <= offset) {
		skb_frag_t *frag;
		skb_frag_t *frag2;
		int i = skbinfo->nr_frags;
		int nr_frags = pinfo->nr_frags + i;

		if (nr_frags > MAX_SKB_FRAGS)
			goto merge;

		offset -= headlen;
		pinfo->nr_frags = nr_frags;
		skbinfo->nr_frags = 0;

		frag = pinfo->frags + nr_frags;
		frag2 = skbinfo->frags + i;
		do {
			*--frag = *--frag2;
		} while (--i);

		frag->page_offset += offset;
		skb_frag_size_sub(frag, offset);

		/* all fragments truesize : remove (head size + sk_buff) */
		delta_truesize = skb->truesize -
				 SKB_TRUESIZE(skb_end_offset(skb));

		skb->truesize -= skb->data_len;
		skb->len -= skb->data_len;
		skb->data_len = 0;

		NAPI_GRO_CB(skb)->free = NAPI_GRO_FREE;
		goto done;
	} else if (skb->head_frag) {
		int nr_frags = pinfo->nr_frags;
		skb_frag_t *frag = pinfo->frags + nr_frags;
		struct page *page = virt_to_head_page(skb->head);
		unsigned int first_size = headlen - offset;
		unsigned int first_offset;

		if (nr_frags + 1 + skbinfo->nr_frags > MAX_SKB_FRAGS)
			goto merge;

		first_offset = skb->data -
			       (unsigned char *)page_address(page) +
			       offset;

		pinfo->nr_frags = nr_frags + 1 + skbinfo->nr_frags;

		frag->page.p	  = page;
		frag->page_offset = first_offset;
		skb_frag_size_set(frag, first_size);

		memcpy(frag + 1, skbinfo->frags, sizeof(*frag) * skbinfo->nr_frags);
		/* We dont need to clear skbinfo->nr_frags here */

		delta_truesize = skb->truesize - SKB_DATA_ALIGN(sizeof(struct sk_buff));
		NAPI_GRO_CB(skb)->free = NAPI_GRO_FREE_STOLEN_HEAD;
		goto done;
	}

merge:
	delta_truesize = skb->truesize;
	if (offset > headlen) {
		unsigned int eat = offset - headlen;

		skbinfo->frags[0].page_offset += eat;
		skb_frag_size_sub(&skbinfo->frags[0], eat);
		skb->data_len -= eat;
		skb->len -= eat;
		offset = headlen;
	}

	__skb_pull(skb, offset);

	if (NAPI_GRO_CB(p)->last == p)
		skb_shinfo(p)->frag_list = skb;
	else
		NAPI_GRO_CB(p)->last->next = skb;
	NAPI_GRO_CB(p)->last = skb;
	__skb_header_release(skb);
	lp = p;

done:
	NAPI_GRO_CB(p)->count++;
	p->data_len += len;
	p->truesize += delta_truesize;
	p->len += len;
	if (lp != p) {
		lp->data_len += len;
		lp->truesize += delta_truesize;
		lp->len += len;
	}
	NAPI_GRO_CB(skb)->same_flow = 1;
	return 0;
}

void __init skb_init(void)
{
	skbuff_head_cache = kmem_cache_create("skbuff_head_cache",
					      sizeof(struct sk_buff),
					      0,
					      SLAB_HWCACHE_ALIGN|SLAB_PANIC,
					      NULL);
	skbuff_fclone_cache = kmem_cache_create("skbuff_fclone_cache",
						sizeof(struct sk_buff_fclones),
						0,
						SLAB_HWCACHE_ALIGN|SLAB_PANIC,
						NULL);
}

/**
 *	skb_to_sgvec - Fill a scatter-gather list from a socket buffer
 *	@skb: Socket buffer containing the buffers to be mapped
 *	@sg: The scatter-gather list to map into
 *	@offset: The offset into the buffer's contents to start mapping
 *	@len: Length of buffer space to be mapped
 *
 *	Fill the specified scatter-gather list with mappings/pointers into a
 *	region of the buffer space attached to a socket buffer.
 */
static int
__skb_to_sgvec(struct sk_buff *skb, struct scatterlist *sg, int offset, int len)
{
	int start = skb_headlen(skb);
	int i, copy = start - offset;
	struct sk_buff *frag_iter;
	int elt = 0;

	if (copy > 0) {
		if (copy > len)
			copy = len;
		sg_set_buf(sg, skb->data + offset, copy);
		elt++;
		if ((len -= copy) == 0)
			return elt;
		offset += copy;
	}

	for (i = 0; i < skb_shinfo(skb)->nr_frags; i++) {
		int end;

		WARN_ON(start > offset + len);

		end = start + skb_frag_size(&skb_shinfo(skb)->frags[i]);
		if ((copy = end - offset) > 0) {
			skb_frag_t *frag = &skb_shinfo(skb)->frags[i];

			if (copy > len)
				copy = len;
			sg_set_page(&sg[elt], skb_frag_page(frag), copy,
					frag->page_offset+offset-start);
			elt++;
			if (!(len -= copy))
				return elt;
			offset += copy;
		}
		start = end;
	}

	skb_walk_frags(skb, frag_iter) {
		int end;

		WARN_ON(start > offset + len);

		end = start + frag_iter->len;
		if ((copy = end - offset) > 0) {
			if (copy > len)
				copy = len;
			elt += __skb_to_sgvec(frag_iter, sg+elt, offset - start,
					      copy);
			if ((len -= copy) == 0)
				return elt;
			offset += copy;
		}
		start = end;
	}
	BUG_ON(len);
	return elt;
}

/* As compared with skb_to_sgvec, skb_to_sgvec_nomark only map skb to given
 * sglist without mark the sg which contain last skb data as the end.
 * So the caller can mannipulate sg list as will when padding new data after
 * the first call without calling sg_unmark_end to expend sg list.
 *
 * Scenario to use skb_to_sgvec_nomark:
 * 1. sg_init_table
 * 2. skb_to_sgvec_nomark(payload1)
 * 3. skb_to_sgvec_nomark(payload2)
 *
 * This is equivalent to:
 * 1. sg_init_table
 * 2. skb_to_sgvec(payload1)
 * 3. sg_unmark_end
 * 4. skb_to_sgvec(payload2)
 *
 * When mapping mutilple payload conditionally, skb_to_sgvec_nomark
 * is more preferable.
 */
int skb_to_sgvec_nomark(struct sk_buff *skb, struct scatterlist *sg,
			int offset, int len)
{
	return __skb_to_sgvec(skb, sg, offset, len);
}
EXPORT_SYMBOL_GPL(skb_to_sgvec_nomark);

int skb_to_sgvec(struct sk_buff *skb, struct scatterlist *sg, int offset, int len)
{
	int nsg = __skb_to_sgvec(skb, sg, offset, len);

	sg_mark_end(&sg[nsg - 1]);

	return nsg;
}
EXPORT_SYMBOL_GPL(skb_to_sgvec);

/**
 *	skb_cow_data - Check that a socket buffer's data buffers are writable
 *	@skb: The socket buffer to check.
 *	@tailbits: Amount of trailing space to be added
 *	@trailer: Returned pointer to the skb where the @tailbits space begins
 *
 *	Make sure that the data buffers attached to a socket buffer are
 *	writable. If they are not, private copies are made of the data buffers
 *	and the socket buffer is set to use these instead.
 *
 *	If @tailbits is given, make sure that there is space to write @tailbits
 *	bytes of data beyond current end of socket buffer.  @trailer will be
 *	set to point to the skb in which this space begins.
 *
 *	The number of scatterlist elements required to completely map the
 *	COW'd and extended socket buffer will be returned.
 */
int skb_cow_data(struct sk_buff *skb, int tailbits, struct sk_buff **trailer)
{
	int copyflag;
	int elt;
	struct sk_buff *skb1, **skb_p;

	/* If skb is cloned or its head is paged, reallocate
	 * head pulling out all the pages (pages are considered not writable
	 * at the moment even if they are anonymous).
	 */
	if ((skb_cloned(skb) || skb_shinfo(skb)->nr_frags) &&
	    __pskb_pull_tail(skb, skb_pagelen(skb)-skb_headlen(skb)) == NULL)
		return -ENOMEM;

	/* Easy case. Most of packets will go this way. */
	if (!skb_has_frag_list(skb)) {
		/* A little of trouble, not enough of space for trailer.
		 * This should not happen, when stack is tuned to generate
		 * good frames. OK, on miss we reallocate and reserve even more
		 * space, 128 bytes is fair. */

		if (skb_tailroom(skb) < tailbits &&
		    pskb_expand_head(skb, 0, tailbits-skb_tailroom(skb)+128, GFP_ATOMIC))
			return -ENOMEM;

		/* Voila! */
		*trailer = skb;
		return 1;
	}

	/* Misery. We are in troubles, going to mincer fragments... */

	elt = 1;
	skb_p = &skb_shinfo(skb)->frag_list;
	copyflag = 0;

	while ((skb1 = *skb_p) != NULL) {
		int ntail = 0;

		/* The fragment is partially pulled by someone,
		 * this can happen on input. Copy it and everything
		 * after it. */

		if (skb_shared(skb1))
			copyflag = 1;

		/* If the skb is the last, worry about trailer. */

		if (skb1->next == NULL && tailbits) {
			if (skb_shinfo(skb1)->nr_frags ||
			    skb_has_frag_list(skb1) ||
			    skb_tailroom(skb1) < tailbits)
				ntail = tailbits + 128;
		}

		if (copyflag ||
		    skb_cloned(skb1) ||
		    ntail ||
		    skb_shinfo(skb1)->nr_frags ||
		    skb_has_frag_list(skb1)) {
			struct sk_buff *skb2;

			/* Fuck, we are miserable poor guys... */
			if (ntail == 0)
				skb2 = skb_copy(skb1, GFP_ATOMIC);
			else
				skb2 = skb_copy_expand(skb1,
						       skb_headroom(skb1),
						       ntail,
						       GFP_ATOMIC);
			if (unlikely(skb2 == NULL))
				return -ENOMEM;

			if (skb1->sk)
				skb_set_owner_w(skb2, skb1->sk);

			/* Looking around. Are we still alive?
			 * OK, link new skb, drop old one */

			skb2->next = skb1->next;
			*skb_p = skb2;
			kfree_skb(skb1);
			skb1 = skb2;
		}
		elt++;
		*trailer = skb1;
		skb_p = &skb1->next;
	}

	return elt;
}
EXPORT_SYMBOL_GPL(skb_cow_data);

static void sock_rmem_free(struct sk_buff *skb)
{
	struct sock *sk = skb->sk;

	atomic_sub(skb->truesize, &sk->sk_rmem_alloc);
}

/*
 * Note: We dont mem charge error packets (no sk_forward_alloc changes)
 */
int sock_queue_err_skb(struct sock *sk, struct sk_buff *skb)
{
	if (atomic_read(&sk->sk_rmem_alloc) + skb->truesize >=
	    (unsigned int)sk->sk_rcvbuf)
		return -ENOMEM;

	skb_orphan(skb);
	skb->sk = sk;
	skb->destructor = sock_rmem_free;
	atomic_add(skb->truesize, &sk->sk_rmem_alloc);

	/* before exiting rcu section, make sure dst is refcounted */
	skb_dst_force(skb);

	skb_queue_tail(&sk->sk_error_queue, skb);
	if (!sock_flag(sk, SOCK_DEAD))
		sk->sk_data_ready(sk);
	return 0;
}
EXPORT_SYMBOL(sock_queue_err_skb);

struct sk_buff *sock_dequeue_err_skb(struct sock *sk)
{
	struct sk_buff_head *q = &sk->sk_error_queue;
	struct sk_buff *skb, *skb_next;
	unsigned long flags;
	int err = 0;

	spin_lock_irqsave(&q->lock, flags);
	skb = __skb_dequeue(q);
	if (skb && (skb_next = skb_peek(q)))
		err = SKB_EXT_ERR(skb_next)->ee.ee_errno;
	spin_unlock_irqrestore(&q->lock, flags);

	sk->sk_err = err;
	if (err)
		sk->sk_error_report(sk);

	return skb;
}
EXPORT_SYMBOL(sock_dequeue_err_skb);

/**
 * skb_clone_sk - create clone of skb, and take reference to socket
 * @skb: the skb to clone
 *
 * This function creates a clone of a buffer that holds a reference on
 * sk_refcnt.  Buffers created via this function are meant to be
 * returned using sock_queue_err_skb, or free via kfree_skb.
 *
 * When passing buffers allocated with this function to sock_queue_err_skb
 * it is necessary to wrap the call with sock_hold/sock_put in order to
 * prevent the socket from being released prior to being enqueued on
 * the sk_error_queue.
 */
struct sk_buff *skb_clone_sk(struct sk_buff *skb)
{
	struct sock *sk = skb->sk;
	struct sk_buff *clone;

	if (!sk || !atomic_inc_not_zero(&sk->sk_refcnt))
		return NULL;

	clone = skb_clone(skb, GFP_ATOMIC);
	if (!clone) {
		sock_put(sk);
		return NULL;
	}

	clone->sk = sk;
	clone->destructor = sock_efree;

	return clone;
}
EXPORT_SYMBOL(skb_clone_sk);

static void __skb_complete_tx_timestamp(struct sk_buff *skb,
					struct sock *sk,
					int tstype)
{
	struct sock_exterr_skb *serr;
	int err;

	serr = SKB_EXT_ERR(skb);
	memset(serr, 0, sizeof(*serr));
	serr->ee.ee_errno = ENOMSG;
	serr->ee.ee_origin = SO_EE_ORIGIN_TIMESTAMPING;
	serr->ee.ee_info = tstype;
	if (sk->sk_tsflags & SOF_TIMESTAMPING_OPT_ID) {
		serr->ee.ee_data = skb_shinfo(skb)->tskey;
		if (sk->sk_protocol == IPPROTO_TCP)
			serr->ee.ee_data -= sk->sk_tskey;
	}

	err = sock_queue_err_skb(sk, skb);

	if (err)
		kfree_skb(skb);
}

static bool skb_may_tx_timestamp(struct sock *sk, bool tsonly)
{
	bool ret;

	if (likely(sysctl_tstamp_allow_data || tsonly))
		return true;

	read_lock_bh(&sk->sk_callback_lock);
	ret = sk->sk_socket && sk->sk_socket->file &&
	      file_ns_capable(sk->sk_socket->file, &init_user_ns, CAP_NET_RAW);
	read_unlock_bh(&sk->sk_callback_lock);
	return ret;
}

void skb_complete_tx_timestamp(struct sk_buff *skb,
			       struct skb_shared_hwtstamps *hwtstamps)
{
	struct sock *sk = skb->sk;

	if (!skb_may_tx_timestamp(sk, false))
		return;

	/* take a reference to prevent skb_orphan() from freeing the socket */
	sock_hold(sk);

	*skb_hwtstamps(skb) = *hwtstamps;
	__skb_complete_tx_timestamp(skb, sk, SCM_TSTAMP_SND);

	sock_put(sk);
}
EXPORT_SYMBOL_GPL(skb_complete_tx_timestamp);

void __skb_tstamp_tx(struct sk_buff *orig_skb,
		     struct skb_shared_hwtstamps *hwtstamps,
		     struct sock *sk, int tstype)
{
	struct sk_buff *skb;
	bool tsonly;

	if (!sk)
		return;

	tsonly = sk->sk_tsflags & SOF_TIMESTAMPING_OPT_TSONLY;
	if (!skb_may_tx_timestamp(sk, tsonly))
		return;

	if (tsonly)
		skb = alloc_skb(0, GFP_ATOMIC);
	else
		skb = skb_clone(orig_skb, GFP_ATOMIC);
	if (!skb)
		return;

	if (tsonly) {
		skb_shinfo(skb)->tx_flags = skb_shinfo(orig_skb)->tx_flags;
		skb_shinfo(skb)->tskey = skb_shinfo(orig_skb)->tskey;
	}

	if (hwtstamps)
		*skb_hwtstamps(skb) = *hwtstamps;
	else
		skb->tstamp = ktime_get_real();

	__skb_complete_tx_timestamp(skb, sk, tstype);
}
EXPORT_SYMBOL_GPL(__skb_tstamp_tx);

void skb_tstamp_tx(struct sk_buff *orig_skb,
		   struct skb_shared_hwtstamps *hwtstamps)
{
	return __skb_tstamp_tx(orig_skb, hwtstamps, orig_skb->sk,
			       SCM_TSTAMP_SND);
}
EXPORT_SYMBOL_GPL(skb_tstamp_tx);

void skb_complete_wifi_ack(struct sk_buff *skb, bool acked)
{
	struct sock *sk = skb->sk;
	struct sock_exterr_skb *serr;
	int err;

	skb->wifi_acked_valid = 1;
	skb->wifi_acked = acked;

	serr = SKB_EXT_ERR(skb);
	memset(serr, 0, sizeof(*serr));
	serr->ee.ee_errno = ENOMSG;
	serr->ee.ee_origin = SO_EE_ORIGIN_TXSTATUS;

	/* take a reference to prevent skb_orphan() from freeing the socket */
	sock_hold(sk);

	err = sock_queue_err_skb(sk, skb);
	if (err)
		kfree_skb(skb);

	sock_put(sk);
}
EXPORT_SYMBOL_GPL(skb_complete_wifi_ack);

/**
 * skb_partial_csum_set - set up and verify partial csum values for packet
 * @skb: the skb to set
 * @start: the number of bytes after skb->data to start checksumming.
 * @off: the offset from start to place the checksum.
 *
 * For untrusted partially-checksummed packets, we need to make sure the values
 * for skb->csum_start and skb->csum_offset are valid so we don't oops.
 *
 * This function checks and sets those values and skb->ip_summed: if this
 * returns false you should drop the packet.
 */
bool skb_partial_csum_set(struct sk_buff *skb, u16 start, u16 off)
{
	if (unlikely(start > skb_headlen(skb)) ||
	    unlikely((int)start + off > skb_headlen(skb) - 2)) {
		net_warn_ratelimited("bad partial csum: csum=%u/%u len=%u\n",
				     start, off, skb_headlen(skb));
		return false;
	}
	skb->ip_summed = CHECKSUM_PARTIAL;
	skb->csum_start = skb_headroom(skb) + start;
	skb->csum_offset = off;
	skb_set_transport_header(skb, start);
	return true;
}
EXPORT_SYMBOL_GPL(skb_partial_csum_set);

static int skb_maybe_pull_tail(struct sk_buff *skb, unsigned int len,
			       unsigned int max)
{
	if (skb_headlen(skb) >= len)
		return 0;

	/* If we need to pullup then pullup to the max, so we
	 * won't need to do it again.
	 */
	if (max > skb->len)
		max = skb->len;

	if (__pskb_pull_tail(skb, max - skb_headlen(skb)) == NULL)
		return -ENOMEM;

	if (skb_headlen(skb) < len)
		return -EPROTO;

	return 0;
}

#define MAX_TCP_HDR_LEN (15 * 4)

static __sum16 *skb_checksum_setup_ip(struct sk_buff *skb,
				      typeof(IPPROTO_IP) proto,
				      unsigned int off)
{
	switch (proto) {
		int err;

	case IPPROTO_TCP:
		err = skb_maybe_pull_tail(skb, off + sizeof(struct tcphdr),
					  off + MAX_TCP_HDR_LEN);
		if (!err && !skb_partial_csum_set(skb, off,
						  offsetof(struct tcphdr,
							   check)))
			err = -EPROTO;
		return err ? ERR_PTR(err) : &tcp_hdr(skb)->check;

	case IPPROTO_UDP:
		err = skb_maybe_pull_tail(skb, off + sizeof(struct udphdr),
					  off + sizeof(struct udphdr));
		if (!err && !skb_partial_csum_set(skb, off,
						  offsetof(struct udphdr,
							   check)))
			err = -EPROTO;
		return err ? ERR_PTR(err) : &udp_hdr(skb)->check;
	}

	return ERR_PTR(-EPROTO);
}

/* This value should be large enough to cover a tagged ethernet header plus
 * maximally sized IP and TCP or UDP headers.
 */
#define MAX_IP_HDR_LEN 128

static int skb_checksum_setup_ipv4(struct sk_buff *skb, bool recalculate)
{
	unsigned int off;
	bool fragment;
	__sum16 *csum;
	int err;

	fragment = false;

	err = skb_maybe_pull_tail(skb,
				  sizeof(struct iphdr),
				  MAX_IP_HDR_LEN);
	if (err < 0)
		goto out;

	if (ip_hdr(skb)->frag_off & htons(IP_OFFSET | IP_MF))
		fragment = true;

	off = ip_hdrlen(skb);

	err = -EPROTO;

	if (fragment)
		goto out;

	csum = skb_checksum_setup_ip(skb, ip_hdr(skb)->protocol, off);
	if (IS_ERR(csum))
		return PTR_ERR(csum);

	if (recalculate)
		*csum = ~csum_tcpudp_magic(ip_hdr(skb)->saddr,
					   ip_hdr(skb)->daddr,
					   skb->len - off,
					   ip_hdr(skb)->protocol, 0);
	err = 0;

out:
	return err;
}

/* This value should be large enough to cover a tagged ethernet header plus
 * an IPv6 header, all options, and a maximal TCP or UDP header.
 */
#define MAX_IPV6_HDR_LEN 256

#define OPT_HDR(type, skb, off) \
	(type *)(skb_network_header(skb) + (off))

static int skb_checksum_setup_ipv6(struct sk_buff *skb, bool recalculate)
{
	int err;
	u8 nexthdr;
	unsigned int off;
	unsigned int len;
	bool fragment;
	bool done;
	__sum16 *csum;

	fragment = false;
	done = false;

	off = sizeof(struct ipv6hdr);

	err = skb_maybe_pull_tail(skb, off, MAX_IPV6_HDR_LEN);
	if (err < 0)
		goto out;

	nexthdr = ipv6_hdr(skb)->nexthdr;

	len = sizeof(struct ipv6hdr) + ntohs(ipv6_hdr(skb)->payload_len);
	while (off <= len && !done) {
		switch (nexthdr) {
		case IPPROTO_DSTOPTS:
		case IPPROTO_HOPOPTS:
		case IPPROTO_ROUTING: {
			struct ipv6_opt_hdr *hp;

			err = skb_maybe_pull_tail(skb,
						  off +
						  sizeof(struct ipv6_opt_hdr),
						  MAX_IPV6_HDR_LEN);
			if (err < 0)
				goto out;

			hp = OPT_HDR(struct ipv6_opt_hdr, skb, off);
			nexthdr = hp->nexthdr;
			off += ipv6_optlen(hp);
			break;
		}
		case IPPROTO_AH: {
			struct ip_auth_hdr *hp;

			err = skb_maybe_pull_tail(skb,
						  off +
						  sizeof(struct ip_auth_hdr),
						  MAX_IPV6_HDR_LEN);
			if (err < 0)
				goto out;

			hp = OPT_HDR(struct ip_auth_hdr, skb, off);
			nexthdr = hp->nexthdr;
			off += ipv6_authlen(hp);
			break;
		}
		case IPPROTO_FRAGMENT: {
			struct frag_hdr *hp;

			err = skb_maybe_pull_tail(skb,
						  off +
						  sizeof(struct frag_hdr),
						  MAX_IPV6_HDR_LEN);
			if (err < 0)
				goto out;

			hp = OPT_HDR(struct frag_hdr, skb, off);

			if (hp->frag_off & htons(IP6_OFFSET | IP6_MF))
				fragment = true;

			nexthdr = hp->nexthdr;
			off += sizeof(struct frag_hdr);
			break;
		}
		default:
			done = true;
			break;
		}
	}

	err = -EPROTO;

	if (!done || fragment)
		goto out;

	csum = skb_checksum_setup_ip(skb, nexthdr, off);
	if (IS_ERR(csum))
		return PTR_ERR(csum);

	if (recalculate)
		*csum = ~csum_ipv6_magic(&ipv6_hdr(skb)->saddr,
					 &ipv6_hdr(skb)->daddr,
					 skb->len - off, nexthdr, 0);
	err = 0;

out:
	return err;
}

/**
 * skb_checksum_setup - set up partial checksum offset
 * @skb: the skb to set up
 * @recalculate: if true the pseudo-header checksum will be recalculated
 */
int skb_checksum_setup(struct sk_buff *skb, bool recalculate)
{
	int err;

	switch (skb->protocol) {
	case htons(ETH_P_IP):
		err = skb_checksum_setup_ipv4(skb, recalculate);
		break;

	case htons(ETH_P_IPV6):
		err = skb_checksum_setup_ipv6(skb, recalculate);
		break;

	default:
		err = -EPROTO;
		break;
	}

	return err;
}
EXPORT_SYMBOL(skb_checksum_setup);

/**
 * skb_checksum_maybe_trim - maybe trims the given skb
 * @skb: the skb to check
 * @transport_len: the data length beyond the network header
 *
 * Checks whether the given skb has data beyond the given transport length.
 * If so, returns a cloned skb trimmed to this transport length.
 * Otherwise returns the provided skb. Returns NULL in error cases
 * (e.g. transport_len exceeds skb length or out-of-memory).
 *
<<<<<<< HEAD
 * Caller needs to set the skb transport header and release the returned skb.
 * Provided skb is consumed.
=======
 * Caller needs to set the skb transport header and free any returned skb if it
 * differs from the provided skb.
>>>>>>> 9fe8ecca
 */
static struct sk_buff *skb_checksum_maybe_trim(struct sk_buff *skb,
					       unsigned int transport_len)
{
	struct sk_buff *skb_chk;
	unsigned int len = skb_transport_offset(skb) + transport_len;
	int ret;

<<<<<<< HEAD
	if (skb->len < len) {
		kfree_skb(skb);
		return NULL;
	} else if (skb->len == len) {
		return skb;
	}

	skb_chk = skb_clone(skb, GFP_ATOMIC);
	kfree_skb(skb);

=======
	if (skb->len < len)
		return NULL;
	else if (skb->len == len)
		return skb;

	skb_chk = skb_clone(skb, GFP_ATOMIC);
>>>>>>> 9fe8ecca
	if (!skb_chk)
		return NULL;

	ret = pskb_trim_rcsum(skb_chk, len);
	if (ret) {
		kfree_skb(skb_chk);
		return NULL;
	}

	return skb_chk;
}

/**
 * skb_checksum_trimmed - validate checksum of an skb
 * @skb: the skb to check
 * @transport_len: the data length beyond the network header
 * @skb_chkf: checksum function to use
 *
 * Applies the given checksum function skb_chkf to the provided skb.
 * Returns a checked and maybe trimmed skb. Returns NULL on error.
 *
 * If the skb has data beyond the given transport length, then a
 * trimmed & cloned skb is checked and returned.
 *
<<<<<<< HEAD
 * Caller needs to set the skb transport header and release the returned skb.
 * Provided skb is consumed.
=======
 * Caller needs to set the skb transport header and free any returned skb if it
 * differs from the provided skb.
>>>>>>> 9fe8ecca
 */
struct sk_buff *skb_checksum_trimmed(struct sk_buff *skb,
				     unsigned int transport_len,
				     __sum16(*skb_chkf)(struct sk_buff *skb))
{
	struct sk_buff *skb_chk;
	unsigned int offset = skb_transport_offset(skb);
	__sum16 ret;

	skb_chk = skb_checksum_maybe_trim(skb, transport_len);
	if (!skb_chk)
<<<<<<< HEAD
		return NULL;

	if (!pskb_may_pull(skb_chk, offset)) {
		kfree_skb(skb_chk);
		return NULL;
	}
=======
		goto err;

	if (!pskb_may_pull(skb_chk, offset))
		goto err;
>>>>>>> 9fe8ecca

	__skb_pull(skb_chk, offset);
	ret = skb_chkf(skb_chk);
	__skb_push(skb_chk, offset);

<<<<<<< HEAD
	if (ret) {
		kfree_skb(skb_chk);
		return NULL;
	}

	return skb_chk;
=======
	if (ret)
		goto err;

	return skb_chk;

err:
	if (skb_chk && skb_chk != skb)
		kfree_skb(skb_chk);

	return NULL;

>>>>>>> 9fe8ecca
}
EXPORT_SYMBOL(skb_checksum_trimmed);

void __skb_warn_lro_forwarding(const struct sk_buff *skb)
{
	net_warn_ratelimited("%s: received packets cannot be forwarded while LRO is enabled\n",
			     skb->dev->name);
}
EXPORT_SYMBOL(__skb_warn_lro_forwarding);

void kfree_skb_partial(struct sk_buff *skb, bool head_stolen)
{
	if (head_stolen) {
		skb_release_head_state(skb);
		kmem_cache_free(skbuff_head_cache, skb);
	} else {
		__kfree_skb(skb);
	}
}
EXPORT_SYMBOL(kfree_skb_partial);

/**
 * skb_try_coalesce - try to merge skb to prior one
 * @to: prior buffer
 * @from: buffer to add
 * @fragstolen: pointer to boolean
 * @delta_truesize: how much more was allocated than was requested
 */
bool skb_try_coalesce(struct sk_buff *to, struct sk_buff *from,
		      bool *fragstolen, int *delta_truesize)
{
	int i, delta, len = from->len;

	*fragstolen = false;

	if (skb_cloned(to))
		return false;

	if (len <= skb_tailroom(to)) {
		if (len)
			BUG_ON(skb_copy_bits(from, 0, skb_put(to, len), len));
		*delta_truesize = 0;
		return true;
	}

	if (skb_has_frag_list(to) || skb_has_frag_list(from))
		return false;

	if (skb_headlen(from) != 0) {
		struct page *page;
		unsigned int offset;

		if (skb_shinfo(to)->nr_frags +
		    skb_shinfo(from)->nr_frags >= MAX_SKB_FRAGS)
			return false;

		if (skb_head_is_locked(from))
			return false;

		delta = from->truesize - SKB_DATA_ALIGN(sizeof(struct sk_buff));

		page = virt_to_head_page(from->head);
		offset = from->data - (unsigned char *)page_address(page);

		skb_fill_page_desc(to, skb_shinfo(to)->nr_frags,
				   page, offset, skb_headlen(from));
		*fragstolen = true;
	} else {
		if (skb_shinfo(to)->nr_frags +
		    skb_shinfo(from)->nr_frags > MAX_SKB_FRAGS)
			return false;

		delta = from->truesize - SKB_TRUESIZE(skb_end_offset(from));
	}

	WARN_ON_ONCE(delta < len);

	memcpy(skb_shinfo(to)->frags + skb_shinfo(to)->nr_frags,
	       skb_shinfo(from)->frags,
	       skb_shinfo(from)->nr_frags * sizeof(skb_frag_t));
	skb_shinfo(to)->nr_frags += skb_shinfo(from)->nr_frags;

	if (!skb_cloned(from))
		skb_shinfo(from)->nr_frags = 0;

	/* if the skb is not cloned this does nothing
	 * since we set nr_frags to 0.
	 */
	for (i = 0; i < skb_shinfo(from)->nr_frags; i++)
		skb_frag_ref(from, i);

	to->truesize += delta;
	to->len += len;
	to->data_len += len;

	*delta_truesize = delta;
	return true;
}
EXPORT_SYMBOL(skb_try_coalesce);

/**
 * skb_scrub_packet - scrub an skb
 *
 * @skb: buffer to clean
 * @xnet: packet is crossing netns
 *
 * skb_scrub_packet can be used after encapsulating or decapsulting a packet
 * into/from a tunnel. Some information have to be cleared during these
 * operations.
 * skb_scrub_packet can also be used to clean a skb before injecting it in
 * another namespace (@xnet == true). We have to clear all information in the
 * skb that could impact namespace isolation.
 */
void skb_scrub_packet(struct sk_buff *skb, bool xnet)
{
	skb->tstamp.tv64 = 0;
	skb->pkt_type = PACKET_HOST;
	skb->skb_iif = 0;
	skb->ignore_df = 0;
	skb_dst_drop(skb);
	skb_sender_cpu_clear(skb);
	secpath_reset(skb);
	nf_reset(skb);
	nf_reset_trace(skb);

	if (!xnet)
		return;

	skb_orphan(skb);
	skb->mark = 0;
}
EXPORT_SYMBOL_GPL(skb_scrub_packet);

/**
 * skb_gso_transport_seglen - Return length of individual segments of a gso packet
 *
 * @skb: GSO skb
 *
 * skb_gso_transport_seglen is used to determine the real size of the
 * individual segments, including Layer4 headers (TCP/UDP).
 *
 * The MAC/L2 or network (IP, IPv6) headers are not accounted for.
 */
unsigned int skb_gso_transport_seglen(const struct sk_buff *skb)
{
	const struct skb_shared_info *shinfo = skb_shinfo(skb);
	unsigned int thlen = 0;

	if (skb->encapsulation) {
		thlen = skb_inner_transport_header(skb) -
			skb_transport_header(skb);

		if (likely(shinfo->gso_type & (SKB_GSO_TCPV4 | SKB_GSO_TCPV6)))
			thlen += inner_tcp_hdrlen(skb);
	} else if (likely(shinfo->gso_type & (SKB_GSO_TCPV4 | SKB_GSO_TCPV6))) {
		thlen = tcp_hdrlen(skb);
	}
	/* UFO sets gso_size to the size of the fragmentation
	 * payload, i.e. the size of the L4 (UDP) header is already
	 * accounted for.
	 */
	return thlen + shinfo->gso_size;
}
EXPORT_SYMBOL_GPL(skb_gso_transport_seglen);

static struct sk_buff *skb_reorder_vlan_header(struct sk_buff *skb)
{
	if (skb_cow(skb, skb_headroom(skb)) < 0) {
		kfree_skb(skb);
		return NULL;
	}

	memmove(skb->data - ETH_HLEN, skb->data - VLAN_ETH_HLEN, 2 * ETH_ALEN);
	skb->mac_header += VLAN_HLEN;
	return skb;
}

struct sk_buff *skb_vlan_untag(struct sk_buff *skb)
{
	struct vlan_hdr *vhdr;
	u16 vlan_tci;

	if (unlikely(skb_vlan_tag_present(skb))) {
		/* vlan_tci is already set-up so leave this for another time */
		return skb;
	}

	skb = skb_share_check(skb, GFP_ATOMIC);
	if (unlikely(!skb))
		goto err_free;

	if (unlikely(!pskb_may_pull(skb, VLAN_HLEN)))
		goto err_free;

	vhdr = (struct vlan_hdr *)skb->data;
	vlan_tci = ntohs(vhdr->h_vlan_TCI);
	__vlan_hwaccel_put_tag(skb, skb->protocol, vlan_tci);

	skb_pull_rcsum(skb, VLAN_HLEN);
	vlan_set_encap_proto(skb, vhdr);

	skb = skb_reorder_vlan_header(skb);
	if (unlikely(!skb))
		goto err_free;

	skb_reset_network_header(skb);
	skb_reset_transport_header(skb);
	skb_reset_mac_len(skb);

	return skb;

err_free:
	kfree_skb(skb);
	return NULL;
}
EXPORT_SYMBOL(skb_vlan_untag);

int skb_ensure_writable(struct sk_buff *skb, int write_len)
{
	if (!pskb_may_pull(skb, write_len))
		return -ENOMEM;

	if (!skb_cloned(skb) || skb_clone_writable(skb, write_len))
		return 0;

	return pskb_expand_head(skb, 0, 0, GFP_ATOMIC);
}
EXPORT_SYMBOL(skb_ensure_writable);

/* remove VLAN header from packet and update csum accordingly. */
static int __skb_vlan_pop(struct sk_buff *skb, u16 *vlan_tci)
{
	struct vlan_hdr *vhdr;
	unsigned int offset = skb->data - skb_mac_header(skb);
	int err;

	__skb_push(skb, offset);
	err = skb_ensure_writable(skb, VLAN_ETH_HLEN);
	if (unlikely(err))
		goto pull;

	skb_postpull_rcsum(skb, skb->data + (2 * ETH_ALEN), VLAN_HLEN);

	vhdr = (struct vlan_hdr *)(skb->data + ETH_HLEN);
	*vlan_tci = ntohs(vhdr->h_vlan_TCI);

	memmove(skb->data + VLAN_HLEN, skb->data, 2 * ETH_ALEN);
	__skb_pull(skb, VLAN_HLEN);

	vlan_set_encap_proto(skb, vhdr);
	skb->mac_header += VLAN_HLEN;

	if (skb_network_offset(skb) < ETH_HLEN)
		skb_set_network_header(skb, ETH_HLEN);

	skb_reset_mac_len(skb);
pull:
	__skb_pull(skb, offset);

	return err;
}

int skb_vlan_pop(struct sk_buff *skb)
{
	u16 vlan_tci;
	__be16 vlan_proto;
	int err;

	if (likely(skb_vlan_tag_present(skb))) {
		skb->vlan_tci = 0;
	} else {
		if (unlikely((skb->protocol != htons(ETH_P_8021Q) &&
			      skb->protocol != htons(ETH_P_8021AD)) ||
			     skb->len < VLAN_ETH_HLEN))
			return 0;

		err = __skb_vlan_pop(skb, &vlan_tci);
		if (err)
			return err;
	}
	/* move next vlan tag to hw accel tag */
	if (likely((skb->protocol != htons(ETH_P_8021Q) &&
		    skb->protocol != htons(ETH_P_8021AD)) ||
		   skb->len < VLAN_ETH_HLEN))
		return 0;

	vlan_proto = skb->protocol;
	err = __skb_vlan_pop(skb, &vlan_tci);
	if (unlikely(err))
		return err;

	__vlan_hwaccel_put_tag(skb, vlan_proto, vlan_tci);
	return 0;
}
EXPORT_SYMBOL(skb_vlan_pop);

int skb_vlan_push(struct sk_buff *skb, __be16 vlan_proto, u16 vlan_tci)
{
	if (skb_vlan_tag_present(skb)) {
		unsigned int offset = skb->data - skb_mac_header(skb);
		int err;

		/* __vlan_insert_tag expect skb->data pointing to mac header.
		 * So change skb->data before calling it and change back to
		 * original position later
		 */
		__skb_push(skb, offset);
		err = __vlan_insert_tag(skb, skb->vlan_proto,
					skb_vlan_tag_get(skb));
		if (err)
			return err;
		skb->protocol = skb->vlan_proto;
		skb->mac_len += VLAN_HLEN;
		__skb_pull(skb, offset);

		if (skb->ip_summed == CHECKSUM_COMPLETE)
			skb->csum = csum_add(skb->csum, csum_partial(skb->data
					+ (2 * ETH_ALEN), VLAN_HLEN, 0));
	}
	__vlan_hwaccel_put_tag(skb, vlan_proto, vlan_tci);
	return 0;
}
EXPORT_SYMBOL(skb_vlan_push);

/**
 * alloc_skb_with_frags - allocate skb with page frags
 *
 * @header_len: size of linear part
 * @data_len: needed length in frags
 * @max_page_order: max page order desired.
 * @errcode: pointer to error code if any
 * @gfp_mask: allocation mask
 *
 * This can be used to allocate a paged skb, given a maximal order for frags.
 */
struct sk_buff *alloc_skb_with_frags(unsigned long header_len,
				     unsigned long data_len,
				     int max_page_order,
				     int *errcode,
				     gfp_t gfp_mask)
{
	int npages = (data_len + (PAGE_SIZE - 1)) >> PAGE_SHIFT;
	unsigned long chunk;
	struct sk_buff *skb;
	struct page *page;
	gfp_t gfp_head;
	int i;

	*errcode = -EMSGSIZE;
	/* Note this test could be relaxed, if we succeed to allocate
	 * high order pages...
	 */
	if (npages > MAX_SKB_FRAGS)
		return NULL;

	gfp_head = gfp_mask;
	if (gfp_head & __GFP_WAIT)
		gfp_head |= __GFP_REPEAT;

	*errcode = -ENOBUFS;
	skb = alloc_skb(header_len, gfp_head);
	if (!skb)
		return NULL;

	skb->truesize += npages << PAGE_SHIFT;

	for (i = 0; npages > 0; i++) {
		int order = max_page_order;

		while (order) {
			if (npages >= 1 << order) {
				page = alloc_pages((gfp_mask & ~__GFP_WAIT) |
						   __GFP_COMP |
						   __GFP_NOWARN |
						   __GFP_NORETRY,
						   order);
				if (page)
					goto fill_page;
				/* Do not retry other high order allocations */
				order = 1;
				max_page_order = 0;
			}
			order--;
		}
		page = alloc_page(gfp_mask);
		if (!page)
			goto failure;
fill_page:
		chunk = min_t(unsigned long, data_len,
			      PAGE_SIZE << order);
		skb_fill_page_desc(skb, i, page, 0, chunk);
		data_len -= chunk;
		npages -= 1 << order;
	}
	return skb;

failure:
	kfree_skb(skb);
	return NULL;
}
EXPORT_SYMBOL(alloc_skb_with_frags);<|MERGE_RESOLUTION|>--- conflicted
+++ resolved
@@ -434,17 +434,10 @@
 	pfmemalloc = nc->pfmemalloc;
 
 	local_irq_restore(flags);
-<<<<<<< HEAD
 
 	if (unlikely(!data))
 		return NULL;
 
-=======
-
-	if (unlikely(!data))
-		return NULL;
-
->>>>>>> 9fe8ecca
 	skb = __build_skb(data, len);
 	if (unlikely(!skb)) {
 		skb_free_frag(data);
@@ -4029,13 +4022,8 @@
  * Otherwise returns the provided skb. Returns NULL in error cases
  * (e.g. transport_len exceeds skb length or out-of-memory).
  *
-<<<<<<< HEAD
- * Caller needs to set the skb transport header and release the returned skb.
- * Provided skb is consumed.
-=======
  * Caller needs to set the skb transport header and free any returned skb if it
  * differs from the provided skb.
->>>>>>> 9fe8ecca
  */
 static struct sk_buff *skb_checksum_maybe_trim(struct sk_buff *skb,
 					       unsigned int transport_len)
@@ -4044,25 +4032,12 @@
 	unsigned int len = skb_transport_offset(skb) + transport_len;
 	int ret;
 
-<<<<<<< HEAD
-	if (skb->len < len) {
-		kfree_skb(skb);
-		return NULL;
-	} else if (skb->len == len) {
-		return skb;
-	}
-
-	skb_chk = skb_clone(skb, GFP_ATOMIC);
-	kfree_skb(skb);
-
-=======
 	if (skb->len < len)
 		return NULL;
 	else if (skb->len == len)
 		return skb;
 
 	skb_chk = skb_clone(skb, GFP_ATOMIC);
->>>>>>> 9fe8ecca
 	if (!skb_chk)
 		return NULL;
 
@@ -4087,13 +4062,8 @@
  * If the skb has data beyond the given transport length, then a
  * trimmed & cloned skb is checked and returned.
  *
-<<<<<<< HEAD
- * Caller needs to set the skb transport header and release the returned skb.
- * Provided skb is consumed.
-=======
  * Caller needs to set the skb transport header and free any returned skb if it
  * differs from the provided skb.
->>>>>>> 9fe8ecca
  */
 struct sk_buff *skb_checksum_trimmed(struct sk_buff *skb,
 				     unsigned int transport_len,
@@ -4105,32 +4075,15 @@
 
 	skb_chk = skb_checksum_maybe_trim(skb, transport_len);
 	if (!skb_chk)
-<<<<<<< HEAD
-		return NULL;
-
-	if (!pskb_may_pull(skb_chk, offset)) {
-		kfree_skb(skb_chk);
-		return NULL;
-	}
-=======
 		goto err;
 
 	if (!pskb_may_pull(skb_chk, offset))
 		goto err;
->>>>>>> 9fe8ecca
 
 	__skb_pull(skb_chk, offset);
 	ret = skb_chkf(skb_chk);
 	__skb_push(skb_chk, offset);
 
-<<<<<<< HEAD
-	if (ret) {
-		kfree_skb(skb_chk);
-		return NULL;
-	}
-
-	return skb_chk;
-=======
 	if (ret)
 		goto err;
 
@@ -4142,7 +4095,6 @@
 
 	return NULL;
 
->>>>>>> 9fe8ecca
 }
 EXPORT_SYMBOL(skb_checksum_trimmed);
 
