--- conflicted
+++ resolved
@@ -448,21 +448,14 @@
 	}
 }
 
-<<<<<<< HEAD
-static void u32_replace_hw_hnode(struct tcf_proto *tp,
-=======
 static int u32_replace_hw_hnode(struct tcf_proto *tp,
->>>>>>> ed596a4a
 				 struct tc_u_hnode *h,
 				 u32 flags)
 {
 	struct net_device *dev = tp->q->dev_queue->dev;
 	struct tc_cls_u32_offload u32_offload = {0};
 	struct tc_to_netdev offload;
-<<<<<<< HEAD
-=======
 	int err;
->>>>>>> ed596a4a
 
 	offload.type = TC_SETUP_CLSU32;
 	offload.cls_u32 = &u32_offload;
@@ -473,11 +466,6 @@
 		offload.cls_u32->hnode.handle = h->handle;
 		offload.cls_u32->hnode.prio = h->prio;
 
-<<<<<<< HEAD
-		dev->netdev_ops->ndo_setup_tc(dev, tp->q->handle,
-					      tp->protocol, &offload);
-	}
-=======
 		err = dev->netdev_ops->ndo_setup_tc(dev, tp->q->handle,
 						    tp->protocol, &offload);
 		if (tc_skip_sw(flags))
@@ -485,7 +473,6 @@
 	}
 
 	return 0;
->>>>>>> ed596a4a
 }
 
 static void u32_clear_hw_hnode(struct tcf_proto *tp, struct tc_u_hnode *h)
@@ -508,21 +495,14 @@
 	}
 }
 
-<<<<<<< HEAD
-static void u32_replace_hw_knode(struct tcf_proto *tp,
-=======
 static int u32_replace_hw_knode(struct tcf_proto *tp,
->>>>>>> ed596a4a
 				 struct tc_u_knode *n,
 				 u32 flags)
 {
 	struct net_device *dev = tp->q->dev_queue->dev;
 	struct tc_cls_u32_offload u32_offload = {0};
 	struct tc_to_netdev offload;
-<<<<<<< HEAD
-=======
 	int err;
->>>>>>> ed596a4a
 
 	offload.type = TC_SETUP_CLSU32;
 	offload.cls_u32 = &u32_offload;
@@ -543,11 +523,6 @@
 		if (n->ht_down)
 			offload.cls_u32->knode.link_handle = n->ht_down->handle;
 
-<<<<<<< HEAD
-		dev->netdev_ops->ndo_setup_tc(dev, tp->q->handle,
-					      tp->protocol, &offload);
-	}
-=======
 		err = dev->netdev_ops->ndo_setup_tc(dev, tp->q->handle,
 						    tp->protocol, &offload);
 		if (tc_skip_sw(flags))
@@ -555,7 +530,6 @@
 	}
 
 	return 0;
->>>>>>> ed596a4a
 }
 
 static void u32_clear_hnode(struct tcf_proto *tp, struct tc_u_hnode *ht)
@@ -886,16 +860,11 @@
 	if (err < 0)
 		return err;
 
-<<<<<<< HEAD
-	if (tb[TCA_U32_FLAGS])
-		flags = nla_get_u32(tb[TCA_U32_FLAGS]);
-=======
 	if (tb[TCA_U32_FLAGS]) {
 		flags = nla_get_u32(tb[TCA_U32_FLAGS]);
 		if (!tc_flags_valid(flags))
 			return err;
 	}
->>>>>>> ed596a4a
 
 	n = (struct tc_u_knode *)*arg;
 	if (n) {
@@ -929,7 +898,6 @@
 		u32_replace_knode(tp, tp_c, new);
 		tcf_unbind_filter(tp, &n->res);
 		call_rcu(&n->rcu, u32_delete_key_rcu);
-		u32_replace_hw_knode(tp, new, flags);
 		return 0;
 	}
 
@@ -1045,10 +1013,6 @@
 
 		RCU_INIT_POINTER(n->next, pins);
 		rcu_assign_pointer(*ins, n);
-<<<<<<< HEAD
-		u32_replace_hw_knode(tp, n, flags);
-=======
->>>>>>> ed596a4a
 		*arg = (unsigned long)n;
 		return 0;
 	}
