/*
 *	UDP over IPv6
 *	Linux INET6 implementation
 *
 *	Authors:
 *	Pedro Roque		<roque@di.fc.ul.pt>
 *
 *	Based on linux/ipv4/udp.c
 *
 *	Fixes:
 *	Hideaki YOSHIFUJI	:	sin6_scope_id support
 *	YOSHIFUJI Hideaki @USAGI and:	Support IPV6_V6ONLY socket option, which
 *	Alexey Kuznetsov		allow both IPv4 and IPv6 sockets to bind
 *					a single port at the same time.
 *      Kazunori MIYAZAWA @USAGI:       change process style to use ip6_append_data
 *      YOSHIFUJI Hideaki @USAGI:	convert /proc/net/udp6 to seq_file.
 *
 *	This program is free software; you can redistribute it and/or
 *      modify it under the terms of the GNU General Public License
 *      as published by the Free Software Foundation; either version
 *      2 of the License, or (at your option) any later version.
 */

#include <linux/errno.h>
#include <linux/types.h>
#include <linux/socket.h>
#include <linux/sockios.h>
#include <linux/net.h>
#include <linux/in6.h>
#include <linux/netdevice.h>
#include <linux/if_arp.h>
#include <linux/ipv6.h>
#include <linux/icmpv6.h>
#include <linux/init.h>
#include <linux/module.h>
#include <linux/skbuff.h>
#include <linux/slab.h>
#include <asm/uaccess.h>

#include <net/addrconf.h>
#include <net/ndisc.h>
#include <net/protocol.h>
#include <net/transp_v6.h>
#include <net/ip6_route.h>
#include <net/raw.h>
#include <net/tcp_states.h>
#include <net/ip6_checksum.h>
#include <net/xfrm.h>
#include <net/inet6_hashtables.h>
#include <net/busy_poll.h>
#include <net/sock_reuseport.h>

#include <linux/proc_fs.h>
#include <linux/seq_file.h>
#include <trace/events/skb.h>
#include "udp_impl.h"

static u32 udp6_ehashfn(const struct net *net,
			const struct in6_addr *laddr,
			const u16 lport,
			const struct in6_addr *faddr,
			const __be16 fport)
{
	static u32 udp6_ehash_secret __read_mostly;
	static u32 udp_ipv6_hash_secret __read_mostly;

	u32 lhash, fhash;

	net_get_random_once(&udp6_ehash_secret,
			    sizeof(udp6_ehash_secret));
	net_get_random_once(&udp_ipv6_hash_secret,
			    sizeof(udp_ipv6_hash_secret));

	lhash = (__force u32)laddr->s6_addr32[3];
	fhash = __ipv6_addr_jhash(faddr, udp_ipv6_hash_secret);

	return __inet6_ehashfn(lhash, lport, fhash, fport,
			       udp_ipv6_hash_secret + net_hash_mix(net));
}

static u32 udp6_portaddr_hash(const struct net *net,
			      const struct in6_addr *addr6,
			      unsigned int port)
{
	unsigned int hash, mix = net_hash_mix(net);

	if (ipv6_addr_any(addr6))
		hash = jhash_1word(0, mix);
	else if (ipv6_addr_v4mapped(addr6))
		hash = jhash_1word((__force u32)addr6->s6_addr32[3], mix);
	else
		hash = jhash2((__force u32 *)addr6->s6_addr32, 4, mix);

	return hash ^ port;
}

int udp_v6_get_port(struct sock *sk, unsigned short snum)
{
	unsigned int hash2_nulladdr =
		udp6_portaddr_hash(sock_net(sk), &in6addr_any, snum);
	unsigned int hash2_partial =
		udp6_portaddr_hash(sock_net(sk), &sk->sk_v6_rcv_saddr, 0);

	/* precompute partial secondary hash */
	udp_sk(sk)->udp_portaddr_hash = hash2_partial;
	return udp_lib_get_port(sk, snum, ipv6_rcv_saddr_equal, hash2_nulladdr);
}

static void udp_v6_rehash(struct sock *sk)
{
	u16 new_hash = udp6_portaddr_hash(sock_net(sk),
					  &sk->sk_v6_rcv_saddr,
					  inet_sk(sk)->inet_num);

	udp_lib_rehash(sk, new_hash);
}

static inline int compute_score(struct sock *sk, struct net *net,
				unsigned short hnum,
				const struct in6_addr *saddr, __be16 sport,
				const struct in6_addr *daddr, __be16 dport,
				int dif)
{
	int score;
	struct inet_sock *inet;

	if (!net_eq(sock_net(sk), net) ||
	    udp_sk(sk)->udp_port_hash != hnum ||
	    sk->sk_family != PF_INET6)
		return -1;

	score = 0;
	inet = inet_sk(sk);

	if (inet->inet_dport) {
		if (inet->inet_dport != sport)
			return -1;
		score++;
	}

	if (!ipv6_addr_any(&sk->sk_v6_rcv_saddr)) {
		if (!ipv6_addr_equal(&sk->sk_v6_rcv_saddr, daddr))
			return -1;
		score++;
	}

	if (!ipv6_addr_any(&sk->sk_v6_daddr)) {
		if (!ipv6_addr_equal(&sk->sk_v6_daddr, saddr))
			return -1;
		score++;
	}

	if (sk->sk_bound_dev_if) {
		if (sk->sk_bound_dev_if != dif)
			return -1;
		score++;
	}

	if (sk->sk_incoming_cpu == raw_smp_processor_id())
		score++;

	return score;
}

static inline int compute_score2(struct sock *sk, struct net *net,
				 const struct in6_addr *saddr, __be16 sport,
				 const struct in6_addr *daddr,
				 unsigned short hnum, int dif)
{
	int score;
	struct inet_sock *inet;

	if (!net_eq(sock_net(sk), net) ||
	    udp_sk(sk)->udp_port_hash != hnum ||
	    sk->sk_family != PF_INET6)
		return -1;

	if (!ipv6_addr_equal(&sk->sk_v6_rcv_saddr, daddr))
		return -1;

	score = 0;
	inet = inet_sk(sk);

	if (inet->inet_dport) {
		if (inet->inet_dport != sport)
			return -1;
		score++;
	}

	if (!ipv6_addr_any(&sk->sk_v6_daddr)) {
		if (!ipv6_addr_equal(&sk->sk_v6_daddr, saddr))
			return -1;
		score++;
	}

	if (sk->sk_bound_dev_if) {
		if (sk->sk_bound_dev_if != dif)
			return -1;
		score++;
	}

	if (sk->sk_incoming_cpu == raw_smp_processor_id())
		score++;

	return score;
}

/* called with read_rcu_lock() */
static struct sock *udp6_lib_lookup2(struct net *net,
		const struct in6_addr *saddr, __be16 sport,
		const struct in6_addr *daddr, unsigned int hnum, int dif,
		struct udp_hslot *hslot2, unsigned int slot2,
		struct sk_buff *skb)
{
	struct sock *sk, *result;
	int score, badness, matches = 0, reuseport = 0;
	u32 hash = 0;

	result = NULL;
	badness = -1;
	udp_portaddr_for_each_entry_rcu(sk, &hslot2->head) {
		score = compute_score2(sk, net, saddr, sport,
				      daddr, hnum, dif);
		if (score > badness) {
			reuseport = sk->sk_reuseport;
			if (reuseport) {
				hash = udp6_ehashfn(net, daddr, hnum,
						    saddr, sport);

				result = reuseport_select_sock(sk, hash, skb,
							sizeof(struct udphdr));
				if (result)
					return result;
				matches = 1;
			}
			result = sk;
			badness = score;
		} else if (score == badness && reuseport) {
			matches++;
			if (reciprocal_scale(hash, matches) == 0)
				result = sk;
			hash = next_pseudo_random32(hash);
		}
	}
	return result;
}

/* rcu_read_lock() must be held */
struct sock *__udp6_lib_lookup(struct net *net,
				      const struct in6_addr *saddr, __be16 sport,
				      const struct in6_addr *daddr, __be16 dport,
				      int dif, struct udp_table *udptable,
				      struct sk_buff *skb)
{
	struct sock *sk, *result;
	unsigned short hnum = ntohs(dport);
	unsigned int hash2, slot2, slot = udp_hashfn(net, hnum, udptable->mask);
	struct udp_hslot *hslot2, *hslot = &udptable->hash[slot];
	int score, badness, matches = 0, reuseport = 0;
	u32 hash = 0;

	if (hslot->count > 10) {
		hash2 = udp6_portaddr_hash(net, daddr, hnum);
		slot2 = hash2 & udptable->mask;
		hslot2 = &udptable->hash2[slot2];
		if (hslot->count < hslot2->count)
			goto begin;

		result = udp6_lib_lookup2(net, saddr, sport,
					  daddr, hnum, dif,
					  hslot2, slot2, skb);
		if (!result) {
			hash2 = udp6_portaddr_hash(net, &in6addr_any, hnum);
			slot2 = hash2 & udptable->mask;
			hslot2 = &udptable->hash2[slot2];
			if (hslot->count < hslot2->count)
				goto begin;

			result = udp6_lib_lookup2(net, saddr, sport,
						  &in6addr_any, hnum, dif,
						  hslot2, slot2, skb);
		}
		return result;
	}
begin:
	result = NULL;
	badness = -1;
	sk_for_each_rcu(sk, &hslot->head) {
		score = compute_score(sk, net, hnum, saddr, sport, daddr, dport, dif);
		if (score > badness) {
			reuseport = sk->sk_reuseport;
			if (reuseport) {
				hash = udp6_ehashfn(net, daddr, hnum,
						    saddr, sport);
				result = reuseport_select_sock(sk, hash, skb,
							sizeof(struct udphdr));
				if (result)
					return result;
				matches = 1;
			}
			result = sk;
			badness = score;
		} else if (score == badness && reuseport) {
			matches++;
			if (reciprocal_scale(hash, matches) == 0)
				result = sk;
			hash = next_pseudo_random32(hash);
		}
	}
	return result;
}
EXPORT_SYMBOL_GPL(__udp6_lib_lookup);

static struct sock *__udp6_lib_lookup_skb(struct sk_buff *skb,
					  __be16 sport, __be16 dport,
					  struct udp_table *udptable)
{
	const struct ipv6hdr *iph = ipv6_hdr(skb);
	struct sock *sk;

	sk = skb_steal_sock(skb);
	if (unlikely(sk))
		return sk;
	return __udp6_lib_lookup(dev_net(skb->dev), &iph->saddr, sport,
				 &iph->daddr, dport, inet6_iif(skb),
				 udptable, skb);
}

struct sock *udp6_lib_lookup_skb(struct sk_buff *skb,
				 __be16 sport, __be16 dport)
{
	const struct ipv6hdr *iph = ipv6_hdr(skb);

	return __udp6_lib_lookup(dev_net(skb->dev), &iph->saddr, sport,
				 &iph->daddr, dport, inet6_iif(skb),
				 &udp_table, skb);
}
EXPORT_SYMBOL_GPL(udp6_lib_lookup_skb);

/* Must be called under rcu_read_lock().
 * Does increment socket refcount.
 */
#if IS_ENABLED(CONFIG_NETFILTER_XT_MATCH_SOCKET) || \
    IS_ENABLED(CONFIG_NETFILTER_XT_TARGET_TPROXY)
struct sock *udp6_lib_lookup(struct net *net, const struct in6_addr *saddr, __be16 sport,
			     const struct in6_addr *daddr, __be16 dport, int dif)
{
	struct sock *sk;

	sk =  __udp6_lib_lookup(net, saddr, sport, daddr, dport,
				dif, &udp_table, NULL);
	if (sk && !atomic_inc_not_zero(&sk->sk_refcnt))
		sk = NULL;
	return sk;
}
EXPORT_SYMBOL_GPL(udp6_lib_lookup);
#endif

/*
 *	This should be easy, if there is something there we
 *	return it, otherwise we block.
 */

int udpv6_recvmsg(struct sock *sk, struct msghdr *msg, size_t len,
		  int noblock, int flags, int *addr_len)
{
	struct ipv6_pinfo *np = inet6_sk(sk);
	struct inet_sock *inet = inet_sk(sk);
	struct sk_buff *skb;
	unsigned int ulen, copied;
	int peeked, peeking, off;
	int err;
	int is_udplite = IS_UDPLITE(sk);
	bool checksum_valid = false;
	int is_udp4;
	bool slow;

	if (flags & MSG_ERRQUEUE)
		return ipv6_recv_error(sk, msg, len, addr_len);

	if (np->rxpmtu && np->rxopt.bits.rxpmtu)
		return ipv6_recv_rxpmtu(sk, msg, len, addr_len);

try_again:
	peeking = off = sk_peek_offset(sk, flags);
	skb = __skb_recv_datagram(sk, flags | (noblock ? MSG_DONTWAIT : 0),
				  &peeked, &off, &err);
	if (!skb)
		return err;

	ulen = skb->len;
	copied = len;
	if (copied > ulen - off)
		copied = ulen - off;
	else if (copied < ulen)
		msg->msg_flags |= MSG_TRUNC;

	is_udp4 = (skb->protocol == htons(ETH_P_IP));

	/*
	 * If checksum is needed at all, try to do it while copying the
	 * data.  If the data is truncated, or if we only want a partial
	 * coverage checksum (UDP-Lite), do it before the copy.
	 */

	if (copied < ulen || UDP_SKB_CB(skb)->partial_cov || peeking) {
		checksum_valid = !udp_lib_checksum_complete(skb);
		if (!checksum_valid)
			goto csum_copy_err;
	}

	if (checksum_valid || skb_csum_unnecessary(skb))
		err = skb_copy_datagram_msg(skb, off, msg, copied);
	else {
		err = skb_copy_and_csum_datagram_msg(skb, off, msg);
		if (err == -EINVAL)
			goto csum_copy_err;
	}
	if (unlikely(err)) {
		trace_kfree_skb(skb, udpv6_recvmsg);
		if (!peeked) {
			atomic_inc(&sk->sk_drops);
			if (is_udp4)
				UDP_INC_STATS(sock_net(sk), UDP_MIB_INERRORS,
					      is_udplite);
			else
				UDP6_INC_STATS(sock_net(sk), UDP_MIB_INERRORS,
					       is_udplite);
		}
		skb_free_datagram_locked(sk, skb);
		return err;
	}
	if (!peeked) {
		if (is_udp4)
			UDP_INC_STATS(sock_net(sk), UDP_MIB_INDATAGRAMS,
				      is_udplite);
		else
			UDP6_INC_STATS(sock_net(sk), UDP_MIB_INDATAGRAMS,
				       is_udplite);
	}

	sock_recv_ts_and_drops(msg, sk, skb);

	/* Copy the address. */
	if (msg->msg_name) {
		DECLARE_SOCKADDR(struct sockaddr_in6 *, sin6, msg->msg_name);
		sin6->sin6_family = AF_INET6;
		sin6->sin6_port = udp_hdr(skb)->source;
		sin6->sin6_flowinfo = 0;

		if (is_udp4) {
			ipv6_addr_set_v4mapped(ip_hdr(skb)->saddr,
					       &sin6->sin6_addr);
			sin6->sin6_scope_id = 0;
		} else {
			sin6->sin6_addr = ipv6_hdr(skb)->saddr;
			sin6->sin6_scope_id =
				ipv6_iface_scope_id(&sin6->sin6_addr,
						    inet6_iif(skb));
		}
		*addr_len = sizeof(*sin6);
	}

	if (np->rxopt.all)
		ip6_datagram_recv_common_ctl(sk, msg, skb);

	if (is_udp4) {
		if (inet->cmsg_flags)
			ip_cmsg_recv(msg, skb);
	} else {
		if (np->rxopt.all)
			ip6_datagram_recv_specific_ctl(sk, msg, skb);
	}

	err = copied;
	if (flags & MSG_TRUNC)
		err = ulen;

	__skb_free_datagram_locked(sk, skb, peeking ? -err : err);
	return err;

csum_copy_err:
	slow = lock_sock_fast(sk);
	if (!skb_kill_datagram(sk, skb, flags)) {
		if (is_udp4) {
			UDP_INC_STATS(sock_net(sk),
				      UDP_MIB_CSUMERRORS, is_udplite);
			UDP_INC_STATS(sock_net(sk),
				      UDP_MIB_INERRORS, is_udplite);
		} else {
			UDP6_INC_STATS(sock_net(sk),
				       UDP_MIB_CSUMERRORS, is_udplite);
			UDP6_INC_STATS(sock_net(sk),
				       UDP_MIB_INERRORS, is_udplite);
		}
	}
	unlock_sock_fast(sk, slow);

	/* starting over for a new packet, but check if we need to yield */
	cond_resched();
	msg->msg_flags &= ~MSG_TRUNC;
	goto try_again;
}

void __udp6_lib_err(struct sk_buff *skb, struct inet6_skb_parm *opt,
		    u8 type, u8 code, int offset, __be32 info,
		    struct udp_table *udptable)
{
	struct ipv6_pinfo *np;
	const struct ipv6hdr *hdr = (const struct ipv6hdr *)skb->data;
	const struct in6_addr *saddr = &hdr->saddr;
	const struct in6_addr *daddr = &hdr->daddr;
	struct udphdr *uh = (struct udphdr *)(skb->data+offset);
	struct sock *sk;
	int harderr;
	int err;
	struct net *net = dev_net(skb->dev);

	sk = __udp6_lib_lookup(net, daddr, uh->dest, saddr, uh->source,
			       inet6_iif(skb), udptable, skb);
	if (!sk) {
		__ICMP6_INC_STATS(net, __in6_dev_get(skb->dev),
				  ICMP6_MIB_INERRORS);
		return;
	}

	harderr = icmpv6_err_convert(type, code, &err);
	np = inet6_sk(sk);

	if (type == ICMPV6_PKT_TOOBIG) {
		if (!ip6_sk_accept_pmtu(sk))
			goto out;
		ip6_sk_update_pmtu(skb, sk, info);
		if (np->pmtudisc != IPV6_PMTUDISC_DONT)
			harderr = 1;
	}
	if (type == NDISC_REDIRECT) {
		ip6_sk_redirect(skb, sk);
		goto out;
	}

	if (!np->recverr) {
		if (!harderr || sk->sk_state != TCP_ESTABLISHED)
			goto out;
	} else {
		ipv6_icmp_error(sk, skb, err, uh->dest, ntohl(info), (u8 *)(uh+1));
	}

	sk->sk_err = err;
	sk->sk_error_report(sk);
out:
	return;
}

static int __udpv6_queue_rcv_skb(struct sock *sk, struct sk_buff *skb)
{
	int rc;

	if (!ipv6_addr_any(&sk->sk_v6_daddr)) {
		sock_rps_save_rxhash(sk, skb);
		sk_mark_napi_id(sk, skb);
		sk_incoming_cpu_update(sk);
	}

	rc = __sock_queue_rcv_skb(sk, skb);
	if (rc < 0) {
		int is_udplite = IS_UDPLITE(sk);

		/* Note that an ENOMEM error is charged twice */
		if (rc == -ENOMEM)
			UDP6_INC_STATS(sock_net(sk),
					 UDP_MIB_RCVBUFERRORS, is_udplite);
		UDP6_INC_STATS(sock_net(sk), UDP_MIB_INERRORS, is_udplite);
		kfree_skb(skb);
		return -1;
	}
	return 0;
}

static __inline__ void udpv6_err(struct sk_buff *skb,
				 struct inet6_skb_parm *opt, u8 type,
				 u8 code, int offset, __be32 info)
{
	__udp6_lib_err(skb, opt, type, code, offset, info, &udp_table);
}

static struct static_key udpv6_encap_needed __read_mostly;
void udpv6_encap_enable(void)
{
	if (!static_key_enabled(&udpv6_encap_needed))
		static_key_slow_inc(&udpv6_encap_needed);
}
EXPORT_SYMBOL(udpv6_encap_enable);

int udpv6_queue_rcv_skb(struct sock *sk, struct sk_buff *skb)
{
	struct udp_sock *up = udp_sk(sk);
	int rc;
	int is_udplite = IS_UDPLITE(sk);

	if (!xfrm6_policy_check(sk, XFRM_POLICY_IN, skb))
		goto drop;

	if (static_key_false(&udpv6_encap_needed) && up->encap_type) {
		int (*encap_rcv)(struct sock *sk, struct sk_buff *skb);

		/*
		 * This is an encapsulation socket so pass the skb to
		 * the socket's udp_encap_rcv() hook. Otherwise, just
		 * fall through and pass this up the UDP socket.
		 * up->encap_rcv() returns the following value:
		 * =0 if skb was successfully passed to the encap
		 *    handler or was discarded by it.
		 * >0 if skb should be passed on to UDP.
		 * <0 if skb should be resubmitted as proto -N
		 */

		/* if we're overly short, let UDP handle it */
		encap_rcv = ACCESS_ONCE(up->encap_rcv);
		if (encap_rcv) {
			int ret;

			/* Verify checksum before giving to encap */
			if (udp_lib_checksum_complete(skb))
				goto csum_error;

			ret = encap_rcv(sk, skb);
			if (ret <= 0) {
				__UDP_INC_STATS(sock_net(sk),
						UDP_MIB_INDATAGRAMS,
						is_udplite);
				return -ret;
			}
		}

		/* FALLTHROUGH -- it's a UDP Packet */
	}

	/*
	 * UDP-Lite specific tests, ignored on UDP sockets (see net/ipv4/udp.c).
	 */
	if ((is_udplite & UDPLITE_RECV_CC)  &&  UDP_SKB_CB(skb)->partial_cov) {

		if (up->pcrlen == 0) {          /* full coverage was set  */
			net_dbg_ratelimited("UDPLITE6: partial coverage %d while full coverage %d requested\n",
					    UDP_SKB_CB(skb)->cscov, skb->len);
			goto drop;
		}
		if (UDP_SKB_CB(skb)->cscov  <  up->pcrlen) {
			net_dbg_ratelimited("UDPLITE6: coverage %d too small, need min %d\n",
					    UDP_SKB_CB(skb)->cscov, up->pcrlen);
			goto drop;
		}
	}

	if (rcu_access_pointer(sk->sk_filter)) {
		if (udp_lib_checksum_complete(skb))
			goto csum_error;
		if (sk_filter(sk, skb))
			goto drop;
	}

	udp_csum_pull_header(skb);
	if (sk_rcvqueues_full(sk, sk->sk_rcvbuf)) {
		__UDP6_INC_STATS(sock_net(sk),
				 UDP_MIB_RCVBUFERRORS, is_udplite);
		goto drop;
	}

	skb_dst_drop(skb);

	bh_lock_sock(sk);
	rc = 0;
	if (!sock_owned_by_user(sk))
		rc = __udpv6_queue_rcv_skb(sk, skb);
	else if (sk_add_backlog(sk, skb, sk->sk_rcvbuf)) {
		bh_unlock_sock(sk);
		goto drop;
	}
	bh_unlock_sock(sk);

	return rc;

csum_error:
	__UDP6_INC_STATS(sock_net(sk), UDP_MIB_CSUMERRORS, is_udplite);
drop:
	__UDP6_INC_STATS(sock_net(sk), UDP_MIB_INERRORS, is_udplite);
	atomic_inc(&sk->sk_drops);
	kfree_skb(skb);
	return -1;
}

static bool __udp_v6_is_mcast_sock(struct net *net, struct sock *sk,
				   __be16 loc_port, const struct in6_addr *loc_addr,
				   __be16 rmt_port, const struct in6_addr *rmt_addr,
				   int dif, unsigned short hnum)
{
	struct inet_sock *inet = inet_sk(sk);

	if (!net_eq(sock_net(sk), net))
		return false;

	if (udp_sk(sk)->udp_port_hash != hnum ||
	    sk->sk_family != PF_INET6 ||
	    (inet->inet_dport && inet->inet_dport != rmt_port) ||
	    (!ipv6_addr_any(&sk->sk_v6_daddr) &&
		    !ipv6_addr_equal(&sk->sk_v6_daddr, rmt_addr)) ||
	    (sk->sk_bound_dev_if && sk->sk_bound_dev_if != dif) ||
	    (!ipv6_addr_any(&sk->sk_v6_rcv_saddr) &&
		    !ipv6_addr_equal(&sk->sk_v6_rcv_saddr, loc_addr)))
		return false;
	if (!inet6_mc_check(sk, loc_addr, rmt_addr))
		return false;
	return true;
}

static void udp6_csum_zero_error(struct sk_buff *skb)
{
	/* RFC 2460 section 8.1 says that we SHOULD log
	 * this error. Well, it is reasonable.
	 */
	net_dbg_ratelimited("IPv6: udp checksum is 0 for [%pI6c]:%u->[%pI6c]:%u\n",
			    &ipv6_hdr(skb)->saddr, ntohs(udp_hdr(skb)->source),
			    &ipv6_hdr(skb)->daddr, ntohs(udp_hdr(skb)->dest));
}

/*
 * Note: called only from the BH handler context,
 * so we don't need to lock the hashes.
 */
static int __udp6_lib_mcast_deliver(struct net *net, struct sk_buff *skb,
		const struct in6_addr *saddr, const struct in6_addr *daddr,
		struct udp_table *udptable, int proto)
{
	struct sock *sk, *first = NULL;
	const struct udphdr *uh = udp_hdr(skb);
	unsigned short hnum = ntohs(uh->dest);
	struct udp_hslot *hslot = udp_hashslot(udptable, net, hnum);
	unsigned int offset = offsetof(typeof(*sk), sk_node);
	unsigned int hash2 = 0, hash2_any = 0, use_hash2 = (hslot->count > 10);
	int dif = inet6_iif(skb);
	struct hlist_node *node;
	struct sk_buff *nskb;

	if (use_hash2) {
		hash2_any = udp6_portaddr_hash(net, &in6addr_any, hnum) &
			    udp_table.mask;
		hash2 = udp6_portaddr_hash(net, daddr, hnum) & udp_table.mask;
start_lookup:
		hslot = &udp_table.hash2[hash2];
		offset = offsetof(typeof(*sk), __sk_common.skc_portaddr_node);
	}

	sk_for_each_entry_offset_rcu(sk, node, &hslot->head, offset) {
		if (!__udp_v6_is_mcast_sock(net, sk, uh->dest, daddr,
					    uh->source, saddr, dif, hnum))
			continue;
		/* If zero checksum and no_check is not on for
		 * the socket then skip it.
		 */
		if (!uh->check && !udp_sk(sk)->no_check6_rx)
			continue;
		if (!first) {
			first = sk;
			continue;
		}
		nskb = skb_clone(skb, GFP_ATOMIC);
		if (unlikely(!nskb)) {
			atomic_inc(&sk->sk_drops);
			__UDP6_INC_STATS(net, UDP_MIB_RCVBUFERRORS,
					 IS_UDPLITE(sk));
			__UDP6_INC_STATS(net, UDP_MIB_INERRORS,
					 IS_UDPLITE(sk));
			continue;
		}

		if (udpv6_queue_rcv_skb(sk, nskb) > 0)
			consume_skb(nskb);
	}

	/* Also lookup *:port if we are using hash2 and haven't done so yet. */
	if (use_hash2 && hash2 != hash2_any) {
		hash2 = hash2_any;
		goto start_lookup;
	}

	if (first) {
		if (udpv6_queue_rcv_skb(first, skb) > 0)
			consume_skb(skb);
	} else {
<<<<<<< HEAD
		if (!inner_flushed)
			UDP6_INC_STATS_BH(net, UDP_MIB_IGNOREDMULTI,
					  proto == IPPROTO_UDPLITE);
		consume_skb(skb);
=======
		kfree_skb(skb);
		__UDP6_INC_STATS(net, UDP_MIB_IGNOREDMULTI,
				 proto == IPPROTO_UDPLITE);
>>>>>>> d75c99eb
	}
	return 0;
}

int __udp6_lib_rcv(struct sk_buff *skb, struct udp_table *udptable,
		   int proto)
{
	const struct in6_addr *saddr, *daddr;
	struct net *net = dev_net(skb->dev);
	struct udphdr *uh;
	struct sock *sk;
	u32 ulen = 0;

	if (!pskb_may_pull(skb, sizeof(struct udphdr)))
		goto discard;

	saddr = &ipv6_hdr(skb)->saddr;
	daddr = &ipv6_hdr(skb)->daddr;
	uh = udp_hdr(skb);

	ulen = ntohs(uh->len);
	if (ulen > skb->len)
		goto short_packet;

	if (proto == IPPROTO_UDP) {
		/* UDP validates ulen. */

		/* Check for jumbo payload */
		if (ulen == 0)
			ulen = skb->len;

		if (ulen < sizeof(*uh))
			goto short_packet;

		if (ulen < skb->len) {
			if (pskb_trim_rcsum(skb, ulen))
				goto short_packet;
			saddr = &ipv6_hdr(skb)->saddr;
			daddr = &ipv6_hdr(skb)->daddr;
			uh = udp_hdr(skb);
		}
	}

	if (udp6_csum_init(skb, uh, proto))
		goto csum_error;

	/*
	 *	Multicast receive code
	 */
	if (ipv6_addr_is_multicast(daddr))
		return __udp6_lib_mcast_deliver(net, skb,
				saddr, daddr, udptable, proto);

	/* Unicast */

	/*
	 * check socket cache ... must talk to Alan about his plans
	 * for sock caches... i'll skip this for now.
	 */
	sk = __udp6_lib_lookup_skb(skb, uh->source, uh->dest, udptable);
	if (sk) {
		int ret;

		if (!uh->check && !udp_sk(sk)->no_check6_rx) {
			udp6_csum_zero_error(skb);
			goto csum_error;
		}

		if (inet_get_convert_csum(sk) && uh->check && !IS_UDPLITE(sk))
			skb_checksum_try_convert(skb, IPPROTO_UDP, uh->check,
						 ip6_compute_pseudo);

		ret = udpv6_queue_rcv_skb(sk, skb);

		/* a return value > 0 means to resubmit the input */
		if (ret > 0)
			return ret;

		return 0;
	}

	if (!uh->check) {
		udp6_csum_zero_error(skb);
		goto csum_error;
	}

	if (!xfrm6_policy_check(NULL, XFRM_POLICY_IN, skb))
		goto discard;

	if (udp_lib_checksum_complete(skb))
		goto csum_error;

	__UDP6_INC_STATS(net, UDP_MIB_NOPORTS, proto == IPPROTO_UDPLITE);
	icmpv6_send(skb, ICMPV6_DEST_UNREACH, ICMPV6_PORT_UNREACH, 0);

	kfree_skb(skb);
	return 0;

short_packet:
	net_dbg_ratelimited("UDP%sv6: short packet: From [%pI6c]:%u %d/%d to [%pI6c]:%u\n",
			    proto == IPPROTO_UDPLITE ? "-Lite" : "",
			    saddr, ntohs(uh->source),
			    ulen, skb->len,
			    daddr, ntohs(uh->dest));
	goto discard;
csum_error:
	__UDP6_INC_STATS(net, UDP_MIB_CSUMERRORS, proto == IPPROTO_UDPLITE);
discard:
	__UDP6_INC_STATS(net, UDP_MIB_INERRORS, proto == IPPROTO_UDPLITE);
	kfree_skb(skb);
	return 0;
}

static __inline__ int udpv6_rcv(struct sk_buff *skb)
{
	return __udp6_lib_rcv(skb, &udp_table, IPPROTO_UDP);
}

/*
 * Throw away all pending data and cancel the corking. Socket is locked.
 */
static void udp_v6_flush_pending_frames(struct sock *sk)
{
	struct udp_sock *up = udp_sk(sk);

	if (up->pending == AF_INET)
		udp_flush_pending_frames(sk);
	else if (up->pending) {
		up->len = 0;
		up->pending = 0;
		ip6_flush_pending_frames(sk);
	}
}

/**
 *	udp6_hwcsum_outgoing  -  handle outgoing HW checksumming
 *	@sk:	socket we are sending on
 *	@skb:	sk_buff containing the filled-in UDP header
 *		(checksum field must be zeroed out)
 */
static void udp6_hwcsum_outgoing(struct sock *sk, struct sk_buff *skb,
				 const struct in6_addr *saddr,
				 const struct in6_addr *daddr, int len)
{
	unsigned int offset;
	struct udphdr *uh = udp_hdr(skb);
	struct sk_buff *frags = skb_shinfo(skb)->frag_list;
	__wsum csum = 0;

	if (!frags) {
		/* Only one fragment on the socket.  */
		skb->csum_start = skb_transport_header(skb) - skb->head;
		skb->csum_offset = offsetof(struct udphdr, check);
		uh->check = ~csum_ipv6_magic(saddr, daddr, len, IPPROTO_UDP, 0);
	} else {
		/*
		 * HW-checksum won't work as there are two or more
		 * fragments on the socket so that all csums of sk_buffs
		 * should be together
		 */
		offset = skb_transport_offset(skb);
		skb->csum = skb_checksum(skb, offset, skb->len - offset, 0);

		skb->ip_summed = CHECKSUM_NONE;

		do {
			csum = csum_add(csum, frags->csum);
		} while ((frags = frags->next));

		uh->check = csum_ipv6_magic(saddr, daddr, len, IPPROTO_UDP,
					    csum);
		if (uh->check == 0)
			uh->check = CSUM_MANGLED_0;
	}
}

/*
 *	Sending
 */

static int udp_v6_send_skb(struct sk_buff *skb, struct flowi6 *fl6)
{
	struct sock *sk = skb->sk;
	struct udphdr *uh;
	int err = 0;
	int is_udplite = IS_UDPLITE(sk);
	__wsum csum = 0;
	int offset = skb_transport_offset(skb);
	int len = skb->len - offset;

	/*
	 * Create a UDP header
	 */
	uh = udp_hdr(skb);
	uh->source = fl6->fl6_sport;
	uh->dest = fl6->fl6_dport;
	uh->len = htons(len);
	uh->check = 0;

	if (is_udplite)
		csum = udplite_csum(skb);
	else if (udp_sk(sk)->no_check6_tx) {   /* UDP csum disabled */
		skb->ip_summed = CHECKSUM_NONE;
		goto send;
	} else if (skb->ip_summed == CHECKSUM_PARTIAL) { /* UDP hardware csum */
		udp6_hwcsum_outgoing(sk, skb, &fl6->saddr, &fl6->daddr, len);
		goto send;
	} else
		csum = udp_csum(skb);

	/* add protocol-dependent pseudo-header */
	uh->check = csum_ipv6_magic(&fl6->saddr, &fl6->daddr,
				    len, fl6->flowi6_proto, csum);
	if (uh->check == 0)
		uh->check = CSUM_MANGLED_0;

send:
	err = ip6_send_skb(skb);
	if (err) {
		if (err == -ENOBUFS && !inet6_sk(sk)->recverr) {
			UDP6_INC_STATS(sock_net(sk),
				       UDP_MIB_SNDBUFERRORS, is_udplite);
			err = 0;
		}
	} else {
		UDP6_INC_STATS(sock_net(sk),
			       UDP_MIB_OUTDATAGRAMS, is_udplite);
	}
	return err;
}

static int udp_v6_push_pending_frames(struct sock *sk)
{
	struct sk_buff *skb;
	struct udp_sock  *up = udp_sk(sk);
	struct flowi6 fl6;
	int err = 0;

	if (up->pending == AF_INET)
		return udp_push_pending_frames(sk);

	/* ip6_finish_skb will release the cork, so make a copy of
	 * fl6 here.
	 */
	fl6 = inet_sk(sk)->cork.fl.u.ip6;

	skb = ip6_finish_skb(sk);
	if (!skb)
		goto out;

	err = udp_v6_send_skb(skb, &fl6);

out:
	up->len = 0;
	up->pending = 0;
	return err;
}

int udpv6_sendmsg(struct sock *sk, struct msghdr *msg, size_t len)
{
	struct ipv6_txoptions opt_space;
	struct udp_sock *up = udp_sk(sk);
	struct inet_sock *inet = inet_sk(sk);
	struct ipv6_pinfo *np = inet6_sk(sk);
	DECLARE_SOCKADDR(struct sockaddr_in6 *, sin6, msg->msg_name);
	struct in6_addr *daddr, *final_p, final;
	struct ipv6_txoptions *opt = NULL;
	struct ipv6_txoptions *opt_to_free = NULL;
	struct ip6_flowlabel *flowlabel = NULL;
	struct flowi6 fl6;
	struct dst_entry *dst;
	struct ipcm6_cookie ipc6;
	int addr_len = msg->msg_namelen;
	int ulen = len;
	int corkreq = up->corkflag || msg->msg_flags&MSG_MORE;
	int err;
	int connected = 0;
	int is_udplite = IS_UDPLITE(sk);
	int (*getfrag)(void *, char *, int, int, int, struct sk_buff *);
	struct sockcm_cookie sockc;

	ipc6.hlimit = -1;
	ipc6.tclass = -1;
	ipc6.dontfrag = -1;

	/* destination address check */
	if (sin6) {
		if (addr_len < offsetof(struct sockaddr, sa_data))
			return -EINVAL;

		switch (sin6->sin6_family) {
		case AF_INET6:
			if (addr_len < SIN6_LEN_RFC2133)
				return -EINVAL;
			daddr = &sin6->sin6_addr;
			break;
		case AF_INET:
			goto do_udp_sendmsg;
		case AF_UNSPEC:
			msg->msg_name = sin6 = NULL;
			msg->msg_namelen = addr_len = 0;
			daddr = NULL;
			break;
		default:
			return -EINVAL;
		}
	} else if (!up->pending) {
		if (sk->sk_state != TCP_ESTABLISHED)
			return -EDESTADDRREQ;
		daddr = &sk->sk_v6_daddr;
	} else
		daddr = NULL;

	if (daddr) {
		if (ipv6_addr_v4mapped(daddr)) {
			struct sockaddr_in sin;
			sin.sin_family = AF_INET;
			sin.sin_port = sin6 ? sin6->sin6_port : inet->inet_dport;
			sin.sin_addr.s_addr = daddr->s6_addr32[3];
			msg->msg_name = &sin;
			msg->msg_namelen = sizeof(sin);
do_udp_sendmsg:
			if (__ipv6_only_sock(sk))
				return -ENETUNREACH;
			return udp_sendmsg(sk, msg, len);
		}
	}

	if (up->pending == AF_INET)
		return udp_sendmsg(sk, msg, len);

	/* Rough check on arithmetic overflow,
	   better check is made in ip6_append_data().
	   */
	if (len > INT_MAX - sizeof(struct udphdr))
		return -EMSGSIZE;

	getfrag  =  is_udplite ?  udplite_getfrag : ip_generic_getfrag;
	if (up->pending) {
		/*
		 * There are pending frames.
		 * The socket lock must be held while it's corked.
		 */
		lock_sock(sk);
		if (likely(up->pending)) {
			if (unlikely(up->pending != AF_INET6)) {
				release_sock(sk);
				return -EAFNOSUPPORT;
			}
			dst = NULL;
			goto do_append_data;
		}
		release_sock(sk);
	}
	ulen += sizeof(struct udphdr);

	memset(&fl6, 0, sizeof(fl6));

	if (sin6) {
		if (sin6->sin6_port == 0)
			return -EINVAL;

		fl6.fl6_dport = sin6->sin6_port;
		daddr = &sin6->sin6_addr;

		if (np->sndflow) {
			fl6.flowlabel = sin6->sin6_flowinfo&IPV6_FLOWINFO_MASK;
			if (fl6.flowlabel&IPV6_FLOWLABEL_MASK) {
				flowlabel = fl6_sock_lookup(sk, fl6.flowlabel);
				if (!flowlabel)
					return -EINVAL;
			}
		}

		/*
		 * Otherwise it will be difficult to maintain
		 * sk->sk_dst_cache.
		 */
		if (sk->sk_state == TCP_ESTABLISHED &&
		    ipv6_addr_equal(daddr, &sk->sk_v6_daddr))
			daddr = &sk->sk_v6_daddr;

		if (addr_len >= sizeof(struct sockaddr_in6) &&
		    sin6->sin6_scope_id &&
		    __ipv6_addr_needs_scope_id(__ipv6_addr_type(daddr)))
			fl6.flowi6_oif = sin6->sin6_scope_id;
	} else {
		if (sk->sk_state != TCP_ESTABLISHED)
			return -EDESTADDRREQ;

		fl6.fl6_dport = inet->inet_dport;
		daddr = &sk->sk_v6_daddr;
		fl6.flowlabel = np->flow_label;
		connected = 1;
	}

	if (!fl6.flowi6_oif)
		fl6.flowi6_oif = sk->sk_bound_dev_if;

	if (!fl6.flowi6_oif)
		fl6.flowi6_oif = np->sticky_pktinfo.ipi6_ifindex;

	fl6.flowi6_mark = sk->sk_mark;
	sockc.tsflags = sk->sk_tsflags;

	if (msg->msg_controllen) {
		opt = &opt_space;
		memset(opt, 0, sizeof(struct ipv6_txoptions));
		opt->tot_len = sizeof(*opt);
		ipc6.opt = opt;

		err = ip6_datagram_send_ctl(sock_net(sk), sk, msg, &fl6, &ipc6, &sockc);
		if (err < 0) {
			fl6_sock_release(flowlabel);
			return err;
		}
		if ((fl6.flowlabel&IPV6_FLOWLABEL_MASK) && !flowlabel) {
			flowlabel = fl6_sock_lookup(sk, fl6.flowlabel);
			if (!flowlabel)
				return -EINVAL;
		}
		if (!(opt->opt_nflen|opt->opt_flen))
			opt = NULL;
		connected = 0;
	}
	if (!opt) {
		opt = txopt_get(np);
		opt_to_free = opt;
	}
	if (flowlabel)
		opt = fl6_merge_options(&opt_space, flowlabel, opt);
	opt = ipv6_fixup_options(&opt_space, opt);
	ipc6.opt = opt;

	fl6.flowi6_proto = sk->sk_protocol;
	if (!ipv6_addr_any(daddr))
		fl6.daddr = *daddr;
	else
		fl6.daddr.s6_addr[15] = 0x1; /* :: means loopback (BSD'ism) */
	if (ipv6_addr_any(&fl6.saddr) && !ipv6_addr_any(&np->saddr))
		fl6.saddr = np->saddr;
	fl6.fl6_sport = inet->inet_sport;

	final_p = fl6_update_dst(&fl6, opt, &final);
	if (final_p)
		connected = 0;

	if (!fl6.flowi6_oif && ipv6_addr_is_multicast(&fl6.daddr)) {
		fl6.flowi6_oif = np->mcast_oif;
		connected = 0;
	} else if (!fl6.flowi6_oif)
		fl6.flowi6_oif = np->ucast_oif;

	security_sk_classify_flow(sk, flowi6_to_flowi(&fl6));

	dst = ip6_sk_dst_lookup_flow(sk, &fl6, final_p);
	if (IS_ERR(dst)) {
		err = PTR_ERR(dst);
		dst = NULL;
		goto out;
	}

	if (ipc6.hlimit < 0)
		ipc6.hlimit = ip6_sk_dst_hoplimit(np, &fl6, dst);

	if (ipc6.tclass < 0)
		ipc6.tclass = np->tclass;

	if (msg->msg_flags&MSG_CONFIRM)
		goto do_confirm;
back_from_confirm:

	/* Lockless fast path for the non-corking case */
	if (!corkreq) {
		struct sk_buff *skb;

		skb = ip6_make_skb(sk, getfrag, msg, ulen,
				   sizeof(struct udphdr), &ipc6,
				   &fl6, (struct rt6_info *)dst,
				   msg->msg_flags, &sockc);
		err = PTR_ERR(skb);
		if (!IS_ERR_OR_NULL(skb))
			err = udp_v6_send_skb(skb, &fl6);
		goto release_dst;
	}

	lock_sock(sk);
	if (unlikely(up->pending)) {
		/* The socket is already corked while preparing it. */
		/* ... which is an evident application bug. --ANK */
		release_sock(sk);

		net_dbg_ratelimited("udp cork app bug 2\n");
		err = -EINVAL;
		goto out;
	}

	up->pending = AF_INET6;

do_append_data:
	if (ipc6.dontfrag < 0)
		ipc6.dontfrag = np->dontfrag;
	up->len += ulen;
	err = ip6_append_data(sk, getfrag, msg, ulen, sizeof(struct udphdr),
			      &ipc6, &fl6, (struct rt6_info *)dst,
			      corkreq ? msg->msg_flags|MSG_MORE : msg->msg_flags, &sockc);
	if (err)
		udp_v6_flush_pending_frames(sk);
	else if (!corkreq)
		err = udp_v6_push_pending_frames(sk);
	else if (unlikely(skb_queue_empty(&sk->sk_write_queue)))
		up->pending = 0;

	if (err > 0)
		err = np->recverr ? net_xmit_errno(err) : 0;
	release_sock(sk);

release_dst:
	if (dst) {
		if (connected) {
			ip6_dst_store(sk, dst,
				      ipv6_addr_equal(&fl6.daddr, &sk->sk_v6_daddr) ?
				      &sk->sk_v6_daddr : NULL,
#ifdef CONFIG_IPV6_SUBTREES
				      ipv6_addr_equal(&fl6.saddr, &np->saddr) ?
				      &np->saddr :
#endif
				      NULL);
		} else {
			dst_release(dst);
		}
		dst = NULL;
	}

out:
	dst_release(dst);
	fl6_sock_release(flowlabel);
	txopt_put(opt_to_free);
	if (!err)
		return len;
	/*
	 * ENOBUFS = no kernel mem, SOCK_NOSPACE = no sndbuf space.  Reporting
	 * ENOBUFS might not be good (it's not tunable per se), but otherwise
	 * we don't have a good statistic (IpOutDiscards but it can be too many
	 * things).  We could add another new stat but at least for now that
	 * seems like overkill.
	 */
	if (err == -ENOBUFS || test_bit(SOCK_NOSPACE, &sk->sk_socket->flags)) {
		UDP6_INC_STATS(sock_net(sk),
			       UDP_MIB_SNDBUFERRORS, is_udplite);
	}
	return err;

do_confirm:
	dst_confirm(dst);
	if (!(msg->msg_flags&MSG_PROBE) || len)
		goto back_from_confirm;
	err = 0;
	goto out;
}

void udpv6_destroy_sock(struct sock *sk)
{
	struct udp_sock *up = udp_sk(sk);
	lock_sock(sk);
	udp_v6_flush_pending_frames(sk);
	release_sock(sk);

	if (static_key_false(&udpv6_encap_needed) && up->encap_type) {
		void (*encap_destroy)(struct sock *sk);
		encap_destroy = ACCESS_ONCE(up->encap_destroy);
		if (encap_destroy)
			encap_destroy(sk);
	}

	inet6_destroy_sock(sk);
}

/*
 *	Socket option code for UDP
 */
int udpv6_setsockopt(struct sock *sk, int level, int optname,
		     char __user *optval, unsigned int optlen)
{
	if (level == SOL_UDP  ||  level == SOL_UDPLITE)
		return udp_lib_setsockopt(sk, level, optname, optval, optlen,
					  udp_v6_push_pending_frames);
	return ipv6_setsockopt(sk, level, optname, optval, optlen);
}

#ifdef CONFIG_COMPAT
int compat_udpv6_setsockopt(struct sock *sk, int level, int optname,
			    char __user *optval, unsigned int optlen)
{
	if (level == SOL_UDP  ||  level == SOL_UDPLITE)
		return udp_lib_setsockopt(sk, level, optname, optval, optlen,
					  udp_v6_push_pending_frames);
	return compat_ipv6_setsockopt(sk, level, optname, optval, optlen);
}
#endif

int udpv6_getsockopt(struct sock *sk, int level, int optname,
		     char __user *optval, int __user *optlen)
{
	if (level == SOL_UDP  ||  level == SOL_UDPLITE)
		return udp_lib_getsockopt(sk, level, optname, optval, optlen);
	return ipv6_getsockopt(sk, level, optname, optval, optlen);
}

#ifdef CONFIG_COMPAT
int compat_udpv6_getsockopt(struct sock *sk, int level, int optname,
			    char __user *optval, int __user *optlen)
{
	if (level == SOL_UDP  ||  level == SOL_UDPLITE)
		return udp_lib_getsockopt(sk, level, optname, optval, optlen);
	return compat_ipv6_getsockopt(sk, level, optname, optval, optlen);
}
#endif

static const struct inet6_protocol udpv6_protocol = {
	.handler	=	udpv6_rcv,
	.err_handler	=	udpv6_err,
	.flags		=	INET6_PROTO_NOPOLICY|INET6_PROTO_FINAL,
};

/* ------------------------------------------------------------------------ */
#ifdef CONFIG_PROC_FS
int udp6_seq_show(struct seq_file *seq, void *v)
{
	if (v == SEQ_START_TOKEN) {
		seq_puts(seq, IPV6_SEQ_DGRAM_HEADER);
	} else {
		int bucket = ((struct udp_iter_state *)seq->private)->bucket;
		struct inet_sock *inet = inet_sk(v);
		__u16 srcp = ntohs(inet->inet_sport);
		__u16 destp = ntohs(inet->inet_dport);
		ip6_dgram_sock_seq_show(seq, v, srcp, destp, bucket);
	}
	return 0;
}

static const struct file_operations udp6_afinfo_seq_fops = {
	.owner    = THIS_MODULE,
	.open     = udp_seq_open,
	.read     = seq_read,
	.llseek   = seq_lseek,
	.release  = seq_release_net
};

static struct udp_seq_afinfo udp6_seq_afinfo = {
	.name		= "udp6",
	.family		= AF_INET6,
	.udp_table	= &udp_table,
	.seq_fops	= &udp6_afinfo_seq_fops,
	.seq_ops	= {
		.show		= udp6_seq_show,
	},
};

int __net_init udp6_proc_init(struct net *net)
{
	return udp_proc_register(net, &udp6_seq_afinfo);
}

void udp6_proc_exit(struct net *net)
{
	udp_proc_unregister(net, &udp6_seq_afinfo);
}
#endif /* CONFIG_PROC_FS */

void udp_v6_clear_sk(struct sock *sk, int size)
{
	struct inet_sock *inet = inet_sk(sk);

	/* we do not want to clear pinet6 field, because of RCU lookups */
	sk_prot_clear_portaddr_nulls(sk, offsetof(struct inet_sock, pinet6));

	size -= offsetof(struct inet_sock, pinet6) + sizeof(inet->pinet6);
	memset(&inet->pinet6 + 1, 0, size);
}

/* ------------------------------------------------------------------------ */

struct proto udpv6_prot = {
	.name		   = "UDPv6",
	.owner		   = THIS_MODULE,
	.close		   = udp_lib_close,
	.connect	   = ip6_datagram_connect,
	.disconnect	   = udp_disconnect,
	.ioctl		   = udp_ioctl,
	.destroy	   = udpv6_destroy_sock,
	.setsockopt	   = udpv6_setsockopt,
	.getsockopt	   = udpv6_getsockopt,
	.sendmsg	   = udpv6_sendmsg,
	.recvmsg	   = udpv6_recvmsg,
	.backlog_rcv	   = __udpv6_queue_rcv_skb,
	.release_cb	   = ip6_datagram_release_cb,
	.hash		   = udp_lib_hash,
	.unhash		   = udp_lib_unhash,
	.rehash		   = udp_v6_rehash,
	.get_port	   = udp_v6_get_port,
	.memory_allocated  = &udp_memory_allocated,
	.sysctl_mem	   = sysctl_udp_mem,
	.sysctl_wmem	   = &sysctl_udp_wmem_min,
	.sysctl_rmem	   = &sysctl_udp_rmem_min,
	.obj_size	   = sizeof(struct udp6_sock),
	.slab_flags	   = SLAB_DESTROY_BY_RCU,
	.h.udp_table	   = &udp_table,
#ifdef CONFIG_COMPAT
	.compat_setsockopt = compat_udpv6_setsockopt,
	.compat_getsockopt = compat_udpv6_getsockopt,
#endif
	.clear_sk	   = udp_v6_clear_sk,
};

static struct inet_protosw udpv6_protosw = {
	.type =      SOCK_DGRAM,
	.protocol =  IPPROTO_UDP,
	.prot =      &udpv6_prot,
	.ops =       &inet6_dgram_ops,
	.flags =     INET_PROTOSW_PERMANENT,
};

int __init udpv6_init(void)
{
	int ret;

	ret = inet6_add_protocol(&udpv6_protocol, IPPROTO_UDP);
	if (ret)
		goto out;

	ret = inet6_register_protosw(&udpv6_protosw);
	if (ret)
		goto out_udpv6_protocol;
out:
	return ret;

out_udpv6_protocol:
	inet6_del_protocol(&udpv6_protocol, IPPROTO_UDP);
	goto out;
}

void udpv6_exit(void)
{
	inet6_unregister_protosw(&udpv6_protosw);
	inet6_del_protocol(&udpv6_protocol, IPPROTO_UDP);
}<|MERGE_RESOLUTION|>--- conflicted
+++ resolved
@@ -788,16 +788,9 @@
 		if (udpv6_queue_rcv_skb(first, skb) > 0)
 			consume_skb(skb);
 	} else {
-<<<<<<< HEAD
-		if (!inner_flushed)
-			UDP6_INC_STATS_BH(net, UDP_MIB_IGNOREDMULTI,
-					  proto == IPPROTO_UDPLITE);
-		consume_skb(skb);
-=======
 		kfree_skb(skb);
 		__UDP6_INC_STATS(net, UDP_MIB_IGNOREDMULTI,
 				 proto == IPPROTO_UDPLITE);
->>>>>>> d75c99eb
 	}
 	return 0;
 }
