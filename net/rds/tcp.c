/*
 * Copyright (c) 2006 Oracle.  All rights reserved.
 *
 * This software is available to you under a choice of one of two
 * licenses.  You may choose to be licensed under the terms of the GNU
 * General Public License (GPL) Version 2, available from the file
 * COPYING in the main directory of this source tree, or the
 * OpenIB.org BSD license below:
 *
 *     Redistribution and use in source and binary forms, with or
 *     without modification, are permitted provided that the following
 *     conditions are met:
 *
 *      - Redistributions of source code must retain the above
 *        copyright notice, this list of conditions and the following
 *        disclaimer.
 *
 *      - Redistributions in binary form must reproduce the above
 *        copyright notice, this list of conditions and the following
 *        disclaimer in the documentation and/or other materials
 *        provided with the distribution.
 *
 * THE SOFTWARE IS PROVIDED "AS IS", WITHOUT WARRANTY OF ANY KIND,
 * EXPRESS OR IMPLIED, INCLUDING BUT NOT LIMITED TO THE WARRANTIES OF
 * MERCHANTABILITY, FITNESS FOR A PARTICULAR PURPOSE AND
 * NONINFRINGEMENT. IN NO EVENT SHALL THE AUTHORS OR COPYRIGHT HOLDERS
 * BE LIABLE FOR ANY CLAIM, DAMAGES OR OTHER LIABILITY, WHETHER IN AN
 * ACTION OF CONTRACT, TORT OR OTHERWISE, ARISING FROM, OUT OF OR IN
 * CONNECTION WITH THE SOFTWARE OR THE USE OR OTHER DEALINGS IN THE
 * SOFTWARE.
 *
 */
#include <linux/kernel.h>
#include <linux/slab.h>
#include <linux/in.h>
#include <linux/module.h>
#include <net/tcp.h>
#include <net/net_namespace.h>
#include <net/netns/generic.h>

#include "rds.h"
#include "tcp.h"

/* only for info exporting */
static DEFINE_SPINLOCK(rds_tcp_tc_list_lock);
static LIST_HEAD(rds_tcp_tc_list);
static unsigned int rds_tcp_tc_count;

/* Track rds_tcp_connection structs so they can be cleaned up */
static DEFINE_SPINLOCK(rds_tcp_conn_lock);
static LIST_HEAD(rds_tcp_conn_list);

static struct kmem_cache *rds_tcp_conn_slab;

static int rds_tcp_skbuf_handler(struct ctl_table *ctl, int write,
				 void __user *buffer, size_t *lenp,
				 loff_t *fpos);

int rds_tcp_min_sndbuf = SOCK_MIN_SNDBUF;
int rds_tcp_min_rcvbuf = SOCK_MIN_RCVBUF;

static struct ctl_table rds_tcp_sysctl_table[] = {
#define	RDS_TCP_SNDBUF	0
	{
		.procname       = "rds_tcp_sndbuf",
		/* data is per-net pointer */
		.maxlen         = sizeof(int),
		.mode           = 0644,
		.proc_handler   = rds_tcp_skbuf_handler,
		.extra1		= &rds_tcp_min_sndbuf,
	},
#define	RDS_TCP_RCVBUF	1
	{
		.procname       = "rds_tcp_rcvbuf",
		/* data is per-net pointer */
		.maxlen         = sizeof(int),
		.mode           = 0644,
		.proc_handler   = rds_tcp_skbuf_handler,
		.extra1		= &rds_tcp_min_rcvbuf,
	},
	{ }
};

/* doing it this way avoids calling tcp_sk() */
void rds_tcp_nonagle(struct socket *sock)
{
	mm_segment_t oldfs = get_fs();
	int val = 1;

	set_fs(KERNEL_DS);
	sock->ops->setsockopt(sock, SOL_TCP, TCP_NODELAY, (char __user *)&val,
			      sizeof(val));
	set_fs(oldfs);
}

u32 rds_tcp_snd_nxt(struct rds_tcp_connection *tc)
{
	return tcp_sk(tc->t_sock->sk)->snd_nxt;
}

u32 rds_tcp_snd_una(struct rds_tcp_connection *tc)
{
	return tcp_sk(tc->t_sock->sk)->snd_una;
}

void rds_tcp_restore_callbacks(struct socket *sock,
			       struct rds_tcp_connection *tc)
{
	rdsdebug("restoring sock %p callbacks from tc %p\n", sock, tc);
	write_lock_bh(&sock->sk->sk_callback_lock);

	/* done under the callback_lock to serialize with write_space */
	spin_lock(&rds_tcp_tc_list_lock);
	list_del_init(&tc->t_list_item);
	rds_tcp_tc_count--;
	spin_unlock(&rds_tcp_tc_list_lock);

	tc->t_sock = NULL;

	sock->sk->sk_write_space = tc->t_orig_write_space;
	sock->sk->sk_data_ready = tc->t_orig_data_ready;
	sock->sk->sk_state_change = tc->t_orig_state_change;
	sock->sk->sk_user_data = NULL;

	write_unlock_bh(&sock->sk->sk_callback_lock);
}

/*
<<<<<<< HEAD
 * This is the only path that sets tc->t_sock.  Send and receive trust that
 * it is set.  The RDS_CONN_UP bit protects those paths from being
 * called while it isn't set.
=======
 * rds_tcp_reset_callbacks() switches the to the new sock and
 * returns the existing tc->t_sock.
 *
 * The only functions that set tc->t_sock are rds_tcp_set_callbacks
 * and rds_tcp_reset_callbacks.  Send and receive trust that
 * it is set.  The absence of RDS_CONN_UP bit protects those paths
 * from being called while it isn't set.
 */
void rds_tcp_reset_callbacks(struct socket *sock,
			     struct rds_connection *conn)
{
	struct rds_tcp_connection *tc = conn->c_transport_data;
	struct socket *osock = tc->t_sock;

	if (!osock)
		goto newsock;

	/* Need to resolve a duelling SYN between peers.
	 * We have an outstanding SYN to this peer, which may
	 * potentially have transitioned to the RDS_CONN_UP state,
	 * so we must quiesce any send threads before resetting
	 * c_transport_data. We quiesce these threads by setting
	 * c_state to something other than RDS_CONN_UP, and then
	 * waiting for any existing threads in rds_send_xmit to
	 * complete release_in_xmit(). (Subsequent threads entering
	 * rds_send_xmit() will bail on !rds_conn_up().
	 *
	 * However an incoming syn-ack at this point would end up
	 * marking the conn as RDS_CONN_UP, and would again permit
	 * rds_send_xmi() threads through, so ideally we would
	 * synchronize on RDS_CONN_UP after lock_sock(), but cannot
	 * do that: waiting on !RDS_IN_XMIT after lock_sock() may
	 * end up deadlocking with tcp_sendmsg(), and the RDS_IN_XMIT
	 * would not get set. As a result, we set c_state to
	 * RDS_CONN_RESETTTING, to ensure that rds_tcp_state_change
	 * cannot mark rds_conn_path_up() in the window before lock_sock()
	 */
	atomic_set(&conn->c_state, RDS_CONN_RESETTING);
	wait_event(conn->c_waitq, !test_bit(RDS_IN_XMIT, &conn->c_flags));
	lock_sock(osock->sk);
	/* reset receive side state for rds_tcp_data_recv() for osock  */
	if (tc->t_tinc) {
		rds_inc_put(&tc->t_tinc->ti_inc);
		tc->t_tinc = NULL;
	}
	tc->t_tinc_hdr_rem = sizeof(struct rds_header);
	tc->t_tinc_data_rem = 0;
	tc->t_sock = NULL;

	write_lock_bh(&osock->sk->sk_callback_lock);

	osock->sk->sk_user_data = NULL;
	osock->sk->sk_data_ready = tc->t_orig_data_ready;
	osock->sk->sk_write_space = tc->t_orig_write_space;
	osock->sk->sk_state_change = tc->t_orig_state_change;
	write_unlock_bh(&osock->sk->sk_callback_lock);
	release_sock(osock->sk);
	sock_release(osock);
newsock:
	rds_send_reset(conn);
	lock_sock(sock->sk);
	write_lock_bh(&sock->sk->sk_callback_lock);
	tc->t_sock = sock;
	sock->sk->sk_user_data = conn;
	sock->sk->sk_data_ready = rds_tcp_data_ready;
	sock->sk->sk_write_space = rds_tcp_write_space;
	sock->sk->sk_state_change = rds_tcp_state_change;

	write_unlock_bh(&sock->sk->sk_callback_lock);
	release_sock(sock->sk);
}

/* Add tc to rds_tcp_tc_list and set tc->t_sock. See comments
 * above rds_tcp_reset_callbacks for notes about synchronization
 * with data path
>>>>>>> 33688abb
 */
void rds_tcp_set_callbacks(struct socket *sock, struct rds_connection *conn)
{
	struct rds_tcp_connection *tc = conn->c_transport_data;

	rdsdebug("setting sock %p callbacks to tc %p\n", sock, tc);
	write_lock_bh(&sock->sk->sk_callback_lock);

	/* done under the callback_lock to serialize with write_space */
	spin_lock(&rds_tcp_tc_list_lock);
	list_add_tail(&tc->t_list_item, &rds_tcp_tc_list);
	rds_tcp_tc_count++;
	spin_unlock(&rds_tcp_tc_list_lock);

	/* accepted sockets need our listen data ready undone */
	if (sock->sk->sk_data_ready == rds_tcp_listen_data_ready)
		sock->sk->sk_data_ready = sock->sk->sk_user_data;

	tc->t_sock = sock;
	tc->conn = conn;
	tc->t_orig_data_ready = sock->sk->sk_data_ready;
	tc->t_orig_write_space = sock->sk->sk_write_space;
	tc->t_orig_state_change = sock->sk->sk_state_change;

	sock->sk->sk_user_data = conn;
	sock->sk->sk_data_ready = rds_tcp_data_ready;
	sock->sk->sk_write_space = rds_tcp_write_space;
	sock->sk->sk_state_change = rds_tcp_state_change;

	write_unlock_bh(&sock->sk->sk_callback_lock);
}

static void rds_tcp_tc_info(struct socket *sock, unsigned int len,
			    struct rds_info_iterator *iter,
			    struct rds_info_lengths *lens)
{
	struct rds_info_tcp_socket tsinfo;
	struct rds_tcp_connection *tc;
	unsigned long flags;
	struct sockaddr_in sin;
	int sinlen;

	spin_lock_irqsave(&rds_tcp_tc_list_lock, flags);

	if (len / sizeof(tsinfo) < rds_tcp_tc_count)
		goto out;

	list_for_each_entry(tc, &rds_tcp_tc_list, t_list_item) {

		sock->ops->getname(sock, (struct sockaddr *)&sin, &sinlen, 0);
		tsinfo.local_addr = sin.sin_addr.s_addr;
		tsinfo.local_port = sin.sin_port;
		sock->ops->getname(sock, (struct sockaddr *)&sin, &sinlen, 1);
		tsinfo.peer_addr = sin.sin_addr.s_addr;
		tsinfo.peer_port = sin.sin_port;

		tsinfo.hdr_rem = tc->t_tinc_hdr_rem;
		tsinfo.data_rem = tc->t_tinc_data_rem;
		tsinfo.last_sent_nxt = tc->t_last_sent_nxt;
		tsinfo.last_expected_una = tc->t_last_expected_una;
		tsinfo.last_seen_una = tc->t_last_seen_una;

		rds_info_copy(iter, &tsinfo, sizeof(tsinfo));
	}

out:
	lens->nr = rds_tcp_tc_count;
	lens->each = sizeof(tsinfo);

	spin_unlock_irqrestore(&rds_tcp_tc_list_lock, flags);
}

static int rds_tcp_laddr_check(struct net *net, __be32 addr)
{
	if (inet_addr_type(net, addr) == RTN_LOCAL)
		return 0;
	return -EADDRNOTAVAIL;
}

static int rds_tcp_conn_alloc(struct rds_connection *conn, gfp_t gfp)
{
	struct rds_tcp_connection *tc;

	tc = kmem_cache_alloc(rds_tcp_conn_slab, gfp);
	if (!tc)
		return -ENOMEM;

	mutex_init(&tc->t_conn_lock);
	tc->t_sock = NULL;
	tc->t_tinc = NULL;
	tc->t_tinc_hdr_rem = sizeof(struct rds_header);
	tc->t_tinc_data_rem = 0;

	conn->c_transport_data = tc;

	spin_lock_irq(&rds_tcp_conn_lock);
	list_add_tail(&tc->t_tcp_node, &rds_tcp_conn_list);
	spin_unlock_irq(&rds_tcp_conn_lock);

	rdsdebug("alloced tc %p\n", conn->c_transport_data);
	return 0;
}

static void rds_tcp_conn_free(void *arg)
{
	struct rds_tcp_connection *tc = arg;
	unsigned long flags;
	rdsdebug("freeing tc %p\n", tc);

	spin_lock_irqsave(&rds_tcp_conn_lock, flags);
	list_del(&tc->t_tcp_node);
	spin_unlock_irqrestore(&rds_tcp_conn_lock, flags);

	kmem_cache_free(rds_tcp_conn_slab, tc);
}

static void rds_tcp_destroy_conns(void)
{
	struct rds_tcp_connection *tc, *_tc;
	LIST_HEAD(tmp_list);

	/* avoid calling conn_destroy with irqs off */
	spin_lock_irq(&rds_tcp_conn_lock);
	list_splice(&rds_tcp_conn_list, &tmp_list);
	INIT_LIST_HEAD(&rds_tcp_conn_list);
	spin_unlock_irq(&rds_tcp_conn_lock);

	list_for_each_entry_safe(tc, _tc, &tmp_list, t_tcp_node) {
		if (tc->conn->c_passive)
			rds_conn_destroy(tc->conn->c_passive);
		rds_conn_destroy(tc->conn);
	}
}

static void rds_tcp_exit(void);

struct rds_transport rds_tcp_transport = {
	.laddr_check		= rds_tcp_laddr_check,
	.xmit_prepare		= rds_tcp_xmit_prepare,
	.xmit_complete		= rds_tcp_xmit_complete,
	.xmit			= rds_tcp_xmit,
	.recv			= rds_tcp_recv,
	.conn_alloc		= rds_tcp_conn_alloc,
	.conn_free		= rds_tcp_conn_free,
	.conn_connect		= rds_tcp_conn_connect,
	.conn_shutdown		= rds_tcp_conn_shutdown,
	.inc_copy_to_user	= rds_tcp_inc_copy_to_user,
	.inc_free		= rds_tcp_inc_free,
	.stats_info_copy	= rds_tcp_stats_info_copy,
	.exit			= rds_tcp_exit,
	.t_owner		= THIS_MODULE,
	.t_name			= "tcp",
	.t_type			= RDS_TRANS_TCP,
	.t_prefer_loopback	= 1,
};

static int rds_tcp_netid;

/* per-network namespace private data for this module */
struct rds_tcp_net {
	struct socket *rds_tcp_listen_sock;
	struct work_struct rds_tcp_accept_w;
	struct ctl_table_header *rds_tcp_sysctl;
	struct ctl_table *ctl_table;
	int sndbuf_size;
	int rcvbuf_size;
};

/* All module specific customizations to the RDS-TCP socket should be done in
 * rds_tcp_tune() and applied after socket creation.
 */
void rds_tcp_tune(struct socket *sock)
{
	struct sock *sk = sock->sk;
	struct net *net = sock_net(sk);
	struct rds_tcp_net *rtn = net_generic(net, rds_tcp_netid);

	rds_tcp_nonagle(sock);
	lock_sock(sk);
	if (rtn->sndbuf_size > 0) {
		sk->sk_sndbuf = rtn->sndbuf_size;
		sk->sk_userlocks |= SOCK_SNDBUF_LOCK;
	}
	if (rtn->rcvbuf_size > 0) {
		sk->sk_sndbuf = rtn->rcvbuf_size;
		sk->sk_userlocks |= SOCK_RCVBUF_LOCK;
	}
	release_sock(sk);
}

static void rds_tcp_accept_worker(struct work_struct *work)
{
	struct rds_tcp_net *rtn = container_of(work,
					       struct rds_tcp_net,
					       rds_tcp_accept_w);

	while (rds_tcp_accept_one(rtn->rds_tcp_listen_sock) == 0)
		cond_resched();
}

void rds_tcp_accept_work(struct sock *sk)
{
	struct net *net = sock_net(sk);
	struct rds_tcp_net *rtn = net_generic(net, rds_tcp_netid);

	queue_work(rds_wq, &rtn->rds_tcp_accept_w);
}

static __net_init int rds_tcp_init_net(struct net *net)
{
	struct rds_tcp_net *rtn = net_generic(net, rds_tcp_netid);
	struct ctl_table *tbl;
	int err = 0;

	memset(rtn, 0, sizeof(*rtn));

	/* {snd, rcv}buf_size default to 0, which implies we let the
	 * stack pick the value, and permit auto-tuning of buffer size.
	 */
	if (net == &init_net) {
		tbl = rds_tcp_sysctl_table;
	} else {
		tbl = kmemdup(rds_tcp_sysctl_table,
			      sizeof(rds_tcp_sysctl_table), GFP_KERNEL);
		if (!tbl) {
			pr_warn("could not set allocate syctl table\n");
			return -ENOMEM;
		}
		rtn->ctl_table = tbl;
	}
	tbl[RDS_TCP_SNDBUF].data = &rtn->sndbuf_size;
	tbl[RDS_TCP_RCVBUF].data = &rtn->rcvbuf_size;
	rtn->rds_tcp_sysctl = register_net_sysctl(net, "net/rds/tcp", tbl);
	if (!rtn->rds_tcp_sysctl) {
		pr_warn("could not register sysctl\n");
		err = -ENOMEM;
		goto fail;
	}
	rtn->rds_tcp_listen_sock = rds_tcp_listen_init(net);
	if (!rtn->rds_tcp_listen_sock) {
		pr_warn("could not set up listen sock\n");
		unregister_net_sysctl_table(rtn->rds_tcp_sysctl);
		rtn->rds_tcp_sysctl = NULL;
		err = -EAFNOSUPPORT;
		goto fail;
	}
	INIT_WORK(&rtn->rds_tcp_accept_w, rds_tcp_accept_worker);
	return 0;

fail:
	if (net != &init_net)
		kfree(tbl);
	return err;
}

static void __net_exit rds_tcp_exit_net(struct net *net)
{
	struct rds_tcp_net *rtn = net_generic(net, rds_tcp_netid);

	if (rtn->rds_tcp_sysctl)
		unregister_net_sysctl_table(rtn->rds_tcp_sysctl);

	if (net != &init_net && rtn->ctl_table)
		kfree(rtn->ctl_table);

	/* If rds_tcp_exit_net() is called as a result of netns deletion,
	 * the rds_tcp_kill_sock() device notifier would already have cleaned
	 * up the listen socket, thus there is no work to do in this function.
	 *
	 * If rds_tcp_exit_net() is called as a result of module unload,
	 * i.e., due to rds_tcp_exit() -> unregister_pernet_subsys(), then
	 * we do need to clean up the listen socket here.
	 */
	if (rtn->rds_tcp_listen_sock) {
		rds_tcp_listen_stop(rtn->rds_tcp_listen_sock);
		rtn->rds_tcp_listen_sock = NULL;
		flush_work(&rtn->rds_tcp_accept_w);
	}
}

static struct pernet_operations rds_tcp_net_ops = {
	.init = rds_tcp_init_net,
	.exit = rds_tcp_exit_net,
	.id = &rds_tcp_netid,
	.size = sizeof(struct rds_tcp_net),
};

static void rds_tcp_kill_sock(struct net *net)
{
	struct rds_tcp_connection *tc, *_tc;
	struct sock *sk;
	LIST_HEAD(tmp_list);
	struct rds_tcp_net *rtn = net_generic(net, rds_tcp_netid);

	rds_tcp_listen_stop(rtn->rds_tcp_listen_sock);
	rtn->rds_tcp_listen_sock = NULL;
	flush_work(&rtn->rds_tcp_accept_w);
	spin_lock_irq(&rds_tcp_conn_lock);
	list_for_each_entry_safe(tc, _tc, &rds_tcp_conn_list, t_tcp_node) {
		struct net *c_net = read_pnet(&tc->conn->c_net);

		if (net != c_net || !tc->t_sock)
			continue;
		list_move_tail(&tc->t_tcp_node, &tmp_list);
	}
	spin_unlock_irq(&rds_tcp_conn_lock);
	list_for_each_entry_safe(tc, _tc, &tmp_list, t_tcp_node) {
		sk = tc->t_sock->sk;
		sk->sk_prot->disconnect(sk, 0);
		tcp_done(sk);
		if (tc->conn->c_passive)
			rds_conn_destroy(tc->conn->c_passive);
		rds_conn_destroy(tc->conn);
	}
}

static int rds_tcp_dev_event(struct notifier_block *this,
			     unsigned long event, void *ptr)
{
	struct net_device *dev = netdev_notifier_info_to_dev(ptr);

	/* rds-tcp registers as a pernet subys, so the ->exit will only
	 * get invoked after network acitivity has quiesced. We need to
	 * clean up all sockets  to quiesce network activity, and use
	 * the unregistration of the per-net loopback device as a trigger
	 * to start that cleanup.
	 */
	if (event == NETDEV_UNREGISTER_FINAL &&
	    dev->ifindex == LOOPBACK_IFINDEX)
		rds_tcp_kill_sock(dev_net(dev));

	return NOTIFY_DONE;
}

static struct notifier_block rds_tcp_dev_notifier = {
	.notifier_call        = rds_tcp_dev_event,
	.priority = -10, /* must be called after other network notifiers */
};

/* when sysctl is used to modify some kernel socket parameters,this
 * function  resets the RDS connections in that netns  so that we can
 * restart with new parameters.  The assumption is that such reset
 * events are few and far-between.
 */
static void rds_tcp_sysctl_reset(struct net *net)
{
	struct rds_tcp_connection *tc, *_tc;

	spin_lock_irq(&rds_tcp_conn_lock);
	list_for_each_entry_safe(tc, _tc, &rds_tcp_conn_list, t_tcp_node) {
		struct net *c_net = read_pnet(&tc->conn->c_net);

		if (net != c_net || !tc->t_sock)
			continue;

		rds_conn_drop(tc->conn); /* reconnect with new parameters */
	}
	spin_unlock_irq(&rds_tcp_conn_lock);
}

static int rds_tcp_skbuf_handler(struct ctl_table *ctl, int write,
				 void __user *buffer, size_t *lenp,
				 loff_t *fpos)
{
	struct net *net = current->nsproxy->net_ns;
	int err;

	err = proc_dointvec_minmax(ctl, write, buffer, lenp, fpos);
	if (err < 0) {
		pr_warn("Invalid input. Must be >= %d\n",
			*(int *)(ctl->extra1));
		return err;
	}
	if (write)
		rds_tcp_sysctl_reset(net);
	return 0;
}

static void rds_tcp_exit(void)
{
	rds_info_deregister_func(RDS_INFO_TCP_SOCKETS, rds_tcp_tc_info);
	unregister_pernet_subsys(&rds_tcp_net_ops);
	if (unregister_netdevice_notifier(&rds_tcp_dev_notifier))
		pr_warn("could not unregister rds_tcp_dev_notifier\n");
	rds_tcp_destroy_conns();
	rds_trans_unregister(&rds_tcp_transport);
	rds_tcp_recv_exit();
	kmem_cache_destroy(rds_tcp_conn_slab);
}
module_exit(rds_tcp_exit);

static int rds_tcp_init(void)
{
	int ret;

	rds_tcp_conn_slab = kmem_cache_create("rds_tcp_connection",
					      sizeof(struct rds_tcp_connection),
					      0, 0, NULL);
	if (!rds_tcp_conn_slab) {
		ret = -ENOMEM;
		goto out;
	}

	ret = register_netdevice_notifier(&rds_tcp_dev_notifier);
	if (ret) {
		pr_warn("could not register rds_tcp_dev_notifier\n");
		goto out;
	}

	ret = register_pernet_subsys(&rds_tcp_net_ops);
	if (ret)
		goto out_slab;

	ret = rds_tcp_recv_init();
	if (ret)
		goto out_slab;

	ret = rds_trans_register(&rds_tcp_transport);
	if (ret)
		goto out_recv;

	rds_info_register_func(RDS_INFO_TCP_SOCKETS, rds_tcp_tc_info);

	goto out;

out_recv:
	rds_tcp_recv_exit();
out_slab:
	unregister_pernet_subsys(&rds_tcp_net_ops);
	kmem_cache_destroy(rds_tcp_conn_slab);
out:
	return ret;
}
module_init(rds_tcp_init);

MODULE_AUTHOR("Oracle Corporation <rds-devel@oss.oracle.com>");
MODULE_DESCRIPTION("RDS: TCP transport");
MODULE_LICENSE("Dual BSD/GPL");
<|MERGE_RESOLUTION|>--- conflicted
+++ resolved
@@ -126,11 +126,6 @@
 }
 
 /*
-<<<<<<< HEAD
- * This is the only path that sets tc->t_sock.  Send and receive trust that
- * it is set.  The RDS_CONN_UP bit protects those paths from being
- * called while it isn't set.
-=======
  * rds_tcp_reset_callbacks() switches the to the new sock and
  * returns the existing tc->t_sock.
  *
@@ -206,7 +201,6 @@
 /* Add tc to rds_tcp_tc_list and set tc->t_sock. See comments
  * above rds_tcp_reset_callbacks for notes about synchronization
  * with data path
->>>>>>> 33688abb
  */
 void rds_tcp_set_callbacks(struct socket *sock, struct rds_connection *conn)
 {
