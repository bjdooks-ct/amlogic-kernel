--- conflicted
+++ resolved
@@ -464,15 +464,9 @@
 {
 	unsigned long flags;
 	bool ret, prev;
-<<<<<<< HEAD
 
 	BUG_ON(!rfkill);
 
-=======
-
-	BUG_ON(!rfkill);
-
->>>>>>> ed596a4a
 	spin_lock_irqsave(&rfkill->lock, flags);
 	prev = !!(rfkill->state & RFKILL_BLOCK_HW);
 	if (blocked)
@@ -1167,10 +1161,6 @@
 
 	mutex_lock(&rfkill_global_mutex);
 
-<<<<<<< HEAD
-	if (ev.op == RFKILL_OP_CHANGE_ALL)
-		rfkill_update_global_state(ev.type, ev.soft);
-=======
 	switch (ev.op) {
 	case RFKILL_OP_CHANGE_ALL:
 		rfkill_update_global_state(ev.type, ev.soft);
@@ -1192,7 +1182,6 @@
 		ret = -EINVAL;
 		break;
 	}
->>>>>>> ed596a4a
 
 	mutex_unlock(&rfkill_global_mutex);
 
