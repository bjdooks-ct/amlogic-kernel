--- conflicted
+++ resolved
@@ -571,13 +571,8 @@
 			    unsigned char flags);
 void br_mdb_init(void);
 void br_mdb_uninit(void);
-<<<<<<< HEAD
-void br_mdb_notify(struct net_device *dev, struct net_bridge_port_group *pg,
-		   int type);
-=======
 void br_mdb_notify(struct net_device *dev, struct net_bridge_port *port,
 		   struct br_ip *group, int type, u8 flags);
->>>>>>> ed596a4a
 void br_rtr_notify(struct net_device *dev, struct net_bridge_port *port,
 		   int type);
 
