#include <linux/err.h>
#include <linux/igmp.h>
#include <linux/kernel.h>
#include <linux/netdevice.h>
#include <linux/rculist.h>
#include <linux/skbuff.h>
#include <linux/if_ether.h>
#include <net/ip.h>
#include <net/netlink.h>
#include <net/switchdev.h>
#if IS_ENABLED(CONFIG_IPV6)
#include <net/ipv6.h>
#include <net/addrconf.h>
#endif

#include "br_private.h"

static int br_rports_fill_info(struct sk_buff *skb, struct netlink_callback *cb,
			       struct net_device *dev)
{
	struct net_bridge *br = netdev_priv(dev);
	struct net_bridge_port *p;
	struct nlattr *nest, *port_nest;

	if (!br->multicast_router || hlist_empty(&br->router_list))
		return 0;

	nest = nla_nest_start(skb, MDBA_ROUTER);
	if (nest == NULL)
		return -EMSGSIZE;

	hlist_for_each_entry_rcu(p, &br->router_list, rlist) {
		if (!p)
			continue;
		port_nest = nla_nest_start(skb, MDBA_ROUTER_PORT);
		if (!port_nest)
			goto fail;
		if (nla_put_nohdr(skb, sizeof(u32), &p->dev->ifindex) ||
		    nla_put_u32(skb, MDBA_ROUTER_PATTR_TIMER,
				br_timer_value(&p->multicast_router_timer)) ||
		    nla_put_u8(skb, MDBA_ROUTER_PATTR_TYPE,
			       p->multicast_router)) {
			nla_nest_cancel(skb, port_nest);
			goto fail;
		}
		nla_nest_end(skb, port_nest);
	}

	nla_nest_end(skb, nest);
	return 0;
fail:
	nla_nest_cancel(skb, nest);
	return -EMSGSIZE;
}

static void __mdb_entry_fill_flags(struct br_mdb_entry *e, unsigned char flags)
{
	e->state = flags & MDB_PG_FLAGS_PERMANENT;
	e->flags = 0;
	if (flags & MDB_PG_FLAGS_OFFLOAD)
		e->flags |= MDB_FLAGS_OFFLOAD;
}

<<<<<<< HEAD
=======
static void __mdb_entry_to_br_ip(struct br_mdb_entry *entry, struct br_ip *ip)
{
	memset(ip, 0, sizeof(struct br_ip));
	ip->vid = entry->vid;
	ip->proto = entry->addr.proto;
	if (ip->proto == htons(ETH_P_IP))
		ip->u.ip4 = entry->addr.u.ip4;
#if IS_ENABLED(CONFIG_IPV6)
	else
		ip->u.ip6 = entry->addr.u.ip6;
#endif
}

>>>>>>> ed596a4a
static int br_mdb_fill_info(struct sk_buff *skb, struct netlink_callback *cb,
			    struct net_device *dev)
{
	struct net_bridge *br = netdev_priv(dev);
	struct net_bridge_mdb_htable *mdb;
	struct nlattr *nest, *nest2;
	int i, err = 0;
	int idx = 0, s_idx = cb->args[1];

	if (br->multicast_disabled)
		return 0;

	mdb = rcu_dereference(br->mdb);
	if (!mdb)
		return 0;

	nest = nla_nest_start(skb, MDBA_MDB);
	if (nest == NULL)
		return -EMSGSIZE;

	for (i = 0; i < mdb->max; i++) {
		struct net_bridge_mdb_entry *mp;
		struct net_bridge_port_group *p;
		struct net_bridge_port_group __rcu **pp;
		struct net_bridge_port *port;

		hlist_for_each_entry_rcu(mp, &mdb->mhash[i], hlist[mdb->ver]) {
			if (idx < s_idx)
				goto skip;

			nest2 = nla_nest_start(skb, MDBA_MDB_ENTRY);
			if (nest2 == NULL) {
				err = -EMSGSIZE;
				goto out;
			}

			for (pp = &mp->ports;
			     (p = rcu_dereference(*pp)) != NULL;
			      pp = &p->next) {
				struct nlattr *nest_ent;
				struct br_mdb_entry e;

				port = p->port;
				if (!port)
					continue;

				memset(&e, 0, sizeof(e));
				e.ifindex = port->dev->ifindex;
				e.vid = p->addr.vid;
				__mdb_entry_fill_flags(&e, p->flags);
				if (p->addr.proto == htons(ETH_P_IP))
					e.addr.u.ip4 = p->addr.u.ip4;
#if IS_ENABLED(CONFIG_IPV6)
				if (p->addr.proto == htons(ETH_P_IPV6))
					e.addr.u.ip6 = p->addr.u.ip6;
#endif
				e.addr.proto = p->addr.proto;
				nest_ent = nla_nest_start(skb,
							  MDBA_MDB_ENTRY_INFO);
				if (!nest_ent) {
					nla_nest_cancel(skb, nest2);
					err = -EMSGSIZE;
					goto out;
<<<<<<< HEAD
				}
				if (nla_put_nohdr(skb, sizeof(e), &e) ||
				    nla_put_u32(skb,
						MDBA_MDB_EATTR_TIMER,
						br_timer_value(&p->timer))) {
					nla_nest_cancel(skb, nest_ent);
					nla_nest_cancel(skb, nest2);
					err = -EMSGSIZE;
					goto out;
				}
=======
				}
				if (nla_put_nohdr(skb, sizeof(e), &e) ||
				    nla_put_u32(skb,
						MDBA_MDB_EATTR_TIMER,
						br_timer_value(&p->timer))) {
					nla_nest_cancel(skb, nest_ent);
					nla_nest_cancel(skb, nest2);
					err = -EMSGSIZE;
					goto out;
				}
>>>>>>> ed596a4a
				nla_nest_end(skb, nest_ent);
			}
			nla_nest_end(skb, nest2);
		skip:
			idx++;
		}
	}

out:
	cb->args[1] = idx;
	nla_nest_end(skb, nest);
	return err;
}

static int br_mdb_dump(struct sk_buff *skb, struct netlink_callback *cb)
{
	struct net_device *dev;
	struct net *net = sock_net(skb->sk);
	struct nlmsghdr *nlh = NULL;
	int idx = 0, s_idx;

	s_idx = cb->args[0];

	rcu_read_lock();

	/* In theory this could be wrapped to 0... */
	cb->seq = net->dev_base_seq + br_mdb_rehash_seq;

	for_each_netdev_rcu(net, dev) {
		if (dev->priv_flags & IFF_EBRIDGE) {
			struct br_port_msg *bpm;

			if (idx < s_idx)
				goto skip;

			nlh = nlmsg_put(skb, NETLINK_CB(cb->skb).portid,
					cb->nlh->nlmsg_seq, RTM_GETMDB,
					sizeof(*bpm), NLM_F_MULTI);
			if (nlh == NULL)
				break;

			bpm = nlmsg_data(nlh);
			memset(bpm, 0, sizeof(*bpm));
			bpm->ifindex = dev->ifindex;
			if (br_mdb_fill_info(skb, cb, dev) < 0)
				goto out;
			if (br_rports_fill_info(skb, cb, dev) < 0)
				goto out;

			cb->args[1] = 0;
			nlmsg_end(skb, nlh);
		skip:
			idx++;
		}
	}

out:
	if (nlh)
		nlmsg_end(skb, nlh);
	rcu_read_unlock();
	cb->args[0] = idx;
	return skb->len;
}

static int nlmsg_populate_mdb_fill(struct sk_buff *skb,
				   struct net_device *dev,
				   struct br_mdb_entry *entry, u32 pid,
				   u32 seq, int type, unsigned int flags)
{
	struct nlmsghdr *nlh;
	struct br_port_msg *bpm;
	struct nlattr *nest, *nest2;

	nlh = nlmsg_put(skb, pid, seq, type, sizeof(*bpm), 0);
	if (!nlh)
		return -EMSGSIZE;

	bpm = nlmsg_data(nlh);
	memset(bpm, 0, sizeof(*bpm));
	bpm->family  = AF_BRIDGE;
	bpm->ifindex = dev->ifindex;
	nest = nla_nest_start(skb, MDBA_MDB);
	if (nest == NULL)
		goto cancel;
	nest2 = nla_nest_start(skb, MDBA_MDB_ENTRY);
	if (nest2 == NULL)
		goto end;

	if (nla_put(skb, MDBA_MDB_ENTRY_INFO, sizeof(*entry), entry))
		goto end;

	nla_nest_end(skb, nest2);
	nla_nest_end(skb, nest);
	nlmsg_end(skb, nlh);
	return 0;

end:
	nla_nest_end(skb, nest);
cancel:
	nlmsg_cancel(skb, nlh);
	return -EMSGSIZE;
}

static inline size_t rtnl_mdb_nlmsg_size(void)
{
	return NLMSG_ALIGN(sizeof(struct br_port_msg))
		+ nla_total_size(sizeof(struct br_mdb_entry));
}

<<<<<<< HEAD
static void __br_mdb_notify(struct net_device *dev, struct br_mdb_entry *entry,
			    int type, struct net_bridge_port_group *pg)
=======
struct br_mdb_complete_info {
	struct net_bridge_port *port;
	struct br_ip ip;
};

static void br_mdb_complete(struct net_device *dev, int err, void *priv)
{
	struct br_mdb_complete_info *data = priv;
	struct net_bridge_port_group __rcu **pp;
	struct net_bridge_port_group *p;
	struct net_bridge_mdb_htable *mdb;
	struct net_bridge_mdb_entry *mp;
	struct net_bridge_port *port = data->port;
	struct net_bridge *br = port->br;

	if (err)
		goto err;

	spin_lock_bh(&br->multicast_lock);
	mdb = mlock_dereference(br->mdb, br);
	mp = br_mdb_ip_get(mdb, &data->ip);
	if (!mp)
		goto out;
	for (pp = &mp->ports; (p = mlock_dereference(*pp, br)) != NULL;
	     pp = &p->next) {
		if (p->port != port)
			continue;
		p->flags |= MDB_PG_FLAGS_OFFLOAD;
	}
out:
	spin_unlock_bh(&br->multicast_lock);
err:
	kfree(priv);
}

static void __br_mdb_notify(struct net_device *dev, struct net_bridge_port *p,
			    struct br_mdb_entry *entry, int type)
>>>>>>> ed596a4a
{
	struct br_mdb_complete_info *complete_info;
	struct switchdev_obj_port_mdb mdb = {
		.obj = {
			.id = SWITCHDEV_OBJ_ID_PORT_MDB,
			.flags = SWITCHDEV_F_DEFER,
		},
		.vid = entry->vid,
	};
	struct net_device *port_dev;
	struct net *net = dev_net(dev);
	struct sk_buff *skb;
	int err = -ENOBUFS;

	port_dev = __dev_get_by_index(net, entry->ifindex);
	if (entry->addr.proto == htons(ETH_P_IP))
		ip_eth_mc_map(entry->addr.u.ip4, mdb.addr);
#if IS_ENABLED(CONFIG_IPV6)
	else
		ipv6_eth_mc_map(&entry->addr.u.ip6, mdb.addr);
#endif

	mdb.obj.orig_dev = port_dev;
	if (port_dev && type == RTM_NEWMDB) {
<<<<<<< HEAD
		err = switchdev_port_obj_add(port_dev, &mdb.obj);
		if (!err && pg)
			pg->flags |= MDB_PG_FLAGS_OFFLOAD;
=======
		complete_info = kmalloc(sizeof(*complete_info), GFP_ATOMIC);
		if (complete_info) {
			complete_info->port = p;
			__mdb_entry_to_br_ip(entry, &complete_info->ip);
			mdb.obj.complete_priv = complete_info;
			mdb.obj.complete = br_mdb_complete;
			switchdev_port_obj_add(port_dev, &mdb.obj);
		}
>>>>>>> ed596a4a
	} else if (port_dev && type == RTM_DELMDB) {
		switchdev_port_obj_del(port_dev, &mdb.obj);
	}

	skb = nlmsg_new(rtnl_mdb_nlmsg_size(), GFP_ATOMIC);
	if (!skb)
		goto errout;

	err = nlmsg_populate_mdb_fill(skb, dev, entry, 0, 0, type, NTF_SELF);
	if (err < 0) {
		kfree_skb(skb);
		goto errout;
	}

	rtnl_notify(skb, net, 0, RTNLGRP_MDB, NULL, GFP_ATOMIC);
	return;
errout:
	rtnl_set_sk_err(net, RTNLGRP_MDB, err);
}

<<<<<<< HEAD
void br_mdb_notify(struct net_device *dev, struct net_bridge_port_group *pg,
		   int type)
=======
void br_mdb_notify(struct net_device *dev, struct net_bridge_port *port,
		   struct br_ip *group, int type, u8 flags)
>>>>>>> ed596a4a
{
	struct br_mdb_entry entry;

	memset(&entry, 0, sizeof(entry));
	entry.ifindex = pg->port->dev->ifindex;
	entry.addr.proto = pg->addr.proto;
	entry.addr.u.ip4 = pg->addr.u.ip4;
#if IS_ENABLED(CONFIG_IPV6)
	entry.addr.u.ip6 = pg->addr.u.ip6;
#endif
<<<<<<< HEAD
	entry.vid = pg->addr.vid;
	__mdb_entry_fill_flags(&entry, pg->flags);
	__br_mdb_notify(dev, &entry, type, pg);
=======
	entry.vid = group->vid;
	__mdb_entry_fill_flags(&entry, flags);
	__br_mdb_notify(dev, port, &entry, type);
>>>>>>> ed596a4a
}

static int nlmsg_populate_rtr_fill(struct sk_buff *skb,
				   struct net_device *dev,
				   int ifindex, u32 pid,
				   u32 seq, int type, unsigned int flags)
{
	struct br_port_msg *bpm;
	struct nlmsghdr *nlh;
	struct nlattr *nest;

	nlh = nlmsg_put(skb, pid, seq, type, sizeof(*bpm), NLM_F_MULTI);
	if (!nlh)
		return -EMSGSIZE;

	bpm = nlmsg_data(nlh);
	memset(bpm, 0, sizeof(*bpm));
	bpm->family = AF_BRIDGE;
	bpm->ifindex = dev->ifindex;
	nest = nla_nest_start(skb, MDBA_ROUTER);
	if (!nest)
		goto cancel;

	if (nla_put_u32(skb, MDBA_ROUTER_PORT, ifindex))
		goto end;

	nla_nest_end(skb, nest);
	nlmsg_end(skb, nlh);
	return 0;

end:
	nla_nest_end(skb, nest);
cancel:
	nlmsg_cancel(skb, nlh);
	return -EMSGSIZE;
}

static inline size_t rtnl_rtr_nlmsg_size(void)
{
	return NLMSG_ALIGN(sizeof(struct br_port_msg))
		+ nla_total_size(sizeof(__u32));
}

void br_rtr_notify(struct net_device *dev, struct net_bridge_port *port,
		   int type)
{
	struct net *net = dev_net(dev);
	struct sk_buff *skb;
	int err = -ENOBUFS;
	int ifindex;

	ifindex = port ? port->dev->ifindex : 0;
	skb = nlmsg_new(rtnl_rtr_nlmsg_size(), GFP_ATOMIC);
	if (!skb)
		goto errout;

	err = nlmsg_populate_rtr_fill(skb, dev, ifindex, 0, 0, type, NTF_SELF);
	if (err < 0) {
		kfree_skb(skb);
		goto errout;
	}

	rtnl_notify(skb, net, 0, RTNLGRP_MDB, NULL, GFP_ATOMIC);
	return;

errout:
	rtnl_set_sk_err(net, RTNLGRP_MDB, err);
}

static bool is_valid_mdb_entry(struct br_mdb_entry *entry)
{
	if (entry->ifindex == 0)
		return false;

	if (entry->addr.proto == htons(ETH_P_IP)) {
		if (!ipv4_is_multicast(entry->addr.u.ip4))
			return false;
		if (ipv4_is_local_multicast(entry->addr.u.ip4))
			return false;
#if IS_ENABLED(CONFIG_IPV6)
	} else if (entry->addr.proto == htons(ETH_P_IPV6)) {
		if (ipv6_addr_is_ll_all_nodes(&entry->addr.u.ip6))
			return false;
#endif
	} else
		return false;
	if (entry->state != MDB_PERMANENT && entry->state != MDB_TEMPORARY)
		return false;
	if (entry->vid >= VLAN_VID_MASK)
		return false;

	return true;
}

static int br_mdb_parse(struct sk_buff *skb, struct nlmsghdr *nlh,
			struct net_device **pdev, struct br_mdb_entry **pentry)
{
	struct net *net = sock_net(skb->sk);
	struct br_mdb_entry *entry;
	struct br_port_msg *bpm;
	struct nlattr *tb[MDBA_SET_ENTRY_MAX+1];
	struct net_device *dev;
	int err;

	err = nlmsg_parse(nlh, sizeof(*bpm), tb, MDBA_SET_ENTRY_MAX, NULL);
	if (err < 0)
		return err;

	bpm = nlmsg_data(nlh);
	if (bpm->ifindex == 0) {
		pr_info("PF_BRIDGE: br_mdb_parse() with invalid ifindex\n");
		return -EINVAL;
	}

	dev = __dev_get_by_index(net, bpm->ifindex);
	if (dev == NULL) {
		pr_info("PF_BRIDGE: br_mdb_parse() with unknown ifindex\n");
		return -ENODEV;
	}

	if (!(dev->priv_flags & IFF_EBRIDGE)) {
		pr_info("PF_BRIDGE: br_mdb_parse() with non-bridge\n");
		return -EOPNOTSUPP;
	}

	*pdev = dev;

	if (!tb[MDBA_SET_ENTRY] ||
	    nla_len(tb[MDBA_SET_ENTRY]) != sizeof(struct br_mdb_entry)) {
		pr_info("PF_BRIDGE: br_mdb_parse() with invalid attr\n");
		return -EINVAL;
	}

	entry = nla_data(tb[MDBA_SET_ENTRY]);
	if (!is_valid_mdb_entry(entry)) {
		pr_info("PF_BRIDGE: br_mdb_parse() with invalid entry\n");
		return -EINVAL;
	}

	*pentry = entry;
	return 0;
}

static int br_mdb_add_group(struct net_bridge *br, struct net_bridge_port *port,
			    struct br_ip *group, unsigned char state,
			    struct net_bridge_port_group **pg)
{
	struct net_bridge_mdb_entry *mp;
	struct net_bridge_port_group *p;
	struct net_bridge_port_group __rcu **pp;
	struct net_bridge_mdb_htable *mdb;
	unsigned long now = jiffies;
	int err;

	mdb = mlock_dereference(br->mdb, br);
	mp = br_mdb_ip_get(mdb, group);
	if (!mp) {
		mp = br_multicast_new_group(br, port, group);
		err = PTR_ERR_OR_ZERO(mp);
		if (err)
			return err;
	}

	for (pp = &mp->ports;
	     (p = mlock_dereference(*pp, br)) != NULL;
	     pp = &p->next) {
		if (p->port == port)
			return -EEXIST;
		if ((unsigned long)p->port < (unsigned long)port)
			break;
	}

	p = br_multicast_new_port_group(port, group, *pp, state);
	if (unlikely(!p))
		return -ENOMEM;
	rcu_assign_pointer(*pp, p);
	*pg = p;
	if (state == MDB_TEMPORARY)
		mod_timer(&p->timer, now + br->multicast_membership_interval);

	return 0;
}

static int __br_mdb_add(struct net *net, struct net_bridge *br,
			struct br_mdb_entry *entry,
			struct net_bridge_port_group **pg)
{
	struct br_ip ip;
	struct net_device *dev;
	struct net_bridge_port *p;
	int ret;

	if (!netif_running(br->dev) || br->multicast_disabled)
		return -EINVAL;

	dev = __dev_get_by_index(net, entry->ifindex);
	if (!dev)
		return -ENODEV;

	p = br_port_get_rtnl(dev);
	if (!p || p->br != br || p->state == BR_STATE_DISABLED)
		return -EINVAL;

	__mdb_entry_to_br_ip(entry, &ip);

	spin_lock_bh(&br->multicast_lock);
	ret = br_mdb_add_group(br, p, &ip, entry->state, pg);
	spin_unlock_bh(&br->multicast_lock);
	return ret;
}

static int br_mdb_add(struct sk_buff *skb, struct nlmsghdr *nlh)
{
	struct net *net = sock_net(skb->sk);
	struct net_bridge_port_group *pg;
	struct net_bridge_vlan_group *vg;
	struct net_device *dev, *pdev;
	struct br_mdb_entry *entry;
	struct net_bridge_port *p;
	struct net_bridge_vlan *v;
	struct net_bridge *br;
	int err;

	err = br_mdb_parse(skb, nlh, &dev, &entry);
	if (err < 0)
		return err;

	br = netdev_priv(dev);

	/* If vlan filtering is enabled and VLAN is not specified
	 * install mdb entry on all vlans configured on the port.
	 */
	pdev = __dev_get_by_index(net, entry->ifindex);
	if (!pdev)
		return -ENODEV;

	p = br_port_get_rtnl(pdev);
	if (!p || p->br != br || p->state == BR_STATE_DISABLED)
		return -EINVAL;

	vg = nbp_vlan_group(p);
	if (br_vlan_enabled(br) && vg && entry->vid == 0) {
		list_for_each_entry(v, &vg->vlan_list, vlist) {
			entry->vid = v->vid;
			err = __br_mdb_add(net, br, entry, &pg);
			if (err)
				break;
<<<<<<< HEAD
			__br_mdb_notify(dev, entry, RTM_NEWMDB, pg);
=======
			__br_mdb_notify(dev, p, entry, RTM_NEWMDB);
>>>>>>> ed596a4a
		}
	} else {
		err = __br_mdb_add(net, br, entry, &pg);
		if (!err)
<<<<<<< HEAD
			__br_mdb_notify(dev, entry, RTM_NEWMDB, pg);
=======
			__br_mdb_notify(dev, p, entry, RTM_NEWMDB);
>>>>>>> ed596a4a
	}

	return err;
}

static int __br_mdb_del(struct net_bridge *br, struct br_mdb_entry *entry)
{
	struct net_bridge_mdb_htable *mdb;
	struct net_bridge_mdb_entry *mp;
	struct net_bridge_port_group *p;
	struct net_bridge_port_group __rcu **pp;
	struct br_ip ip;
	int err = -EINVAL;

	if (!netif_running(br->dev) || br->multicast_disabled)
		return -EINVAL;

	__mdb_entry_to_br_ip(entry, &ip);

	spin_lock_bh(&br->multicast_lock);
	mdb = mlock_dereference(br->mdb, br);

	mp = br_mdb_ip_get(mdb, &ip);
	if (!mp)
		goto unlock;

	for (pp = &mp->ports;
	     (p = mlock_dereference(*pp, br)) != NULL;
	     pp = &p->next) {
		if (!p->port || p->port->dev->ifindex != entry->ifindex)
			continue;

		if (p->port->state == BR_STATE_DISABLED)
			goto unlock;

		__mdb_entry_fill_flags(entry, p->flags);
		rcu_assign_pointer(*pp, p->next);
		hlist_del_init(&p->mglist);
		del_timer(&p->timer);
		call_rcu_bh(&p->rcu, br_multicast_free_pg);
		err = 0;

		if (!mp->ports && !mp->mglist &&
		    netif_running(br->dev))
			mod_timer(&mp->timer, jiffies);
		break;
	}

unlock:
	spin_unlock_bh(&br->multicast_lock);
	return err;
}

static int br_mdb_del(struct sk_buff *skb, struct nlmsghdr *nlh)
{
	struct net *net = sock_net(skb->sk);
	struct net_bridge_vlan_group *vg;
	struct net_device *dev, *pdev;
	struct br_mdb_entry *entry;
	struct net_bridge_port *p;
	struct net_bridge_vlan *v;
	struct net_bridge *br;
	int err;

	err = br_mdb_parse(skb, nlh, &dev, &entry);
	if (err < 0)
		return err;

	br = netdev_priv(dev);

	/* If vlan filtering is enabled and VLAN is not specified
	 * delete mdb entry on all vlans configured on the port.
	 */
	pdev = __dev_get_by_index(net, entry->ifindex);
	if (!pdev)
		return -ENODEV;

	p = br_port_get_rtnl(pdev);
	if (!p || p->br != br || p->state == BR_STATE_DISABLED)
		return -EINVAL;

	vg = nbp_vlan_group(p);
	if (br_vlan_enabled(br) && vg && entry->vid == 0) {
		list_for_each_entry(v, &vg->vlan_list, vlist) {
			entry->vid = v->vid;
			err = __br_mdb_del(br, entry);
			if (!err)
<<<<<<< HEAD
				__br_mdb_notify(dev, entry, RTM_DELMDB, NULL);
=======
				__br_mdb_notify(dev, p, entry, RTM_DELMDB);
>>>>>>> ed596a4a
		}
	} else {
		err = __br_mdb_del(br, entry);
		if (!err)
<<<<<<< HEAD
			__br_mdb_notify(dev, entry, RTM_DELMDB, NULL);
=======
			__br_mdb_notify(dev, p, entry, RTM_DELMDB);
>>>>>>> ed596a4a
	}

	return err;
}

void br_mdb_init(void)
{
	rtnl_register(PF_BRIDGE, RTM_GETMDB, NULL, br_mdb_dump, NULL);
	rtnl_register(PF_BRIDGE, RTM_NEWMDB, br_mdb_add, NULL, NULL);
	rtnl_register(PF_BRIDGE, RTM_DELMDB, br_mdb_del, NULL, NULL);
}

void br_mdb_uninit(void)
{
	rtnl_unregister(PF_BRIDGE, RTM_GETMDB);
	rtnl_unregister(PF_BRIDGE, RTM_NEWMDB);
	rtnl_unregister(PF_BRIDGE, RTM_DELMDB);
}<|MERGE_RESOLUTION|>--- conflicted
+++ resolved
@@ -61,8 +61,6 @@
 		e->flags |= MDB_FLAGS_OFFLOAD;
 }
 
-<<<<<<< HEAD
-=======
 static void __mdb_entry_to_br_ip(struct br_mdb_entry *entry, struct br_ip *ip)
 {
 	memset(ip, 0, sizeof(struct br_ip));
@@ -76,7 +74,6 @@
 #endif
 }
 
->>>>>>> ed596a4a
 static int br_mdb_fill_info(struct sk_buff *skb, struct netlink_callback *cb,
 			    struct net_device *dev)
 {
@@ -140,7 +137,6 @@
 					nla_nest_cancel(skb, nest2);
 					err = -EMSGSIZE;
 					goto out;
-<<<<<<< HEAD
 				}
 				if (nla_put_nohdr(skb, sizeof(e), &e) ||
 				    nla_put_u32(skb,
@@ -151,18 +147,6 @@
 					err = -EMSGSIZE;
 					goto out;
 				}
-=======
-				}
-				if (nla_put_nohdr(skb, sizeof(e), &e) ||
-				    nla_put_u32(skb,
-						MDBA_MDB_EATTR_TIMER,
-						br_timer_value(&p->timer))) {
-					nla_nest_cancel(skb, nest_ent);
-					nla_nest_cancel(skb, nest2);
-					err = -EMSGSIZE;
-					goto out;
-				}
->>>>>>> ed596a4a
 				nla_nest_end(skb, nest_ent);
 			}
 			nla_nest_end(skb, nest2);
@@ -272,10 +256,6 @@
 		+ nla_total_size(sizeof(struct br_mdb_entry));
 }
 
-<<<<<<< HEAD
-static void __br_mdb_notify(struct net_device *dev, struct br_mdb_entry *entry,
-			    int type, struct net_bridge_port_group *pg)
-=======
 struct br_mdb_complete_info {
 	struct net_bridge_port *port;
 	struct br_ip ip;
@@ -313,7 +293,6 @@
 
 static void __br_mdb_notify(struct net_device *dev, struct net_bridge_port *p,
 			    struct br_mdb_entry *entry, int type)
->>>>>>> ed596a4a
 {
 	struct br_mdb_complete_info *complete_info;
 	struct switchdev_obj_port_mdb mdb = {
@@ -338,11 +317,6 @@
 
 	mdb.obj.orig_dev = port_dev;
 	if (port_dev && type == RTM_NEWMDB) {
-<<<<<<< HEAD
-		err = switchdev_port_obj_add(port_dev, &mdb.obj);
-		if (!err && pg)
-			pg->flags |= MDB_PG_FLAGS_OFFLOAD;
-=======
 		complete_info = kmalloc(sizeof(*complete_info), GFP_ATOMIC);
 		if (complete_info) {
 			complete_info->port = p;
@@ -351,7 +325,6 @@
 			mdb.obj.complete = br_mdb_complete;
 			switchdev_port_obj_add(port_dev, &mdb.obj);
 		}
->>>>>>> ed596a4a
 	} else if (port_dev && type == RTM_DELMDB) {
 		switchdev_port_obj_del(port_dev, &mdb.obj);
 	}
@@ -372,32 +345,21 @@
 	rtnl_set_sk_err(net, RTNLGRP_MDB, err);
 }
 
-<<<<<<< HEAD
-void br_mdb_notify(struct net_device *dev, struct net_bridge_port_group *pg,
-		   int type)
-=======
 void br_mdb_notify(struct net_device *dev, struct net_bridge_port *port,
 		   struct br_ip *group, int type, u8 flags)
->>>>>>> ed596a4a
 {
 	struct br_mdb_entry entry;
 
 	memset(&entry, 0, sizeof(entry));
-	entry.ifindex = pg->port->dev->ifindex;
-	entry.addr.proto = pg->addr.proto;
-	entry.addr.u.ip4 = pg->addr.u.ip4;
+	entry.ifindex = port->dev->ifindex;
+	entry.addr.proto = group->proto;
+	entry.addr.u.ip4 = group->u.ip4;
 #if IS_ENABLED(CONFIG_IPV6)
-	entry.addr.u.ip6 = pg->addr.u.ip6;
+	entry.addr.u.ip6 = group->u.ip6;
 #endif
-<<<<<<< HEAD
-	entry.vid = pg->addr.vid;
-	__mdb_entry_fill_flags(&entry, pg->flags);
-	__br_mdb_notify(dev, &entry, type, pg);
-=======
 	entry.vid = group->vid;
 	__mdb_entry_fill_flags(&entry, flags);
 	__br_mdb_notify(dev, port, &entry, type);
->>>>>>> ed596a4a
 }
 
 static int nlmsg_populate_rtr_fill(struct sk_buff *skb,
@@ -542,8 +504,7 @@
 }
 
 static int br_mdb_add_group(struct net_bridge *br, struct net_bridge_port *port,
-			    struct br_ip *group, unsigned char state,
-			    struct net_bridge_port_group **pg)
+			    struct br_ip *group, unsigned char state)
 {
 	struct net_bridge_mdb_entry *mp;
 	struct net_bridge_port_group *p;
@@ -574,7 +535,6 @@
 	if (unlikely(!p))
 		return -ENOMEM;
 	rcu_assign_pointer(*pp, p);
-	*pg = p;
 	if (state == MDB_TEMPORARY)
 		mod_timer(&p->timer, now + br->multicast_membership_interval);
 
@@ -582,8 +542,7 @@
 }
 
 static int __br_mdb_add(struct net *net, struct net_bridge *br,
-			struct br_mdb_entry *entry,
-			struct net_bridge_port_group **pg)
+			struct br_mdb_entry *entry)
 {
 	struct br_ip ip;
 	struct net_device *dev;
@@ -604,115 +563,12 @@
 	__mdb_entry_to_br_ip(entry, &ip);
 
 	spin_lock_bh(&br->multicast_lock);
-	ret = br_mdb_add_group(br, p, &ip, entry->state, pg);
+	ret = br_mdb_add_group(br, p, &ip, entry->state);
 	spin_unlock_bh(&br->multicast_lock);
 	return ret;
 }
 
 static int br_mdb_add(struct sk_buff *skb, struct nlmsghdr *nlh)
-{
-	struct net *net = sock_net(skb->sk);
-	struct net_bridge_port_group *pg;
-	struct net_bridge_vlan_group *vg;
-	struct net_device *dev, *pdev;
-	struct br_mdb_entry *entry;
-	struct net_bridge_port *p;
-	struct net_bridge_vlan *v;
-	struct net_bridge *br;
-	int err;
-
-	err = br_mdb_parse(skb, nlh, &dev, &entry);
-	if (err < 0)
-		return err;
-
-	br = netdev_priv(dev);
-
-	/* If vlan filtering is enabled and VLAN is not specified
-	 * install mdb entry on all vlans configured on the port.
-	 */
-	pdev = __dev_get_by_index(net, entry->ifindex);
-	if (!pdev)
-		return -ENODEV;
-
-	p = br_port_get_rtnl(pdev);
-	if (!p || p->br != br || p->state == BR_STATE_DISABLED)
-		return -EINVAL;
-
-	vg = nbp_vlan_group(p);
-	if (br_vlan_enabled(br) && vg && entry->vid == 0) {
-		list_for_each_entry(v, &vg->vlan_list, vlist) {
-			entry->vid = v->vid;
-			err = __br_mdb_add(net, br, entry, &pg);
-			if (err)
-				break;
-<<<<<<< HEAD
-			__br_mdb_notify(dev, entry, RTM_NEWMDB, pg);
-=======
-			__br_mdb_notify(dev, p, entry, RTM_NEWMDB);
->>>>>>> ed596a4a
-		}
-	} else {
-		err = __br_mdb_add(net, br, entry, &pg);
-		if (!err)
-<<<<<<< HEAD
-			__br_mdb_notify(dev, entry, RTM_NEWMDB, pg);
-=======
-			__br_mdb_notify(dev, p, entry, RTM_NEWMDB);
->>>>>>> ed596a4a
-	}
-
-	return err;
-}
-
-static int __br_mdb_del(struct net_bridge *br, struct br_mdb_entry *entry)
-{
-	struct net_bridge_mdb_htable *mdb;
-	struct net_bridge_mdb_entry *mp;
-	struct net_bridge_port_group *p;
-	struct net_bridge_port_group __rcu **pp;
-	struct br_ip ip;
-	int err = -EINVAL;
-
-	if (!netif_running(br->dev) || br->multicast_disabled)
-		return -EINVAL;
-
-	__mdb_entry_to_br_ip(entry, &ip);
-
-	spin_lock_bh(&br->multicast_lock);
-	mdb = mlock_dereference(br->mdb, br);
-
-	mp = br_mdb_ip_get(mdb, &ip);
-	if (!mp)
-		goto unlock;
-
-	for (pp = &mp->ports;
-	     (p = mlock_dereference(*pp, br)) != NULL;
-	     pp = &p->next) {
-		if (!p->port || p->port->dev->ifindex != entry->ifindex)
-			continue;
-
-		if (p->port->state == BR_STATE_DISABLED)
-			goto unlock;
-
-		__mdb_entry_fill_flags(entry, p->flags);
-		rcu_assign_pointer(*pp, p->next);
-		hlist_del_init(&p->mglist);
-		del_timer(&p->timer);
-		call_rcu_bh(&p->rcu, br_multicast_free_pg);
-		err = 0;
-
-		if (!mp->ports && !mp->mglist &&
-		    netif_running(br->dev))
-			mod_timer(&mp->timer, jiffies);
-		break;
-	}
-
-unlock:
-	spin_unlock_bh(&br->multicast_lock);
-	return err;
-}
-
-static int br_mdb_del(struct sk_buff *skb, struct nlmsghdr *nlh)
 {
 	struct net *net = sock_net(skb->sk);
 	struct net_bridge_vlan_group *vg;
@@ -730,6 +586,100 @@
 	br = netdev_priv(dev);
 
 	/* If vlan filtering is enabled and VLAN is not specified
+	 * install mdb entry on all vlans configured on the port.
+	 */
+	pdev = __dev_get_by_index(net, entry->ifindex);
+	if (!pdev)
+		return -ENODEV;
+
+	p = br_port_get_rtnl(pdev);
+	if (!p || p->br != br || p->state == BR_STATE_DISABLED)
+		return -EINVAL;
+
+	vg = nbp_vlan_group(p);
+	if (br_vlan_enabled(br) && vg && entry->vid == 0) {
+		list_for_each_entry(v, &vg->vlan_list, vlist) {
+			entry->vid = v->vid;
+			err = __br_mdb_add(net, br, entry);
+			if (err)
+				break;
+			__br_mdb_notify(dev, p, entry, RTM_NEWMDB);
+		}
+	} else {
+		err = __br_mdb_add(net, br, entry);
+		if (!err)
+			__br_mdb_notify(dev, p, entry, RTM_NEWMDB);
+	}
+
+	return err;
+}
+
+static int __br_mdb_del(struct net_bridge *br, struct br_mdb_entry *entry)
+{
+	struct net_bridge_mdb_htable *mdb;
+	struct net_bridge_mdb_entry *mp;
+	struct net_bridge_port_group *p;
+	struct net_bridge_port_group __rcu **pp;
+	struct br_ip ip;
+	int err = -EINVAL;
+
+	if (!netif_running(br->dev) || br->multicast_disabled)
+		return -EINVAL;
+
+	__mdb_entry_to_br_ip(entry, &ip);
+
+	spin_lock_bh(&br->multicast_lock);
+	mdb = mlock_dereference(br->mdb, br);
+
+	mp = br_mdb_ip_get(mdb, &ip);
+	if (!mp)
+		goto unlock;
+
+	for (pp = &mp->ports;
+	     (p = mlock_dereference(*pp, br)) != NULL;
+	     pp = &p->next) {
+		if (!p->port || p->port->dev->ifindex != entry->ifindex)
+			continue;
+
+		if (p->port->state == BR_STATE_DISABLED)
+			goto unlock;
+
+		__mdb_entry_fill_flags(entry, p->flags);
+		rcu_assign_pointer(*pp, p->next);
+		hlist_del_init(&p->mglist);
+		del_timer(&p->timer);
+		call_rcu_bh(&p->rcu, br_multicast_free_pg);
+		err = 0;
+
+		if (!mp->ports && !mp->mglist &&
+		    netif_running(br->dev))
+			mod_timer(&mp->timer, jiffies);
+		break;
+	}
+
+unlock:
+	spin_unlock_bh(&br->multicast_lock);
+	return err;
+}
+
+static int br_mdb_del(struct sk_buff *skb, struct nlmsghdr *nlh)
+{
+	struct net *net = sock_net(skb->sk);
+	struct net_bridge_vlan_group *vg;
+	struct net_device *dev, *pdev;
+	struct br_mdb_entry *entry;
+	struct net_bridge_port *p;
+	struct net_bridge_vlan *v;
+	struct net_bridge *br;
+	int err;
+
+	err = br_mdb_parse(skb, nlh, &dev, &entry);
+	if (err < 0)
+		return err;
+
+	br = netdev_priv(dev);
+
+	/* If vlan filtering is enabled and VLAN is not specified
 	 * delete mdb entry on all vlans configured on the port.
 	 */
 	pdev = __dev_get_by_index(net, entry->ifindex);
@@ -746,20 +696,12 @@
 			entry->vid = v->vid;
 			err = __br_mdb_del(br, entry);
 			if (!err)
-<<<<<<< HEAD
-				__br_mdb_notify(dev, entry, RTM_DELMDB, NULL);
-=======
 				__br_mdb_notify(dev, p, entry, RTM_DELMDB);
->>>>>>> ed596a4a
 		}
 	} else {
 		err = __br_mdb_del(br, entry);
 		if (!err)
-<<<<<<< HEAD
-			__br_mdb_notify(dev, entry, RTM_DELMDB, NULL);
-=======
 			__br_mdb_notify(dev, p, entry, RTM_DELMDB);
->>>>>>> ed596a4a
 	}
 
 	return err;
