--- conflicted
+++ resolved
@@ -172,11 +172,7 @@
 static int lowpan_dev_debugfs_ctx_init(struct net_device *dev,
 				       struct dentry *ctx, u8 id)
 {
-<<<<<<< HEAD
-	struct lowpan_priv *lpriv = lowpan_priv(dev);
-=======
 	struct lowpan_dev *ldev = lowpan_dev(dev);
->>>>>>> ed596a4a
 	struct dentry *dentry, *root;
 	char buf[32];
 
@@ -189,41 +185,25 @@
 		return -EINVAL;
 
 	dentry = debugfs_create_file("active", 0644, root,
-<<<<<<< HEAD
-				     &lpriv->ctx.table[id],
-=======
 				     &ldev->ctx.table[id],
->>>>>>> ed596a4a
 				     &lowpan_ctx_flag_active_fops);
 	if (!dentry)
 		return -EINVAL;
 
 	dentry = debugfs_create_file("compression", 0644, root,
-<<<<<<< HEAD
-				     &lpriv->ctx.table[id],
-=======
 				     &ldev->ctx.table[id],
->>>>>>> ed596a4a
 				     &lowpan_ctx_flag_c_fops);
 	if (!dentry)
 		return -EINVAL;
 
 	dentry = debugfs_create_file("prefix", 0644, root,
-<<<<<<< HEAD
-				     &lpriv->ctx.table[id],
-=======
 				     &ldev->ctx.table[id],
->>>>>>> ed596a4a
 				     &lowpan_ctx_pfx_fops);
 	if (!dentry)
 		return -EINVAL;
 
 	dentry = debugfs_create_file("prefix_len", 0644, root,
-<<<<<<< HEAD
-				     &lpriv->ctx.table[id],
-=======
 				     &ldev->ctx.table[id],
->>>>>>> ed596a4a
 				     &lowpan_ctx_plen_fops);
 	if (!dentry)
 		return -EINVAL;
@@ -267,11 +247,7 @@
 
 int lowpan_dev_debugfs_init(struct net_device *dev)
 {
-<<<<<<< HEAD
-	struct lowpan_priv *lpriv = lowpan_priv(dev);
-=======
 	struct lowpan_dev *ldev = lowpan_dev(dev);
->>>>>>> ed596a4a
 	struct dentry *contexts, *dentry;
 	int ret, i;
 
@@ -280,20 +256,12 @@
 	if (!ldev->iface_debugfs)
 		goto fail;
 
-<<<<<<< HEAD
-	contexts = debugfs_create_dir("contexts", lpriv->iface_debugfs);
-=======
 	contexts = debugfs_create_dir("contexts", ldev->iface_debugfs);
->>>>>>> ed596a4a
 	if (!contexts)
 		goto remove_root;
 
 	dentry = debugfs_create_file("show", 0644, contexts,
-<<<<<<< HEAD
-				     &lowpan_priv(dev)->ctx,
-=======
 				     &lowpan_dev(dev)->ctx,
->>>>>>> ed596a4a
 				     &lowpan_context_fops);
 	if (!dentry)
 		goto remove_root;
