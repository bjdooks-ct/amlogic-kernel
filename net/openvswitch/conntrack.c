/*
 * Copyright (c) 2015 Nicira, Inc.
 *
 * This program is free software; you can redistribute it and/or
 * modify it under the terms of version 2 of the GNU General Public
 * License as published by the Free Software Foundation.
 *
 * This program is distributed in the hope that it will be useful, but
 * WITHOUT ANY WARRANTY; without even the implied warranty of
 * MERCHANTABILITY or FITNESS FOR A PARTICULAR PURPOSE. See the GNU
 * General Public License for more details.
 */

#include <linux/module.h>
#include <linux/openvswitch.h>
#include <linux/tcp.h>
#include <linux/udp.h>
#include <linux/sctp.h>
#include <net/ip.h>
#include <net/netfilter/nf_conntrack_core.h>
#include <net/netfilter/nf_conntrack_helper.h>
#include <net/netfilter/nf_conntrack_labels.h>
#include <net/netfilter/nf_conntrack_seqadj.h>
#include <net/netfilter/nf_conntrack_zones.h>
#include <net/netfilter/ipv6/nf_defrag_ipv6.h>

#ifdef CONFIG_NF_NAT_NEEDED
#include <linux/netfilter/nf_nat.h>
#include <net/netfilter/nf_nat_core.h>
#include <net/netfilter/nf_nat_l3proto.h>
#endif

#include "datapath.h"
#include "conntrack.h"
#include "flow.h"
#include "flow_netlink.h"

struct ovs_ct_len_tbl {
	int maxlen;
	int minlen;
};

/* Metadata mark for masked write to conntrack mark */
struct md_mark {
	u32 value;
	u32 mask;
};

/* Metadata label for masked write to conntrack label. */
struct md_labels {
	struct ovs_key_ct_labels value;
	struct ovs_key_ct_labels mask;
};

enum ovs_ct_nat {
	OVS_CT_NAT = 1 << 0,     /* NAT for committed connections only. */
	OVS_CT_SRC_NAT = 1 << 1, /* Source NAT for NEW connections. */
	OVS_CT_DST_NAT = 1 << 2, /* Destination NAT for NEW connections. */
};

/* Conntrack action context for execution. */
struct ovs_conntrack_info {
	struct nf_conntrack_helper *helper;
	struct nf_conntrack_zone zone;
	struct nf_conn *ct;
	u8 commit : 1;
	u8 nat : 3;                 /* enum ovs_ct_nat */
	u16 family;
	struct md_mark mark;
	struct md_labels labels;
#ifdef CONFIG_NF_NAT_NEEDED
	struct nf_nat_range range;  /* Only present for SRC NAT and DST NAT. */
#endif
};

static void __ovs_ct_free_action(struct ovs_conntrack_info *ct_info);

static u16 key_to_nfproto(const struct sw_flow_key *key)
{
	switch (ntohs(key->eth.type)) {
	case ETH_P_IP:
		return NFPROTO_IPV4;
	case ETH_P_IPV6:
		return NFPROTO_IPV6;
	default:
		return NFPROTO_UNSPEC;
	}
}

/* Map SKB connection state into the values used by flow definition. */
static u8 ovs_ct_get_state(enum ip_conntrack_info ctinfo)
{
	u8 ct_state = OVS_CS_F_TRACKED;

	switch (ctinfo) {
	case IP_CT_ESTABLISHED_REPLY:
	case IP_CT_RELATED_REPLY:
		ct_state |= OVS_CS_F_REPLY_DIR;
		break;
	default:
		break;
	}

	switch (ctinfo) {
	case IP_CT_ESTABLISHED:
	case IP_CT_ESTABLISHED_REPLY:
		ct_state |= OVS_CS_F_ESTABLISHED;
		break;
	case IP_CT_RELATED:
	case IP_CT_RELATED_REPLY:
		ct_state |= OVS_CS_F_RELATED;
		break;
	case IP_CT_NEW:
		ct_state |= OVS_CS_F_NEW;
		break;
	default:
		break;
	}

	return ct_state;
}

static u32 ovs_ct_get_mark(const struct nf_conn *ct)
{
#if IS_ENABLED(CONFIG_NF_CONNTRACK_MARK)
	return ct ? ct->mark : 0;
#else
	return 0;
#endif
}

static void ovs_ct_get_labels(const struct nf_conn *ct,
			      struct ovs_key_ct_labels *labels)
{
	struct nf_conn_labels *cl = ct ? nf_ct_labels_find(ct) : NULL;

	if (cl) {
		size_t len = cl->words * sizeof(long);

		if (len > OVS_CT_LABELS_LEN)
			len = OVS_CT_LABELS_LEN;
		else if (len < OVS_CT_LABELS_LEN)
			memset(labels, 0, OVS_CT_LABELS_LEN);
		memcpy(labels, cl->bits, len);
	} else {
		memset(labels, 0, OVS_CT_LABELS_LEN);
	}
}

static void __ovs_ct_update_key(struct sw_flow_key *key, u8 state,
				const struct nf_conntrack_zone *zone,
				const struct nf_conn *ct)
{
	key->ct.state = state;
	key->ct.zone = zone->id;
	key->ct.mark = ovs_ct_get_mark(ct);
	ovs_ct_get_labels(ct, &key->ct.labels);
}

/* Update 'key' based on skb->nfct.  If 'post_ct' is true, then OVS has
 * previously sent the packet to conntrack via the ct action.  If
 * 'keep_nat_flags' is true, the existing NAT flags retained, else they are
 * initialized from the connection status.
 */
static void ovs_ct_update_key(const struct sk_buff *skb,
			      const struct ovs_conntrack_info *info,
			      struct sw_flow_key *key, bool post_ct,
			      bool keep_nat_flags)
{
	const struct nf_conntrack_zone *zone = &nf_ct_zone_dflt;
	enum ip_conntrack_info ctinfo;
	struct nf_conn *ct;
	u8 state = 0;

	ct = nf_ct_get(skb, &ctinfo);
	if (ct) {
		state = ovs_ct_get_state(ctinfo);
		/* All unconfirmed entries are NEW connections. */
		if (!nf_ct_is_confirmed(ct))
			state |= OVS_CS_F_NEW;
		/* OVS persists the related flag for the duration of the
		 * connection.
		 */
		if (ct->master)
			state |= OVS_CS_F_RELATED;
		if (keep_nat_flags) {
			state |= key->ct.state & OVS_CS_F_NAT_MASK;
		} else {
			if (ct->status & IPS_SRC_NAT)
				state |= OVS_CS_F_SRC_NAT;
			if (ct->status & IPS_DST_NAT)
				state |= OVS_CS_F_DST_NAT;
		}
		zone = nf_ct_zone(ct);
	} else if (post_ct) {
		state = OVS_CS_F_TRACKED | OVS_CS_F_INVALID;
		if (info)
			zone = &info->zone;
	}
	__ovs_ct_update_key(key, state, zone, ct);
}

/* This is called to initialize CT key fields possibly coming in from the local
 * stack.
 */
void ovs_ct_fill_key(const struct sk_buff *skb, struct sw_flow_key *key)
{
	ovs_ct_update_key(skb, NULL, key, false, false);
}

int ovs_ct_put_key(const struct sw_flow_key *key, struct sk_buff *skb)
{
	if (nla_put_u32(skb, OVS_KEY_ATTR_CT_STATE, key->ct.state))
		return -EMSGSIZE;

	if (IS_ENABLED(CONFIG_NF_CONNTRACK_ZONES) &&
	    nla_put_u16(skb, OVS_KEY_ATTR_CT_ZONE, key->ct.zone))
		return -EMSGSIZE;

	if (IS_ENABLED(CONFIG_NF_CONNTRACK_MARK) &&
	    nla_put_u32(skb, OVS_KEY_ATTR_CT_MARK, key->ct.mark))
		return -EMSGSIZE;

	if (IS_ENABLED(CONFIG_NF_CONNTRACK_LABELS) &&
	    nla_put(skb, OVS_KEY_ATTR_CT_LABELS, sizeof(key->ct.labels),
		    &key->ct.labels))
		return -EMSGSIZE;

	return 0;
}

static int ovs_ct_set_mark(struct sk_buff *skb, struct sw_flow_key *key,
			   u32 ct_mark, u32 mask)
{
#if IS_ENABLED(CONFIG_NF_CONNTRACK_MARK)
	enum ip_conntrack_info ctinfo;
	struct nf_conn *ct;
	u32 new_mark;

	/* The connection could be invalid, in which case set_mark is no-op. */
	ct = nf_ct_get(skb, &ctinfo);
	if (!ct)
		return 0;

	new_mark = ct_mark | (ct->mark & ~(mask));
	if (ct->mark != new_mark) {
		ct->mark = new_mark;
		nf_conntrack_event_cache(IPCT_MARK, ct);
		key->ct.mark = new_mark;
	}

	return 0;
#else
	return -ENOTSUPP;
#endif
}

static int ovs_ct_set_labels(struct sk_buff *skb, struct sw_flow_key *key,
			     const struct ovs_key_ct_labels *labels,
			     const struct ovs_key_ct_labels *mask)
{
	enum ip_conntrack_info ctinfo;
	struct nf_conn_labels *cl;
	struct nf_conn *ct;
	int err;

	/* The connection could be invalid, in which case set_label is no-op.*/
	ct = nf_ct_get(skb, &ctinfo);
	if (!ct)
		return 0;

	cl = nf_ct_labels_find(ct);
	if (!cl) {
		nf_ct_labels_ext_add(ct);
		cl = nf_ct_labels_find(ct);
	}
	if (!cl || cl->words * sizeof(long) < OVS_CT_LABELS_LEN)
		return -ENOSPC;

	err = nf_connlabels_replace(ct, (u32 *)labels, (u32 *)mask,
				    OVS_CT_LABELS_LEN / sizeof(u32));
	if (err)
		return err;

	ovs_ct_get_labels(ct, &key->ct.labels);
	return 0;
}

/* 'skb' should already be pulled to nh_ofs. */
static int ovs_ct_helper(struct sk_buff *skb, u16 proto)
{
	const struct nf_conntrack_helper *helper;
	const struct nf_conn_help *help;
	enum ip_conntrack_info ctinfo;
	unsigned int protoff;
	struct nf_conn *ct;
	int err;

	ct = nf_ct_get(skb, &ctinfo);
	if (!ct || ctinfo == IP_CT_RELATED_REPLY)
		return NF_ACCEPT;

	help = nfct_help(ct);
	if (!help)
		return NF_ACCEPT;

	helper = rcu_dereference(help->helper);
	if (!helper)
		return NF_ACCEPT;

	switch (proto) {
	case NFPROTO_IPV4:
		protoff = ip_hdrlen(skb);
		break;
	case NFPROTO_IPV6: {
		u8 nexthdr = ipv6_hdr(skb)->nexthdr;
		__be16 frag_off;
		int ofs;

		ofs = ipv6_skip_exthdr(skb, sizeof(struct ipv6hdr), &nexthdr,
				       &frag_off);
		if (ofs < 0 || (frag_off & htons(~0x7)) != 0) {
			pr_debug("proto header not found\n");
			return NF_ACCEPT;
		}
		protoff = ofs;
		break;
	}
	default:
		WARN_ONCE(1, "helper invoked on non-IP family!");
		return NF_DROP;
	}

	err = helper->help(skb, protoff, ct, ctinfo);
	if (err != NF_ACCEPT)
		return err;

	/* Adjust seqs after helper.  This is needed due to some helpers (e.g.,
	 * FTP with NAT) adusting the TCP payload size when mangling IP
	 * addresses and/or port numbers in the text-based control connection.
	 */
	if (test_bit(IPS_SEQ_ADJUST_BIT, &ct->status) &&
	    !nf_ct_seq_adjust(skb, ct, ctinfo, protoff))
		return NF_DROP;
	return NF_ACCEPT;
}

/* Returns 0 on success, -EINPROGRESS if 'skb' is stolen, or other nonzero
 * value if 'skb' is freed.
 */
static int handle_fragments(struct net *net, struct sw_flow_key *key,
			    u16 zone, struct sk_buff *skb)
{
	struct ovs_skb_cb ovs_cb = *OVS_CB(skb);
	int err;

	if (key->eth.type == htons(ETH_P_IP)) {
		enum ip_defrag_users user = IP_DEFRAG_CONNTRACK_IN + zone;

		memset(IPCB(skb), 0, sizeof(struct inet_skb_parm));
		err = ip_defrag(net, skb, user);
		if (err)
			return err;

		ovs_cb.mru = IPCB(skb)->frag_max_size;
#if IS_ENABLED(CONFIG_NF_DEFRAG_IPV6)
	} else if (key->eth.type == htons(ETH_P_IPV6)) {
		enum ip6_defrag_users user = IP6_DEFRAG_CONNTRACK_IN + zone;

		skb_orphan(skb);
		memset(IP6CB(skb), 0, sizeof(struct inet6_skb_parm));
		err = nf_ct_frag6_gather(net, skb, user);
		if (err)
			return err;

		key->ip.proto = ipv6_hdr(skb)->nexthdr;
		ovs_cb.mru = IP6CB(skb)->frag_max_size;
#endif
	} else {
		kfree_skb(skb);
		return -EPFNOSUPPORT;
	}

	key->ip.frag = OVS_FRAG_TYPE_NONE;
	skb_clear_hash(skb);
	skb->ignore_df = 1;
	*OVS_CB(skb) = ovs_cb;

	return 0;
}

static struct nf_conntrack_expect *
ovs_ct_expect_find(struct net *net, const struct nf_conntrack_zone *zone,
		   u16 proto, const struct sk_buff *skb)
{
	struct nf_conntrack_tuple tuple;

	if (!nf_ct_get_tuplepr(skb, skb_network_offset(skb), proto, net, &tuple))
		return NULL;
	return __nf_ct_expect_find(net, zone, &tuple);
}

/* This replicates logic from nf_conntrack_core.c that is not exported. */
static enum ip_conntrack_info
ovs_ct_get_info(const struct nf_conntrack_tuple_hash *h)
{
	const struct nf_conn *ct = nf_ct_tuplehash_to_ctrack(h);

	if (NF_CT_DIRECTION(h) == IP_CT_DIR_REPLY)
		return IP_CT_ESTABLISHED_REPLY;
	/* Once we've had two way comms, always ESTABLISHED. */
	if (test_bit(IPS_SEEN_REPLY_BIT, &ct->status))
		return IP_CT_ESTABLISHED;
	if (test_bit(IPS_EXPECTED_BIT, &ct->status))
		return IP_CT_RELATED;
	return IP_CT_NEW;
}

/* Find an existing connection which this packet belongs to without
 * re-attributing statistics or modifying the connection state.  This allows an
 * skb->nfct lost due to an upcall to be recovered during actions execution.
 *
 * Must be called with rcu_read_lock.
 *
 * On success, populates skb->nfct and skb->nfctinfo, and returns the
 * connection.  Returns NULL if there is no existing entry.
 */
static struct nf_conn *
ovs_ct_find_existing(struct net *net, const struct nf_conntrack_zone *zone,
		     u8 l3num, struct sk_buff *skb)
{
	struct nf_conntrack_l3proto *l3proto;
	struct nf_conntrack_l4proto *l4proto;
	struct nf_conntrack_tuple tuple;
	struct nf_conntrack_tuple_hash *h;
	enum ip_conntrack_info ctinfo;
	struct nf_conn *ct;
	unsigned int dataoff;
	u8 protonum;

	l3proto = __nf_ct_l3proto_find(l3num);
<<<<<<< HEAD
	if (!l3proto) {
		pr_debug("ovs_ct_find_existing: Can't get l3proto\n");
		return NULL;
	}
=======
>>>>>>> ed596a4a
	if (l3proto->get_l4proto(skb, skb_network_offset(skb), &dataoff,
				 &protonum) <= 0) {
		pr_debug("ovs_ct_find_existing: Can't get protonum\n");
		return NULL;
	}
	l4proto = __nf_ct_l4proto_find(l3num, protonum);
<<<<<<< HEAD
	if (!l4proto) {
		pr_debug("ovs_ct_find_existing: Can't get l4proto\n");
		return NULL;
	}
=======
>>>>>>> ed596a4a
	if (!nf_ct_get_tuple(skb, skb_network_offset(skb), dataoff, l3num,
			     protonum, net, &tuple, l3proto, l4proto)) {
		pr_debug("ovs_ct_find_existing: Can't get tuple\n");
		return NULL;
	}

	/* look for tuple match */
	h = nf_conntrack_find_get(net, zone, &tuple);
	if (!h)
		return NULL;   /* Not found. */

	ct = nf_ct_tuplehash_to_ctrack(h);

	ctinfo = ovs_ct_get_info(h);
	if (ctinfo == IP_CT_NEW) {
		/* This should not happen. */
		WARN_ONCE(1, "ovs_ct_find_existing: new packet for %p\n", ct);
	}
	skb->nfct = &ct->ct_general;
	skb->nfctinfo = ctinfo;
	return ct;
}

/* Determine whether skb->nfct is equal to the result of conntrack lookup. */
static bool skb_nfct_cached(struct net *net,
			    const struct sw_flow_key *key,
			    const struct ovs_conntrack_info *info,
			    struct sk_buff *skb)
{
	enum ip_conntrack_info ctinfo;
	struct nf_conn *ct;

	ct = nf_ct_get(skb, &ctinfo);
	/* If no ct, check if we have evidence that an existing conntrack entry
	 * might be found for this skb.  This happens when we lose a skb->nfct
	 * due to an upcall.  If the connection was not confirmed, it is not
	 * cached and needs to be run through conntrack again.
	 */
	if (!ct && key->ct.state & OVS_CS_F_TRACKED &&
	    !(key->ct.state & OVS_CS_F_INVALID) &&
	    key->ct.zone == info->zone.id)
		ct = ovs_ct_find_existing(net, &info->zone, info->family, skb);
	if (!ct)
		return false;
	if (!net_eq(net, read_pnet(&ct->ct_net)))
		return false;
	if (!nf_ct_zone_equal_any(info->ct, nf_ct_zone(ct)))
		return false;
	if (info->helper) {
		struct nf_conn_help *help;

		help = nf_ct_ext_find(ct, NF_CT_EXT_HELPER);
		if (help && rcu_access_pointer(help->helper) != info->helper)
			return false;
	}

	return true;
}

#ifdef CONFIG_NF_NAT_NEEDED
/* Modelled after nf_nat_ipv[46]_fn().
 * range is only used for new, uninitialized NAT state.
 * Returns either NF_ACCEPT or NF_DROP.
 */
static int ovs_ct_nat_execute(struct sk_buff *skb, struct nf_conn *ct,
			      enum ip_conntrack_info ctinfo,
			      const struct nf_nat_range *range,
			      enum nf_nat_manip_type maniptype)
{
	int hooknum, nh_off, err = NF_ACCEPT;

	nh_off = skb_network_offset(skb);
	skb_pull(skb, nh_off);

	/* See HOOK2MANIP(). */
	if (maniptype == NF_NAT_MANIP_SRC)
		hooknum = NF_INET_LOCAL_IN; /* Source NAT */
	else
		hooknum = NF_INET_LOCAL_OUT; /* Destination NAT */

	switch (ctinfo) {
	case IP_CT_RELATED:
	case IP_CT_RELATED_REPLY:
		if (IS_ENABLED(CONFIG_NF_NAT_IPV4) &&
		    skb->protocol == htons(ETH_P_IP) &&
		    ip_hdr(skb)->protocol == IPPROTO_ICMP) {
			if (!nf_nat_icmp_reply_translation(skb, ct, ctinfo,
							   hooknum))
				err = NF_DROP;
			goto push;
		} else if (IS_ENABLED(CONFIG_NF_NAT_IPV6) &&
			   skb->protocol == htons(ETH_P_IPV6)) {
			__be16 frag_off;
			u8 nexthdr = ipv6_hdr(skb)->nexthdr;
			int hdrlen = ipv6_skip_exthdr(skb,
						      sizeof(struct ipv6hdr),
						      &nexthdr, &frag_off);

			if (hdrlen >= 0 && nexthdr == IPPROTO_ICMPV6) {
				if (!nf_nat_icmpv6_reply_translation(skb, ct,
								     ctinfo,
								     hooknum,
								     hdrlen))
					err = NF_DROP;
				goto push;
			}
		}
		/* Non-ICMP, fall thru to initialize if needed. */
	case IP_CT_NEW:
		/* Seen it before?  This can happen for loopback, retrans,
		 * or local packets.
		 */
		if (!nf_nat_initialized(ct, maniptype)) {
			/* Initialize according to the NAT action. */
			err = (range && range->flags & NF_NAT_RANGE_MAP_IPS)
				/* Action is set up to establish a new
				 * mapping.
				 */
				? nf_nat_setup_info(ct, range, maniptype)
				: nf_nat_alloc_null_binding(ct, hooknum);
			if (err != NF_ACCEPT)
				goto push;
		}
		break;

	case IP_CT_ESTABLISHED:
	case IP_CT_ESTABLISHED_REPLY:
		break;

	default:
		err = NF_DROP;
		goto push;
	}

	err = nf_nat_packet(ct, ctinfo, hooknum, skb);
push:
	skb_push(skb, nh_off);

	return err;
}

static void ovs_nat_update_key(struct sw_flow_key *key,
			       const struct sk_buff *skb,
			       enum nf_nat_manip_type maniptype)
{
	if (maniptype == NF_NAT_MANIP_SRC) {
		__be16 src;

		key->ct.state |= OVS_CS_F_SRC_NAT;
		if (key->eth.type == htons(ETH_P_IP))
			key->ipv4.addr.src = ip_hdr(skb)->saddr;
		else if (key->eth.type == htons(ETH_P_IPV6))
			memcpy(&key->ipv6.addr.src, &ipv6_hdr(skb)->saddr,
			       sizeof(key->ipv6.addr.src));
		else
			return;

		if (key->ip.proto == IPPROTO_UDP)
			src = udp_hdr(skb)->source;
		else if (key->ip.proto == IPPROTO_TCP)
			src = tcp_hdr(skb)->source;
		else if (key->ip.proto == IPPROTO_SCTP)
			src = sctp_hdr(skb)->source;
		else
			return;

		key->tp.src = src;
	} else {
		__be16 dst;

		key->ct.state |= OVS_CS_F_DST_NAT;
		if (key->eth.type == htons(ETH_P_IP))
			key->ipv4.addr.dst = ip_hdr(skb)->daddr;
		else if (key->eth.type == htons(ETH_P_IPV6))
			memcpy(&key->ipv6.addr.dst, &ipv6_hdr(skb)->daddr,
			       sizeof(key->ipv6.addr.dst));
		else
			return;

		if (key->ip.proto == IPPROTO_UDP)
			dst = udp_hdr(skb)->dest;
		else if (key->ip.proto == IPPROTO_TCP)
			dst = tcp_hdr(skb)->dest;
		else if (key->ip.proto == IPPROTO_SCTP)
			dst = sctp_hdr(skb)->dest;
		else
			return;

		key->tp.dst = dst;
	}
}

/* Returns NF_DROP if the packet should be dropped, NF_ACCEPT otherwise. */
static int ovs_ct_nat(struct net *net, struct sw_flow_key *key,
		      const struct ovs_conntrack_info *info,
		      struct sk_buff *skb, struct nf_conn *ct,
		      enum ip_conntrack_info ctinfo)
{
	enum nf_nat_manip_type maniptype;
	int err;

	if (nf_ct_is_untracked(ct)) {
		/* A NAT action may only be performed on tracked packets. */
		return NF_ACCEPT;
	}

	/* Add NAT extension if not confirmed yet. */
	if (!nf_ct_is_confirmed(ct) && !nf_ct_nat_ext_add(ct))
		return NF_ACCEPT;   /* Can't NAT. */

	/* Determine NAT type.
	 * Check if the NAT type can be deduced from the tracked connection.
	 * Make sure new expected connections (IP_CT_RELATED) are NATted only
	 * when committing.
	 */
	if (info->nat & OVS_CT_NAT && ctinfo != IP_CT_NEW &&
	    ct->status & IPS_NAT_MASK &&
	    (ctinfo != IP_CT_RELATED || info->commit)) {
		/* NAT an established or related connection like before. */
		if (CTINFO2DIR(ctinfo) == IP_CT_DIR_REPLY)
			/* This is the REPLY direction for a connection
			 * for which NAT was applied in the forward
			 * direction.  Do the reverse NAT.
			 */
			maniptype = ct->status & IPS_SRC_NAT
				? NF_NAT_MANIP_DST : NF_NAT_MANIP_SRC;
		else
			maniptype = ct->status & IPS_SRC_NAT
				? NF_NAT_MANIP_SRC : NF_NAT_MANIP_DST;
	} else if (info->nat & OVS_CT_SRC_NAT) {
		maniptype = NF_NAT_MANIP_SRC;
	} else if (info->nat & OVS_CT_DST_NAT) {
		maniptype = NF_NAT_MANIP_DST;
	} else {
		return NF_ACCEPT; /* Connection is not NATed. */
	}
	err = ovs_ct_nat_execute(skb, ct, ctinfo, &info->range, maniptype);

	/* Mark NAT done if successful and update the flow key. */
	if (err == NF_ACCEPT)
		ovs_nat_update_key(key, skb, maniptype);

	return err;
}
#else /* !CONFIG_NF_NAT_NEEDED */
static int ovs_ct_nat(struct net *net, struct sw_flow_key *key,
		      const struct ovs_conntrack_info *info,
		      struct sk_buff *skb, struct nf_conn *ct,
		      enum ip_conntrack_info ctinfo)
{
	return NF_ACCEPT;
}
#endif

/* Pass 'skb' through conntrack in 'net', using zone configured in 'info', if
 * not done already.  Update key with new CT state after passing the packet
 * through conntrack.
 * Note that if the packet is deemed invalid by conntrack, skb->nfct will be
 * set to NULL and 0 will be returned.
 */
static int __ovs_ct_lookup(struct net *net, struct sw_flow_key *key,
			   const struct ovs_conntrack_info *info,
			   struct sk_buff *skb)
{
	/* If we are recirculating packets to match on conntrack fields and
	 * committing with a separate conntrack action,  then we don't need to
	 * actually run the packet through conntrack twice unless it's for a
	 * different zone.
	 */
	bool cached = skb_nfct_cached(net, key, info, skb);
	enum ip_conntrack_info ctinfo;
	struct nf_conn *ct;

	if (!cached) {
		struct nf_conn *tmpl = info->ct;
		int err;

		/* Associate skb with specified zone. */
		if (tmpl) {
			if (skb->nfct)
				nf_conntrack_put(skb->nfct);
			nf_conntrack_get(&tmpl->ct_general);
			skb->nfct = &tmpl->ct_general;
			skb->nfctinfo = IP_CT_NEW;
		}

		/* Repeat if requested, see nf_iterate(). */
		do {
			err = nf_conntrack_in(net, info->family,
					      NF_INET_PRE_ROUTING, skb);
		} while (err == NF_REPEAT);

		if (err != NF_ACCEPT)
			return -ENOENT;

		/* Clear CT state NAT flags to mark that we have not yet done
		 * NAT after the nf_conntrack_in() call.  We can actually clear
		 * the whole state, as it will be re-initialized below.
		 */
		key->ct.state = 0;

		/* Update the key, but keep the NAT flags. */
		ovs_ct_update_key(skb, info, key, true, true);
	}

	ct = nf_ct_get(skb, &ctinfo);
	if (ct) {
		/* Packets starting a new connection must be NATted before the
		 * helper, so that the helper knows about the NAT.  We enforce
		 * this by delaying both NAT and helper calls for unconfirmed
		 * connections until the committing CT action.  For later
		 * packets NAT and Helper may be called in either order.
		 *
		 * NAT will be done only if the CT action has NAT, and only
		 * once per packet (per zone), as guarded by the NAT bits in
		 * the key->ct.state.
		 */
		if (info->nat && !(key->ct.state & OVS_CS_F_NAT_MASK) &&
		    (nf_ct_is_confirmed(ct) || info->commit) &&
		    ovs_ct_nat(net, key, info, skb, ct, ctinfo) != NF_ACCEPT) {
			return -EINVAL;
		}

<<<<<<< HEAD
=======
		/* Userspace may decide to perform a ct lookup without a helper
		 * specified followed by a (recirculate and) commit with one.
		 * Therefore, for unconfirmed connections which we will commit,
		 * we need to attach the helper here.
		 */
		if (!nf_ct_is_confirmed(ct) && info->commit &&
		    info->helper && !nfct_help(ct)) {
			int err = __nf_ct_try_assign_helper(ct, info->ct,
							    GFP_ATOMIC);
			if (err)
				return err;
		}

>>>>>>> ed596a4a
		/* Call the helper only if:
		 * - nf_conntrack_in() was executed above ("!cached") for a
		 *   confirmed connection, or
		 * - When committing an unconfirmed connection.
		 */
		if ((nf_ct_is_confirmed(ct) ? !cached : info->commit) &&
		    ovs_ct_helper(skb, info->family) != NF_ACCEPT) {
			return -EINVAL;
		}
	}

	return 0;
}

/* Lookup connection and read fields into key. */
static int ovs_ct_lookup(struct net *net, struct sw_flow_key *key,
			 const struct ovs_conntrack_info *info,
			 struct sk_buff *skb)
{
	struct nf_conntrack_expect *exp;

	/* If we pass an expected packet through nf_conntrack_in() the
	 * expectation is typically removed, but the packet could still be
	 * lost in upcall processing.  To prevent this from happening we
	 * perform an explicit expectation lookup.  Expected connections are
	 * always new, and will be passed through conntrack only when they are
	 * committed, as it is OK to remove the expectation at that time.
	 */
	exp = ovs_ct_expect_find(net, &info->zone, info->family, skb);
	if (exp) {
		u8 state;

		/* NOTE: New connections are NATted and Helped only when
		 * committed, so we are not calling into NAT here.
		 */
		state = OVS_CS_F_TRACKED | OVS_CS_F_NEW | OVS_CS_F_RELATED;
		__ovs_ct_update_key(key, state, &info->zone, exp->master);
	} else
		return __ovs_ct_lookup(net, key, info, skb);

	return 0;
}

/* Lookup connection and confirm if unconfirmed. */
static int ovs_ct_commit(struct net *net, struct sw_flow_key *key,
			 const struct ovs_conntrack_info *info,
			 struct sk_buff *skb)
{
	int err;

	err = __ovs_ct_lookup(net, key, info, skb);
	if (err)
		return err;
	/* This is a no-op if the connection has already been confirmed. */
	if (nf_conntrack_confirm(skb) != NF_ACCEPT)
		return -EINVAL;

	return 0;
}

static bool labels_nonzero(const struct ovs_key_ct_labels *labels)
{
	size_t i;

	for (i = 0; i < sizeof(*labels); i++)
		if (labels->ct_labels[i])
			return true;

	return false;
}

/* Returns 0 on success, -EINPROGRESS if 'skb' is stolen, or other nonzero
 * value if 'skb' is freed.
 */
int ovs_ct_execute(struct net *net, struct sk_buff *skb,
		   struct sw_flow_key *key,
		   const struct ovs_conntrack_info *info)
{
	int nh_ofs;
	int err;

	/* The conntrack module expects to be working at L3. */
	nh_ofs = skb_network_offset(skb);
	skb_pull(skb, nh_ofs);

	if (key->ip.frag != OVS_FRAG_TYPE_NONE) {
		err = handle_fragments(net, key, info->zone.id, skb);
		if (err)
			return err;
	}

	if (info->commit)
		err = ovs_ct_commit(net, key, info, skb);
	else
		err = ovs_ct_lookup(net, key, info, skb);
	if (err)
		goto err;

	if (info->mark.mask) {
		err = ovs_ct_set_mark(skb, key, info->mark.value,
				      info->mark.mask);
		if (err)
			goto err;
	}
	if (labels_nonzero(&info->labels.mask))
		err = ovs_ct_set_labels(skb, key, &info->labels.value,
					&info->labels.mask);
err:
	skb_push(skb, nh_ofs);
	if (err)
		kfree_skb(skb);
	return err;
}

static int ovs_ct_add_helper(struct ovs_conntrack_info *info, const char *name,
			     const struct sw_flow_key *key, bool log)
{
	struct nf_conntrack_helper *helper;
	struct nf_conn_help *help;

	helper = nf_conntrack_helper_try_module_get(name, info->family,
						    key->ip.proto);
	if (!helper) {
		OVS_NLERR(log, "Unknown helper \"%s\"", name);
		return -EINVAL;
	}

	help = nf_ct_helper_ext_add(info->ct, helper, GFP_KERNEL);
	if (!help) {
		module_put(helper->me);
		return -ENOMEM;
	}

	rcu_assign_pointer(help->helper, helper);
	info->helper = helper;
	return 0;
}

#ifdef CONFIG_NF_NAT_NEEDED
static int parse_nat(const struct nlattr *attr,
		     struct ovs_conntrack_info *info, bool log)
{
	struct nlattr *a;
	int rem;
	bool have_ip_max = false;
	bool have_proto_max = false;
	bool ip_vers = (info->family == NFPROTO_IPV6);

	nla_for_each_nested(a, attr, rem) {
		static const int ovs_nat_attr_lens[OVS_NAT_ATTR_MAX + 1][2] = {
			[OVS_NAT_ATTR_SRC] = {0, 0},
			[OVS_NAT_ATTR_DST] = {0, 0},
			[OVS_NAT_ATTR_IP_MIN] = {sizeof(struct in_addr),
						 sizeof(struct in6_addr)},
			[OVS_NAT_ATTR_IP_MAX] = {sizeof(struct in_addr),
						 sizeof(struct in6_addr)},
			[OVS_NAT_ATTR_PROTO_MIN] = {sizeof(u16), sizeof(u16)},
			[OVS_NAT_ATTR_PROTO_MAX] = {sizeof(u16), sizeof(u16)},
			[OVS_NAT_ATTR_PERSISTENT] = {0, 0},
			[OVS_NAT_ATTR_PROTO_HASH] = {0, 0},
			[OVS_NAT_ATTR_PROTO_RANDOM] = {0, 0},
		};
		int type = nla_type(a);

		if (type > OVS_NAT_ATTR_MAX) {
			OVS_NLERR(log,
				  "Unknown NAT attribute (type=%d, max=%d).\n",
				  type, OVS_NAT_ATTR_MAX);
			return -EINVAL;
		}

		if (nla_len(a) != ovs_nat_attr_lens[type][ip_vers]) {
			OVS_NLERR(log,
				  "NAT attribute type %d has unexpected length (%d != %d).\n",
				  type, nla_len(a),
				  ovs_nat_attr_lens[type][ip_vers]);
			return -EINVAL;
		}

		switch (type) {
		case OVS_NAT_ATTR_SRC:
		case OVS_NAT_ATTR_DST:
			if (info->nat) {
				OVS_NLERR(log,
					  "Only one type of NAT may be specified.\n"
					  );
				return -ERANGE;
			}
			info->nat |= OVS_CT_NAT;
			info->nat |= ((type == OVS_NAT_ATTR_SRC)
					? OVS_CT_SRC_NAT : OVS_CT_DST_NAT);
			break;

		case OVS_NAT_ATTR_IP_MIN:
			nla_memcpy(&info->range.min_addr, a,
				   sizeof(info->range.min_addr));
			info->range.flags |= NF_NAT_RANGE_MAP_IPS;
			break;

		case OVS_NAT_ATTR_IP_MAX:
			have_ip_max = true;
			nla_memcpy(&info->range.max_addr, a,
				   sizeof(info->range.max_addr));
			info->range.flags |= NF_NAT_RANGE_MAP_IPS;
			break;

		case OVS_NAT_ATTR_PROTO_MIN:
			info->range.min_proto.all = htons(nla_get_u16(a));
			info->range.flags |= NF_NAT_RANGE_PROTO_SPECIFIED;
			break;

		case OVS_NAT_ATTR_PROTO_MAX:
			have_proto_max = true;
			info->range.max_proto.all = htons(nla_get_u16(a));
			info->range.flags |= NF_NAT_RANGE_PROTO_SPECIFIED;
			break;

		case OVS_NAT_ATTR_PERSISTENT:
			info->range.flags |= NF_NAT_RANGE_PERSISTENT;
			break;

		case OVS_NAT_ATTR_PROTO_HASH:
			info->range.flags |= NF_NAT_RANGE_PROTO_RANDOM;
			break;

		case OVS_NAT_ATTR_PROTO_RANDOM:
			info->range.flags |= NF_NAT_RANGE_PROTO_RANDOM_FULLY;
			break;

		default:
			OVS_NLERR(log, "Unknown nat attribute (%d).\n", type);
			return -EINVAL;
		}
	}

	if (rem > 0) {
		OVS_NLERR(log, "NAT attribute has %d unknown bytes.\n", rem);
		return -EINVAL;
	}
	if (!info->nat) {
		/* Do not allow flags if no type is given. */
		if (info->range.flags) {
			OVS_NLERR(log,
				  "NAT flags may be given only when NAT range (SRC or DST) is also specified.\n"
				  );
			return -EINVAL;
		}
		info->nat = OVS_CT_NAT;   /* NAT existing connections. */
	} else if (!info->commit) {
		OVS_NLERR(log,
			  "NAT attributes may be specified only when CT COMMIT flag is also specified.\n"
			  );
		return -EINVAL;
	}
	/* Allow missing IP_MAX. */
	if (info->range.flags & NF_NAT_RANGE_MAP_IPS && !have_ip_max) {
		memcpy(&info->range.max_addr, &info->range.min_addr,
		       sizeof(info->range.max_addr));
	}
	/* Allow missing PROTO_MAX. */
	if (info->range.flags & NF_NAT_RANGE_PROTO_SPECIFIED &&
	    !have_proto_max) {
		info->range.max_proto.all = info->range.min_proto.all;
	}
	return 0;
}
#endif

static const struct ovs_ct_len_tbl ovs_ct_attr_lens[OVS_CT_ATTR_MAX + 1] = {
	[OVS_CT_ATTR_COMMIT]	= { .minlen = 0, .maxlen = 0 },
	[OVS_CT_ATTR_ZONE]	= { .minlen = sizeof(u16),
				    .maxlen = sizeof(u16) },
	[OVS_CT_ATTR_MARK]	= { .minlen = sizeof(struct md_mark),
				    .maxlen = sizeof(struct md_mark) },
	[OVS_CT_ATTR_LABELS]	= { .minlen = sizeof(struct md_labels),
				    .maxlen = sizeof(struct md_labels) },
	[OVS_CT_ATTR_HELPER]	= { .minlen = 1,
				    .maxlen = NF_CT_HELPER_NAME_LEN },
#ifdef CONFIG_NF_NAT_NEEDED
	/* NAT length is checked when parsing the nested attributes. */
	[OVS_CT_ATTR_NAT]	= { .minlen = 0, .maxlen = INT_MAX },
#endif
};

static int parse_ct(const struct nlattr *attr, struct ovs_conntrack_info *info,
		    const char **helper, bool log)
{
	struct nlattr *a;
	int rem;

	nla_for_each_nested(a, attr, rem) {
		int type = nla_type(a);
		int maxlen = ovs_ct_attr_lens[type].maxlen;
		int minlen = ovs_ct_attr_lens[type].minlen;

		if (type > OVS_CT_ATTR_MAX) {
			OVS_NLERR(log,
				  "Unknown conntrack attr (type=%d, max=%d)",
				  type, OVS_CT_ATTR_MAX);
			return -EINVAL;
		}
		if (nla_len(a) < minlen || nla_len(a) > maxlen) {
			OVS_NLERR(log,
				  "Conntrack attr type has unexpected length (type=%d, length=%d, expected=%d)",
				  type, nla_len(a), maxlen);
			return -EINVAL;
		}

		switch (type) {
		case OVS_CT_ATTR_COMMIT:
			info->commit = true;
			break;
#ifdef CONFIG_NF_CONNTRACK_ZONES
		case OVS_CT_ATTR_ZONE:
			info->zone.id = nla_get_u16(a);
			break;
#endif
#ifdef CONFIG_NF_CONNTRACK_MARK
		case OVS_CT_ATTR_MARK: {
			struct md_mark *mark = nla_data(a);

			if (!mark->mask) {
				OVS_NLERR(log, "ct_mark mask cannot be 0");
				return -EINVAL;
			}
			info->mark = *mark;
			break;
		}
#endif
#ifdef CONFIG_NF_CONNTRACK_LABELS
		case OVS_CT_ATTR_LABELS: {
			struct md_labels *labels = nla_data(a);

			if (!labels_nonzero(&labels->mask)) {
				OVS_NLERR(log, "ct_labels mask cannot be 0");
				return -EINVAL;
			}
			info->labels = *labels;
			break;
		}
#endif
		case OVS_CT_ATTR_HELPER:
			*helper = nla_data(a);
			if (!memchr(*helper, '\0', nla_len(a))) {
				OVS_NLERR(log, "Invalid conntrack helper");
				return -EINVAL;
			}
			break;
#ifdef CONFIG_NF_NAT_NEEDED
		case OVS_CT_ATTR_NAT: {
			int err = parse_nat(a, info, log);

			if (err)
				return err;
			break;
		}
#endif
		default:
			OVS_NLERR(log, "Unknown conntrack attr (%d)",
				  type);
			return -EINVAL;
		}
	}

	if (rem > 0) {
		OVS_NLERR(log, "Conntrack attr has %d unknown bytes", rem);
		return -EINVAL;
	}

	return 0;
}

bool ovs_ct_verify(struct net *net, enum ovs_key_attr attr)
{
	if (attr == OVS_KEY_ATTR_CT_STATE)
		return true;
	if (IS_ENABLED(CONFIG_NF_CONNTRACK_ZONES) &&
	    attr == OVS_KEY_ATTR_CT_ZONE)
		return true;
	if (IS_ENABLED(CONFIG_NF_CONNTRACK_MARK) &&
	    attr == OVS_KEY_ATTR_CT_MARK)
		return true;
	if (IS_ENABLED(CONFIG_NF_CONNTRACK_LABELS) &&
	    attr == OVS_KEY_ATTR_CT_LABELS) {
		struct ovs_net *ovs_net = net_generic(net, ovs_net_id);

		return ovs_net->xt_label;
	}

	return false;
}

int ovs_ct_copy_action(struct net *net, const struct nlattr *attr,
		       const struct sw_flow_key *key,
		       struct sw_flow_actions **sfa,  bool log)
{
	struct ovs_conntrack_info ct_info;
	const char *helper = NULL;
	u16 family;
	int err;

	family = key_to_nfproto(key);
	if (family == NFPROTO_UNSPEC) {
		OVS_NLERR(log, "ct family unspecified");
		return -EINVAL;
	}

	memset(&ct_info, 0, sizeof(ct_info));
	ct_info.family = family;

	nf_ct_zone_init(&ct_info.zone, NF_CT_DEFAULT_ZONE_ID,
			NF_CT_DEFAULT_ZONE_DIR, 0);

	err = parse_ct(attr, &ct_info, &helper, log);
	if (err)
		return err;

	/* Set up template for tracking connections in specific zones. */
	ct_info.ct = nf_ct_tmpl_alloc(net, &ct_info.zone, GFP_KERNEL);
	if (!ct_info.ct) {
		OVS_NLERR(log, "Failed to allocate conntrack template");
		return -ENOMEM;
	}

	__set_bit(IPS_CONFIRMED_BIT, &ct_info.ct->status);
	nf_conntrack_get(&ct_info.ct->ct_general);

	if (helper) {
		err = ovs_ct_add_helper(&ct_info, helper, key, log);
		if (err)
			goto err_free_ct;
	}

	err = ovs_nla_add_action(sfa, OVS_ACTION_ATTR_CT, &ct_info,
				 sizeof(ct_info), log);
	if (err)
		goto err_free_ct;

	return 0;
err_free_ct:
	__ovs_ct_free_action(&ct_info);
	return err;
}

#ifdef CONFIG_NF_NAT_NEEDED
static bool ovs_ct_nat_to_attr(const struct ovs_conntrack_info *info,
			       struct sk_buff *skb)
{
	struct nlattr *start;

	start = nla_nest_start(skb, OVS_CT_ATTR_NAT);
	if (!start)
		return false;

	if (info->nat & OVS_CT_SRC_NAT) {
		if (nla_put_flag(skb, OVS_NAT_ATTR_SRC))
			return false;
	} else if (info->nat & OVS_CT_DST_NAT) {
		if (nla_put_flag(skb, OVS_NAT_ATTR_DST))
			return false;
	} else {
		goto out;
	}

	if (info->range.flags & NF_NAT_RANGE_MAP_IPS) {
		if (IS_ENABLED(CONFIG_NF_NAT_IPV4) &&
		    info->family == NFPROTO_IPV4) {
			if (nla_put_in_addr(skb, OVS_NAT_ATTR_IP_MIN,
					    info->range.min_addr.ip) ||
			    (info->range.max_addr.ip
			     != info->range.min_addr.ip &&
			     (nla_put_in_addr(skb, OVS_NAT_ATTR_IP_MAX,
					      info->range.max_addr.ip))))
				return false;
		} else if (IS_ENABLED(CONFIG_NF_NAT_IPV6) &&
			   info->family == NFPROTO_IPV6) {
			if (nla_put_in6_addr(skb, OVS_NAT_ATTR_IP_MIN,
					     &info->range.min_addr.in6) ||
			    (memcmp(&info->range.max_addr.in6,
				    &info->range.min_addr.in6,
				    sizeof(info->range.max_addr.in6)) &&
			     (nla_put_in6_addr(skb, OVS_NAT_ATTR_IP_MAX,
					       &info->range.max_addr.in6))))
				return false;
		} else {
			return false;
		}
	}
	if (info->range.flags & NF_NAT_RANGE_PROTO_SPECIFIED &&
	    (nla_put_u16(skb, OVS_NAT_ATTR_PROTO_MIN,
			 ntohs(info->range.min_proto.all)) ||
	     (info->range.max_proto.all != info->range.min_proto.all &&
	      nla_put_u16(skb, OVS_NAT_ATTR_PROTO_MAX,
			  ntohs(info->range.max_proto.all)))))
		return false;

	if (info->range.flags & NF_NAT_RANGE_PERSISTENT &&
	    nla_put_flag(skb, OVS_NAT_ATTR_PERSISTENT))
		return false;
	if (info->range.flags & NF_NAT_RANGE_PROTO_RANDOM &&
	    nla_put_flag(skb, OVS_NAT_ATTR_PROTO_HASH))
		return false;
	if (info->range.flags & NF_NAT_RANGE_PROTO_RANDOM_FULLY &&
	    nla_put_flag(skb, OVS_NAT_ATTR_PROTO_RANDOM))
		return false;
out:
	nla_nest_end(skb, start);

	return true;
}
#endif

int ovs_ct_action_to_attr(const struct ovs_conntrack_info *ct_info,
			  struct sk_buff *skb)
{
	struct nlattr *start;

	start = nla_nest_start(skb, OVS_ACTION_ATTR_CT);
	if (!start)
		return -EMSGSIZE;

	if (ct_info->commit && nla_put_flag(skb, OVS_CT_ATTR_COMMIT))
		return -EMSGSIZE;
	if (IS_ENABLED(CONFIG_NF_CONNTRACK_ZONES) &&
	    nla_put_u16(skb, OVS_CT_ATTR_ZONE, ct_info->zone.id))
		return -EMSGSIZE;
	if (IS_ENABLED(CONFIG_NF_CONNTRACK_MARK) && ct_info->mark.mask &&
	    nla_put(skb, OVS_CT_ATTR_MARK, sizeof(ct_info->mark),
		    &ct_info->mark))
		return -EMSGSIZE;
	if (IS_ENABLED(CONFIG_NF_CONNTRACK_LABELS) &&
	    labels_nonzero(&ct_info->labels.mask) &&
	    nla_put(skb, OVS_CT_ATTR_LABELS, sizeof(ct_info->labels),
		    &ct_info->labels))
		return -EMSGSIZE;
	if (ct_info->helper) {
		if (nla_put_string(skb, OVS_CT_ATTR_HELPER,
				   ct_info->helper->name))
			return -EMSGSIZE;
	}
#ifdef CONFIG_NF_NAT_NEEDED
	if (ct_info->nat && !ovs_ct_nat_to_attr(ct_info, skb))
		return -EMSGSIZE;
#endif
	nla_nest_end(skb, start);

	return 0;
}

void ovs_ct_free_action(const struct nlattr *a)
{
	struct ovs_conntrack_info *ct_info = nla_data(a);

	__ovs_ct_free_action(ct_info);
}

static void __ovs_ct_free_action(struct ovs_conntrack_info *ct_info)
{
	if (ct_info->helper)
		module_put(ct_info->helper->me);
	if (ct_info->ct)
		nf_ct_put(ct_info->ct);
}

void ovs_ct_init(struct net *net)
{
	unsigned int n_bits = sizeof(struct ovs_key_ct_labels) * BITS_PER_BYTE;
	struct ovs_net *ovs_net = net_generic(net, ovs_net_id);

	if (nf_connlabels_get(net, n_bits - 1)) {
		ovs_net->xt_label = false;
		OVS_NLERR(true, "Failed to set connlabel length");
	} else {
		ovs_net->xt_label = true;
	}
}

void ovs_ct_exit(struct net *net)
{
	struct ovs_net *ovs_net = net_generic(net, ovs_net_id);

	if (ovs_net->xt_label)
		nf_connlabels_put(net);
}<|MERGE_RESOLUTION|>--- conflicted
+++ resolved
@@ -439,26 +439,12 @@
 	u8 protonum;
 
 	l3proto = __nf_ct_l3proto_find(l3num);
-<<<<<<< HEAD
-	if (!l3proto) {
-		pr_debug("ovs_ct_find_existing: Can't get l3proto\n");
-		return NULL;
-	}
-=======
->>>>>>> ed596a4a
 	if (l3proto->get_l4proto(skb, skb_network_offset(skb), &dataoff,
 				 &protonum) <= 0) {
 		pr_debug("ovs_ct_find_existing: Can't get protonum\n");
 		return NULL;
 	}
 	l4proto = __nf_ct_l4proto_find(l3num, protonum);
-<<<<<<< HEAD
-	if (!l4proto) {
-		pr_debug("ovs_ct_find_existing: Can't get l4proto\n");
-		return NULL;
-	}
-=======
->>>>>>> ed596a4a
 	if (!nf_ct_get_tuple(skb, skb_network_offset(skb), dataoff, l3num,
 			     protonum, net, &tuple, l3proto, l4proto)) {
 		pr_debug("ovs_ct_find_existing: Can't get tuple\n");
@@ -782,8 +768,6 @@
 			return -EINVAL;
 		}
 
-<<<<<<< HEAD
-=======
 		/* Userspace may decide to perform a ct lookup without a helper
 		 * specified followed by a (recirculate and) commit with one.
 		 * Therefore, for unconfirmed connections which we will commit,
@@ -797,7 +781,6 @@
 				return err;
 		}
 
->>>>>>> ed596a4a
 		/* Call the helper only if:
 		 * - nf_conntrack_in() was executed above ("!cached") for a
 		 *   confirmed connection, or
