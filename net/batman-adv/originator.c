--- conflicted
+++ resolved
@@ -54,15 +54,9 @@
  * @node: node in the local table
  * @data2: second object to compare the node to
  *
-<<<<<<< HEAD
- * Return: 1 if they are the same originator
- */
-int batadv_compare_orig(const struct hlist_node *node, const void *data2)
-=======
  * Return: true if they are the same originator
  */
 bool batadv_compare_orig(const struct hlist_node *node, const void *data2)
->>>>>>> ed596a4a
 {
 	const void *data1 = container_of(node, struct batadv_orig_node,
 					 hash_entry);
@@ -256,10 +250,6 @@
 {
 	struct hlist_node *node_tmp;
 	struct batadv_neigh_node *neigh_node;
-<<<<<<< HEAD
-	struct batadv_hardif_neigh_node *hardif_neigh;
-=======
->>>>>>> ed596a4a
 	struct batadv_neigh_ifinfo *neigh_ifinfo;
 	struct batadv_algo_ops *bao;
 
@@ -271,17 +261,7 @@
 		batadv_neigh_ifinfo_put(neigh_ifinfo);
 	}
 
-<<<<<<< HEAD
-	hardif_neigh = batadv_hardif_neigh_get(neigh_node->if_incoming,
-					       neigh_node->addr);
-	if (hardif_neigh) {
-		/* batadv_hardif_neigh_get() increases refcount too */
-		batadv_hardif_neigh_put(hardif_neigh);
-		batadv_hardif_neigh_put(hardif_neigh);
-	}
-=======
 	batadv_hardif_neigh_put(neigh_node->hardif_neigh);
->>>>>>> ed596a4a
 
 	if (bao->bat_neigh_free)
 		bao->bat_neigh_free(neigh_node);
@@ -394,17 +374,8 @@
 	if (!orig_ifinfo)
 		goto out;
 
-<<<<<<< HEAD
-	if (if_outgoing != BATADV_IF_DEFAULT &&
-	    !kref_get_unless_zero(&if_outgoing->refcount)) {
-		kfree(orig_ifinfo);
-		orig_ifinfo = NULL;
-		goto out;
-	}
-=======
 	if (if_outgoing != BATADV_IF_DEFAULT)
 		kref_get(&if_outgoing->refcount);
->>>>>>> ed596a4a
 
 	reset_time = jiffies - 1;
 	reset_time -= msecs_to_jiffies(BATADV_RESET_PROTECTION_MS);
@@ -480,16 +451,8 @@
 	if (!neigh_ifinfo)
 		goto out;
 
-<<<<<<< HEAD
-	if (if_outgoing && !kref_get_unless_zero(&if_outgoing->refcount)) {
-		kfree(neigh_ifinfo);
-		neigh_ifinfo = NULL;
-		goto out;
-	}
-=======
 	if (if_outgoing)
 		kref_get(&if_outgoing->refcount);
->>>>>>> ed596a4a
 
 	INIT_HLIST_NODE(&neigh_ifinfo->list);
 	kref_init(&neigh_ifinfo->refcount);
@@ -562,17 +525,8 @@
 	if (hardif_neigh)
 		goto out;
 
-<<<<<<< HEAD
-	if (!kref_get_unless_zero(&hard_iface->refcount))
-		goto out;
-
-	hardif_neigh = kzalloc(sizeof(*hardif_neigh), GFP_ATOMIC);
-	if (!hardif_neigh) {
-		batadv_hardif_put(hard_iface);
-=======
 	hardif_neigh = kzalloc(sizeof(*hardif_neigh), GFP_ATOMIC);
 	if (!hardif_neigh)
->>>>>>> ed596a4a
 		goto out;
 
 	kref_get(&hard_iface->refcount);
@@ -678,15 +632,6 @@
 	if (!neigh_node)
 		goto out;
 
-<<<<<<< HEAD
-	if (!kref_get_unless_zero(&hard_iface->refcount)) {
-		kfree(neigh_node);
-		neigh_node = NULL;
-		goto out;
-	}
-
-=======
->>>>>>> ed596a4a
 	INIT_HLIST_NODE(&neigh_node->list);
 	INIT_HLIST_HEAD(&neigh_node->ifinfo_list);
 	spin_lock_init(&neigh_node->ifinfo_lock);
@@ -709,12 +654,6 @@
 	hlist_add_head_rcu(&neigh_node->list, &orig_node->neigh_list);
 	spin_unlock_bh(&orig_node->neigh_list_lock);
 
-<<<<<<< HEAD
-	/* increment unique neighbor refcount */
-	kref_get(&hardif_neigh->refcount);
-
-=======
->>>>>>> ed596a4a
 	batadv_dbg(BATADV_DBG_BATMAN, orig_node->bat_priv,
 		   "Creating new neighbor %pM for orig_node %pM on interface %s\n",
 		   neigh_addr, orig_node->orig, hard_iface->net_dev->name);
@@ -1215,11 +1154,8 @@
 				    best_neigh_node);
 		if (best_neigh_node)
 			batadv_neigh_node_put(best_neigh_node);
-<<<<<<< HEAD
-=======
 
 		batadv_hardif_put(hard_iface);
->>>>>>> ed596a4a
 	}
 	rcu_read_unlock();
 
