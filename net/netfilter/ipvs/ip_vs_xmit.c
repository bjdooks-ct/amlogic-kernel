--- conflicted
+++ resolved
@@ -1013,12 +1013,7 @@
 	if (IS_ERR(skb))
 		goto tx_error;
 
-<<<<<<< HEAD
-	skb = iptunnel_handle_offloads(skb, __tun_gso_type_mask(AF_INET, cp->af));
-	if (IS_ERR(skb))
-=======
 	if (iptunnel_handle_offloads(skb, __tun_gso_type_mask(AF_INET, cp->af)))
->>>>>>> ed596a4a
 		goto tx_error;
 
 	skb->transport_header = skb->network_header;
@@ -1109,12 +1104,7 @@
 	if (IS_ERR(skb))
 		goto tx_error;
 
-<<<<<<< HEAD
-	skb = iptunnel_handle_offloads(skb, __tun_gso_type_mask(AF_INET6, cp->af));
-	if (IS_ERR(skb))
-=======
 	if (iptunnel_handle_offloads(skb, __tun_gso_type_mask(AF_INET6, cp->af)))
->>>>>>> ed596a4a
 		goto tx_error;
 
 	skb->transport_header = skb->network_header;
