--- conflicted
+++ resolved
@@ -37,10 +37,6 @@
   - "rockchip,rk3368-pmu-io-voltage-domain" for rk3368 pmu-domains
   - "rockchip,rk3399-io-voltage-domain" for rk3399
   - "rockchip,rk3399-pmu-io-voltage-domain" for rk3399 pmu-domains
-<<<<<<< HEAD
-- rockchip,grf: phandle to the syscon managing the "general register files"
-=======
->>>>>>> ed596a4a
 
 Deprecated properties:
 - rockchip,grf: phandle to the syscon managing the "general register files"
