--- conflicted
+++ resolved
@@ -17,8 +17,6 @@
 - clock-names: List of names corresponding to clocks property; shall be
   "core" for core clock and "bus" for the optional bus clock.
 
-<<<<<<< HEAD
-=======
 
 Optional properties (valid only for Armada XP/38x):
 
@@ -31,7 +29,6 @@
 - bm,pool-short: ID of a pool, that will be used for accepting
   packets of a size lower than given threshold. If not set, the port
   will use a single 'long' pool for all packets, as defined above.
->>>>>>> 6f40fed1
 
 Example:
 
