Amlogic MesonX device tree bindings
-------------------------------------------

Boards with the Amlogic Meson6 SoC shall have the following properties:
  Required root node property:
    compatible: "amlogic,meson6"

Boards with the Amlogic Meson8 SoC shall have the following properties:
  Required root node property:
    compatible: "amlogic,meson8";

Boards with the Amlogic Meson8b SoC shall have the following properties:
  Required root node property:
    compatible: "amlogic,meson8b";

Board compatible values:
<<<<<<< HEAD
  - "geniatech,atv1200"
  - "minix,neo-x8"
  - "tronfy,mxq"
  - "hardkernel,odroid-c1"
=======
  - "geniatech,atv1200" (Meson6)
  - "minix,neo-x8" (Meson8)
  - "tronfy,mxq" (Meson8b)
  - "hardkernel,odroid-c1" (Meson8b)
>>>>>>> 0018cbc2
<|MERGE_RESOLUTION|>--- conflicted
+++ resolved
@@ -14,14 +14,7 @@
     compatible: "amlogic,meson8b";
 
 Board compatible values:
-<<<<<<< HEAD
-  - "geniatech,atv1200"
-  - "minix,neo-x8"
-  - "tronfy,mxq"
-  - "hardkernel,odroid-c1"
-=======
   - "geniatech,atv1200" (Meson6)
   - "minix,neo-x8" (Meson8)
   - "tronfy,mxq" (Meson8b)
-  - "hardkernel,odroid-c1" (Meson8b)
->>>>>>> 0018cbc2
+  - "hardkernel,odroid-c1" (Meson8b)