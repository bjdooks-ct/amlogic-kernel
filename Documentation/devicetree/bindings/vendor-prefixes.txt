Device tree binding vendor prefix registry.  Keep list in alphabetical order.

This isn't an exhaustive list, but you should add new prefixes to it before
using them to avoid name-space collisions.

abilis	Abilis Systems
abcn	Abracon Corporation
active-semi	Active-Semi International Inc
ad	Avionic Design GmbH
adapteva	Adapteva, Inc.
adh	AD Holdings Plc.
adi	Analog Devices, Inc.
advantech	Advantech Corporation
aeroflexgaisler	Aeroflex Gaisler AB
al	Annapurna Labs
allwinner	Allwinner Technology Co., Ltd.
alphascale	AlphaScale Integrated Circuits Systems, Inc.
altr	Altera Corp.
amazon	Amazon.com, Inc.
amcc	Applied Micro Circuits Corporation (APM, formally AMCC)
amd	Advanced Micro Devices (AMD), Inc.
amlogic	Amlogic, Inc.
ampire	Ampire Co., Ltd.
ams	AMS AG
amstaos	AMS-Taos Inc.
analogix	Analogix Semiconductor, Inc.
apm	Applied Micro Circuits Corporation (APM)
aptina	Aptina Imaging
arasan	Arasan Chip Systems
arm	ARM Ltd.
armadeus	ARMadeus Systems SARL
arrow	Arrow Electronics
artesyn	Artesyn Embedded Technologies Inc.
asahi-kasei	Asahi Kasei Corp.
aspeed	ASPEED Technology Inc.
atlas	Atlas Scientific LLC
atmel	Atmel Corporation
auo	AU Optronics Corporation
avago	Avago Technologies
avic	Shanghai AVIC Optoelectronics Co., Ltd.
axis	Axis Communications AB
boe	BOE Technology Group Co., Ltd.
bosch	Bosch Sensortec GmbH
boundary	Boundary Devices Inc.
brcm	Broadcom Corporation
buffalo	Buffalo, Inc.
calxeda	Calxeda
capella	Capella Microsystems, Inc
cavium	Cavium, Inc.
cdns	Cadence Design Systems Inc.
ceva	Ceva, Inc.
chipidea	Chipidea, Inc
chipone		ChipOne
chipspark	ChipSPARK
chrp	Common Hardware Reference Platform
chunghwa	Chunghwa Picture Tubes Ltd.
ciaa	Computadora Industrial Abierta Argentina
cirrus	Cirrus Logic, Inc.
cloudengines	Cloud Engines, Inc.
cnm	Chips&Media, Inc.
cnxt	Conexant Systems, Inc.
compulab	CompuLab Ltd.
cortina	Cortina Systems, Inc.
cosmic	Cosmic Circuits
creative	Creative Technology Ltd
crystalfontz	Crystalfontz America, Inc.
cubietech	Cubietech, Ltd.
cypress	Cypress Semiconductor Corporation
dallas	Maxim Integrated Products (formerly Dallas Semiconductor)
davicom	DAVICOM Semiconductor, Inc.
delta	Delta Electronics, Inc.
denx	Denx Software Engineering
digi	Digi International Inc.
digilent	Diglent, Inc.
dlg	Dialog Semiconductor
dlink	D-Link Corporation
dmo	Data Modul AG
dptechnics	DPTechnics
dragino	Dragino Technology Co., Limited
ea	Embedded Artists AB
ebv	EBV Elektronik
edt	Emerging Display Technologies
eeti	eGalax_eMPIA Technology Inc
elan	Elan Microelectronic Corp.
embest	Shenzhen Embest Technology Co., Ltd.
emmicro	EM Microelectronic
energymicro	Silicon Laboratories (formerly Energy Micro AS)
epcos	EPCOS AG
epfl	Ecole Polytechnique Fédérale de Lausanne
epson	Seiko Epson Corp.
est	ESTeem Wireless Modems
ettus	NI Ettus Research
eukrea  Eukréa Electromatique
everest	Everest Semiconductor Co. Ltd.
everspin	Everspin Technologies, Inc.
excito	Excito
ezchip	EZchip Semiconductor
fcs	Fairchild Semiconductor
firefly	Firefly
focaltech	FocalTech Systems Co.,Ltd
fsl	Freescale Semiconductor
ge	General Electric Company
geekbuying	GeekBuying
GEFanuc	GE Fanuc Intelligent Platforms Embedded Systems, Inc.
gef	GE Fanuc Intelligent Platforms Embedded Systems, Inc.
geniatech	Geniatech, Inc.
giantplus	Giantplus Technology Co., Ltd.
globalscale	Globalscale Technologies, Inc.
gmt	Global Mixed-mode Technology, Inc.
goodix	Shenzhen Huiding Technology Co., Ltd.
google	Google, Inc.
grinn	Grinn
gumstix	Gumstix, Inc.
gw	Gateworks Corporation
hannstar	HannStar Display Corporation
haoyu	Haoyu Microelectronic Co. Ltd.
hardkernel	Hardkernel Co., Ltd
himax	Himax Technologies, Inc.
hisilicon	Hisilicon Limited.
hit	Hitachi Ltd.
hitex	Hitex Development Tools
holt	Holt Integrated Circuits, Inc.
honeywell	Honeywell
hp	Hewlett Packard
i2se	I2SE GmbH
ibm	International Business Machines (IBM)
idt	Integrated Device Technologies, Inc.
ifi	Ingenieurburo Fur Ic-Technologie (I/F/I)
iom	Iomega Corporation
img	Imagination Technologies Ltd.
<<<<<<< HEAD
inforce	Inforce Computing
=======
infineon Infineon Technologies
>>>>>>> 3051e8c0
ingenic	Ingenic Semiconductor
innolux	Innolux Corporation
intel	Intel Corporation
intercontrol	Inter Control Group
invensense	InvenSense Inc.
isee	ISEE 2007 S.L.
isil	Intersil
issi	Integrated Silicon Solutions Inc.
jedec	JEDEC Solid State Technology Association
karo	Ka-Ro electronics GmbH
keymile	Keymile GmbH
kinetic Kinetic Technologies
kosagi	Sutajio Ko-Usagi PTE Ltd.
kyo	Kyocera Corporation
lacie	LaCie
lantiq	Lantiq Semiconductor
lenovo	Lenovo Group Ltd.
lg	LG Corporation
linux	Linux-specific binding
lsi	LSI Corp. (LSI Logic)
lltc	Linear Technology Corporation
marvell	Marvell Technology Group Ltd.
maxim	Maxim Integrated Products
meas	Measurement Specialties
mediatek	MediaTek Inc.
melexis	Melexis N.V.
merrii	Merrii Technology Co., Ltd.
micrel	Micrel Inc.
microchip	Microchip Technology Inc.
micron	Micron Technology Inc.
minix	MINIX Technology Ltd.
mitsubishi	Mitsubishi Electric Corporation
mosaixtech	Mosaix Technologies, Inc.
moxa	Moxa
mpl	MPL AG
mqmaker	mqmaker Inc.
msi	Micro-Star International Co. Ltd.
mti	Imagination Technologies Ltd. (formerly MIPS Technologies Inc.)
mundoreader	Mundo Reader S.L.
murata	Murata Manufacturing Co., Ltd.
mxicy	Macronix International Co., Ltd.
national	National Semiconductor
nec	NEC LCD Technologies, Ltd.
neonode		Neonode Inc.
netgear	NETGEAR
netlogic	Broadcom Corporation (formerly NetLogic Microsystems)
netxeon		Shenzhen Netxeon Technology CO., LTD
newhaven	Newhaven Display International
nintendo	Nintendo
nokia	Nokia
nuvoton	Nuvoton Technology Corporation
nvidia	NVIDIA
nxp	NXP Semiconductors
okaya	Okaya Electric America, Inc.
olimex	OLIMEX Ltd.
onion	Onion Corporation
onnn	ON Semiconductor Corp.
ontat	On Tat Industrial Company
opencores	OpenCores.org
option	Option NV
ortustech	Ortus Technology Co., Ltd.
ovti	OmniVision Technologies
ORCL	Oracle Corporation
oxsemi	Oxford Semiconductor, Ltd.
panasonic	Panasonic Corporation
parade	Parade Technologies Inc.
pericom	Pericom Technology Inc.
phytec	PHYTEC Messtechnik GmbH
picochip	Picochip Ltd
plathome	Plat'Home Co., Ltd.
plda	PLDA
pixcir  PIXCIR MICROELECTRONICS Co., Ltd
pulsedlight	PulsedLight, Inc
powervr	PowerVR (deprecated, use img)
qca	Qualcomm Atheros, Inc.
qcom	Qualcomm Technologies, Inc
qemu	QEMU, a generic and open source machine emulator and virtualizer
qi	Qi Hardware
qiaodian	QiaoDian XianShi Corporation
qnap	QNAP Systems, Inc.
radxa	Radxa
raidsonic	RaidSonic Technology GmbH
ralink	Mediatek/Ralink Technology Corp.
ramtron	Ramtron International
raspberrypi	Raspberry Pi Foundation
raydium	Raydium Semiconductor Corp.
realtek Realtek Semiconductor Corp.
renesas	Renesas Electronics Corporation
richtek	Richtek Technology Corporation
ricoh	Ricoh Co. Ltd.
rockchip	Fuzhou Rockchip Electronics Co., Ltd
samsung	Samsung Semiconductor
sandisk	Sandisk Corporation
sbs	Smart Battery System
schindler	Schindler
seagate	Seagate Technology PLC
semtech	Semtech Corporation
sgx	SGX Sensortech
sharp	Sharp Corporation
si-en	Si-En Technology Ltd.
sigma	Sigma Designs, Inc.
sil	Silicon Image
silabs	Silicon Laboratories
siliconmitus	Silicon Mitus, Inc.
simtek
sii	Seiko Instruments, Inc.
silergy	Silergy Corp.
sirf	SiRF Technology, Inc.
sitronix	Sitronix Technology Corporation
skyworks	Skyworks Solutions, Inc.
smsc	Standard Microsystems Corporation
snps	Synopsys, Inc.
socionext	Socionext Inc.
solidrun	SolidRun
solomon        Solomon Systech Limited
sony	Sony Corporation
spansion	Spansion Inc.
sprd	Spreadtrum Communications Inc.
st	STMicroelectronics
startek	Startek
ste	ST-Ericsson
stericsson	ST-Ericsson
syna	Synaptics Inc.
synology	Synology, Inc.
SUNW	Sun Microsystems, Inc
tbs	TBS Technologies
tcl	Toby Churchill Ltd.
<<<<<<< HEAD
technexion	TechNexion
=======
tcg	Trusted Computing Group
>>>>>>> 3051e8c0
technologic	Technologic Systems
thine	THine Electronics, Inc.
ti	Texas Instruments
tlm	Trusted Logic Mobility
toradex	Toradex AG
toshiba	Toshiba Corporation
toumaz	Toumaz
tplink	TP-LINK Technologies Co., Ltd.
tpk	TPK U.S.A. LLC
tronfy	Tronfy
tronsmart	Tronsmart
truly	Truly Semiconductors Limited
tyan	Tyan Computer Corporation
upisemi	uPI Semiconductor Corp.
uniwest	United Western Technologies Corp (UniWest)
urt	United Radiant Technology Corporation
usi	Universal Scientific Industrial Co., Ltd.
v3	V3 Semiconductor
variscite	Variscite Ltd.
via	VIA Technologies, Inc.
virtio	Virtual I/O Device Specification, developed by the OASIS consortium
vivante	Vivante Corporation
voipac	Voipac Technologies s.r.o.
wd	Western Digital Corp.
wexler	Wexler
winbond Winbond Electronics corp.
wlf	Wolfson Microelectronics
wm	Wondermedia Technologies, Inc.
x-powers	X-Powers
xes	Extreme Engineering Solutions (X-ES)
xillybus	Xillybus Ltd.
xlnx	Xilinx
zyxel	ZyXEL Communications Corp.
zarlink	Zarlink Semiconductor
zii	Zodiac Inflight Innovations
zte	ZTE Corp.<|MERGE_RESOLUTION|>--- conflicted
+++ resolved
@@ -128,11 +128,8 @@
 ifi	Ingenieurburo Fur Ic-Technologie (I/F/I)
 iom	Iomega Corporation
 img	Imagination Technologies Ltd.
-<<<<<<< HEAD
+infineon Infineon Technologies
 inforce	Inforce Computing
-=======
-infineon Infineon Technologies
->>>>>>> 3051e8c0
 ingenic	Ingenic Semiconductor
 innolux	Innolux Corporation
 intel	Intel Corporation
@@ -259,12 +256,9 @@
 synology	Synology, Inc.
 SUNW	Sun Microsystems, Inc
 tbs	TBS Technologies
+tcg	Trusted Computing Group
 tcl	Toby Churchill Ltd.
-<<<<<<< HEAD
 technexion	TechNexion
-=======
-tcg	Trusted Computing Group
->>>>>>> 3051e8c0
 technologic	Technologic Systems
 thine	THine Electronics, Inc.
 ti	Texas Instruments
