--- conflicted
+++ resolved
@@ -6,10 +6,7 @@
 #include "callchain.h"
 #include "header.h"
 #include "color.h"
-<<<<<<< HEAD
-=======
 #include "ui/progress.h"
->>>>>>> d8ec26d7
 
 extern struct callchain_param callchain_param;
 
@@ -230,24 +227,5 @@
 #define K_SWITCH_INPUT_DATA -3000
 #endif
 
-<<<<<<< HEAD
-#ifdef GTK2_SUPPORT
-int perf_evlist__gtk_browse_hists(struct perf_evlist *evlist, const char *help,
-				  struct hist_browser_timer *hbt __maybe_unused,
-				  float min_pcnt);
-#else
-static inline
-int perf_evlist__gtk_browse_hists(struct perf_evlist *evlist __maybe_unused,
-				  const char *help __maybe_unused,
-				  struct hist_browser_timer *hbt __maybe_unused,
-				  float min_pcnt __maybe_unused)
-{
-	return 0;
-}
-#endif
-
-unsigned int hists__sort_list_width(struct hists *self);
-=======
 unsigned int hists__sort_list_width(struct hists *hists);
->>>>>>> d8ec26d7
 #endif	/* __PERF_HIST_H */