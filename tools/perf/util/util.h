#ifndef GIT_COMPAT_UTIL_H
#define GIT_COMPAT_UTIL_H

#ifndef FLEX_ARRAY
/*
 * See if our compiler is known to support flexible array members.
 */
#if defined(__STDC_VERSION__) && (__STDC_VERSION__ >= 199901L)
# define FLEX_ARRAY /* empty */
#elif defined(__GNUC__)
# if (__GNUC__ >= 3)
#  define FLEX_ARRAY /* empty */
# else
#  define FLEX_ARRAY 0 /* older GNU extension */
# endif
#endif

/*
 * Otherwise, default to safer but a bit wasteful traditional style
 */
#ifndef FLEX_ARRAY
# define FLEX_ARRAY 1
#endif
#endif

#define ARRAY_SIZE(x) (sizeof(x)/sizeof(x[0]))

#ifdef __GNUC__
#define TYPEOF(x) (__typeof__(x))
#else
#define TYPEOF(x)
#endif

#define MSB(x, bits) ((x) & TYPEOF(x)(~0ULL << (sizeof(x) * 8 - (bits))))
#define HAS_MULTI_BITS(i)  ((i) & ((i) - 1))  /* checks if an integer has more than 1 bit set */

/* Approximation of the length of the decimal representation of this type. */
#define decimal_length(x)	((int)(sizeof(x) * 2.56 + 0.5) + 1)

#define _ALL_SOURCE 1
#define _BSD_SOURCE 1
/* glibc 2.20 deprecates _BSD_SOURCE in favour of _DEFAULT_SOURCE */
#define _DEFAULT_SOURCE 1
#define HAS_BOOL

#include <unistd.h>
#include <stdio.h>
#include <sys/stat.h>
#include <sys/statfs.h>
#include <fcntl.h>
#include <stdbool.h>
#include <stddef.h>
#include <stdlib.h>
#include <stdarg.h>
#include <string.h>
#include <term.h>
#include <errno.h>
#include <limits.h>
#include <sys/param.h>
#include <sys/types.h>
#include <dirent.h>
#include <sys/time.h>
#include <time.h>
#include <signal.h>
#include <fnmatch.h>
#include <assert.h>
#include <regex.h>
#include <utime.h>
#include <sys/wait.h>
#include <poll.h>
#include <sys/socket.h>
#include <sys/ioctl.h>
#include <inttypes.h>
#include <linux/kernel.h>
#include <linux/magic.h>
#include <linux/types.h>
#include <sys/ttydefaults.h>
#include <api/fs/tracing_path.h>
#include <termios.h>
#include <linux/bitops.h>
#include <termios.h>
#include "strlist.h"

extern const char *graph_line;
extern const char *graph_dotted_line;
extern const char *spaces;
extern const char *dots;
extern char buildid_dir[];

/* On most systems <limits.h> would have given us this, but
 * not on some systems (e.g. GNU/Hurd).
 */
#ifndef PATH_MAX
#define PATH_MAX 4096
#endif

#ifndef PRIuMAX
#define PRIuMAX "llu"
#endif

#ifndef PRIu32
#define PRIu32 "u"
#endif

#ifndef PRIx32
#define PRIx32 "x"
#endif

#ifndef PATH_SEP
#define PATH_SEP ':'
#endif

#ifndef STRIP_EXTENSION
#define STRIP_EXTENSION ""
#endif

#ifndef has_dos_drive_prefix
#define has_dos_drive_prefix(path) 0
#endif

#ifndef is_dir_sep
#define is_dir_sep(c) ((c) == '/')
#endif

#ifdef __GNUC__
#define NORETURN __attribute__((__noreturn__))
#else
#define NORETURN
#ifndef __attribute__
#define __attribute__(x)
#endif
#endif

#define PERF_GTK_DSO  "libperf-gtk.so"

/* General helper functions */
void usage(const char *err) NORETURN;
void die(const char *err, ...) NORETURN __attribute__((format (printf, 1, 2)));
int error(const char *err, ...) __attribute__((format (printf, 1, 2)));
void warning(const char *err, ...) __attribute__((format (printf, 1, 2)));

void set_warning_routine(void (*routine)(const char *err, va_list params));

int prefixcmp(const char *str, const char *prefix);
void set_buildid_dir(const char *dir);

#ifdef __GLIBC_PREREQ
#if __GLIBC_PREREQ(2, 1)
#define HAVE_STRCHRNUL
#endif
#endif

#ifndef HAVE_STRCHRNUL
#define strchrnul gitstrchrnul
static inline char *gitstrchrnul(const char *s, int c)
{
	while (*s && *s != c)
		s++;
	return (char *)s;
}
#endif

<<<<<<< HEAD
/*
 * Wrappers:
 */
void *xrealloc(void *ptr, size_t size) __attribute__((weak));


=======
>>>>>>> ed596a4a
static inline void *zalloc(size_t size)
{
	return calloc(1, size);
}

#define zfree(ptr) ({ free(*ptr); *ptr = NULL; })

/* Sane ctype - no locale, and works with signed chars */
#undef isascii
#undef isspace
#undef isdigit
#undef isxdigit
#undef isalpha
#undef isprint
#undef isalnum
#undef islower
#undef isupper
#undef tolower
#undef toupper

#ifndef NSEC_PER_MSEC
#define NSEC_PER_MSEC	1000000L
#endif

int parse_nsec_time(const char *str, u64 *ptime);

extern unsigned char sane_ctype[256];
#define GIT_SPACE		0x01
#define GIT_DIGIT		0x02
#define GIT_ALPHA		0x04
#define GIT_GLOB_SPECIAL	0x08
#define GIT_REGEX_SPECIAL	0x10
#define GIT_PRINT_EXTRA		0x20
#define GIT_PRINT		0x3E
#define sane_istest(x,mask) ((sane_ctype[(unsigned char)(x)] & (mask)) != 0)
#define isascii(x) (((x) & ~0x7f) == 0)
#define isspace(x) sane_istest(x,GIT_SPACE)
#define isdigit(x) sane_istest(x,GIT_DIGIT)
#define isxdigit(x)	\
	(sane_istest(toupper(x), GIT_ALPHA | GIT_DIGIT) && toupper(x) < 'G')
#define isalpha(x) sane_istest(x,GIT_ALPHA)
#define isalnum(x) sane_istest(x,GIT_ALPHA | GIT_DIGIT)
#define isprint(x) sane_istest(x,GIT_PRINT)
#define islower(x) (sane_istest(x,GIT_ALPHA) && (x & 0x20))
#define isupper(x) (sane_istest(x,GIT_ALPHA) && !(x & 0x20))
#define tolower(x) sane_case((unsigned char)(x), 0x20)
#define toupper(x) sane_case((unsigned char)(x), 0)

static inline int sane_case(int x, int high)
{
	if (sane_istest(x, GIT_ALPHA))
		x = (x & ~0x20) | high;
	return x;
}

int mkdir_p(char *path, mode_t mode);
int rm_rf(char *path);
struct strlist *lsdir(const char *name, bool (*filter)(const char *, struct dirent *));
bool lsdir_no_dot_filter(const char *name, struct dirent *d);
int copyfile(const char *from, const char *to);
int copyfile_mode(const char *from, const char *to, mode_t mode);
int copyfile_offset(int fromfd, loff_t from_ofs, int tofd, loff_t to_ofs, u64 size);

s64 perf_atoll(const char *str);
char **argv_split(const char *str, int *argcp);
void argv_free(char **argv);
bool strglobmatch(const char *str, const char *pat);
bool strlazymatch(const char *str, const char *pat);
static inline bool strisglob(const char *str)
{
	return strpbrk(str, "*?[") != NULL;
}
int strtailcmp(const char *s1, const char *s2);
char *strxfrchar(char *s, char from, char to);
unsigned long convert_unit(unsigned long value, char *unit);
ssize_t readn(int fd, void *buf, size_t n);
ssize_t writen(int fd, void *buf, size_t n);

struct perf_event_attr;

void event_attr_init(struct perf_event_attr *attr);

#define _STR(x) #x
#define STR(x) _STR(x)

size_t hex_width(u64 v);
int hex2u64(const char *ptr, u64 *val);

char *ltrim(char *s);
char *rtrim(char *s);

static inline char *trim(char *s)
{
	return ltrim(rtrim(s));
}

void dump_stack(void);
void sighandler_dump_stack(int sig);

extern unsigned int page_size;
extern int cacheline_size;
extern unsigned int sysctl_perf_event_max_stack;

struct parse_tag {
	char tag;
	int mult;
};

unsigned long parse_tag_value(const char *str, struct parse_tag *tags);

#define SRCLINE_UNKNOWN  ((char *) "??:0")

static inline int path__join(char *bf, size_t size,
			     const char *path1, const char *path2)
{
	return scnprintf(bf, size, "%s%s%s", path1, path1[0] ? "/" : "", path2);
}

static inline int path__join3(char *bf, size_t size,
			      const char *path1, const char *path2,
			      const char *path3)
{
	return scnprintf(bf, size, "%s%s%s%s%s",
			 path1, path1[0] ? "/" : "",
			 path2, path2[0] ? "/" : "", path3);
}

struct dso;
struct symbol;

extern bool srcline_full_filename;
char *get_srcline(struct dso *dso, u64 addr, struct symbol *sym,
		  bool show_sym);
char *__get_srcline(struct dso *dso, u64 addr, struct symbol *sym,
		  bool show_sym, bool unwind_inlines);
void free_srcline(char *srcline);

int perf_event_paranoid(void);

void mem_bswap_64(void *src, int byte_size);
void mem_bswap_32(void *src, int byte_size);

const char *get_filename_for_perf_kvm(void);
bool find_process(const char *name);

#ifdef HAVE_ZLIB_SUPPORT
int gzip_decompress_to_file(const char *input, int output_fd);
#endif

#ifdef HAVE_LZMA_SUPPORT
int lzma_decompress_to_file(const char *input, int output_fd);
#endif

char *asprintf_expr_inout_ints(const char *var, bool in, size_t nints, int *ints);

static inline char *asprintf_expr_in_ints(const char *var, size_t nints, int *ints)
{
	return asprintf_expr_inout_ints(var, true, nints, ints);
}

static inline char *asprintf_expr_not_in_ints(const char *var, size_t nints, int *ints)
{
	return asprintf_expr_inout_ints(var, false, nints, ints);
}

int get_stack_size(const char *str, unsigned long *_size);

int fetch_kernel_version(unsigned int *puint,
			 char *str, size_t str_sz);
#define KVER_VERSION(x)		(((x) >> 16) & 0xff)
#define KVER_PATCHLEVEL(x)	(((x) >> 8) & 0xff)
#define KVER_SUBLEVEL(x)	((x) & 0xff)
#define KVER_FMT	"%d.%d.%d"
#define KVER_PARAM(x)	KVER_VERSION(x), KVER_PATCHLEVEL(x), KVER_SUBLEVEL(x)

const char *perf_tip(const char *dirpath);
bool is_regular_file(const char *file);
int fetch_current_timestamp(char *buf, size_t sz);

enum binary_printer_ops {
	BINARY_PRINT_DATA_BEGIN,
	BINARY_PRINT_LINE_BEGIN,
	BINARY_PRINT_ADDR,
	BINARY_PRINT_NUM_DATA,
	BINARY_PRINT_NUM_PAD,
	BINARY_PRINT_SEP,
	BINARY_PRINT_CHAR_DATA,
	BINARY_PRINT_CHAR_PAD,
	BINARY_PRINT_LINE_END,
	BINARY_PRINT_DATA_END,
};

typedef void (*print_binary_t)(enum binary_printer_ops,
			       unsigned int val,
			       void *extra);

void print_binary(unsigned char *data, size_t len,
		  size_t bytes_per_line, print_binary_t printer,
		  void *extra);
#endif /* GIT_COMPAT_UTIL_H */<|MERGE_RESOLUTION|>--- conflicted
+++ resolved
@@ -160,15 +160,6 @@
 }
 #endif
 
-<<<<<<< HEAD
-/*
- * Wrappers:
- */
-void *xrealloc(void *ptr, size_t size) __attribute__((weak));
-
-
-=======
->>>>>>> ed596a4a
 static inline void *zalloc(size_t size)
 {
 	return calloc(1, size);
