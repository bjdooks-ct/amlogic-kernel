#include "debug.h"
#include "cache.h"
#include <linux/kernel.h>

int prefixcmp(const char *str, const char *prefix)
{
	for (; ; str++, prefix++)
		if (!*prefix)
			return 0;
		else if (*str != *prefix)
			return (unsigned char)*prefix - (unsigned char)*str;
}

/*
 * Used as the default ->buf value, so that people can always assume
 * buf is non NULL and ->buf is NUL terminated even for a freshly
 * initialized strbuf.
 */
char strbuf_slopbuf[1];

int strbuf_init(struct strbuf *sb, ssize_t hint)
{
	sb->alloc = sb->len = 0;
	sb->buf = strbuf_slopbuf;
	if (hint)
		return strbuf_grow(sb, hint);
	return 0;
}

void strbuf_release(struct strbuf *sb)
{
	if (sb->alloc) {
		zfree(&sb->buf);
		strbuf_init(sb, 0);
	}
}

char *strbuf_detach(struct strbuf *sb, size_t *sz)
{
	char *res = sb->alloc ? sb->buf : NULL;
	if (sz)
		*sz = sb->len;
	strbuf_init(sb, 0);
	return res;
}

int strbuf_grow(struct strbuf *sb, size_t extra)
{
	char *buf;
	size_t nr = sb->len + extra + 1;

	if (nr < sb->alloc)
		return 0;

	if (nr <= sb->len)
		return -E2BIG;

	if (alloc_nr(sb->alloc) > nr)
		nr = alloc_nr(sb->alloc);

	/*
	 * Note that sb->buf == strbuf_slopbuf if sb->alloc == 0, and it is
	 * a static variable. Thus we have to avoid passing it to realloc.
	 */
	buf = realloc(sb->alloc ? sb->buf : NULL, nr * sizeof(*buf));
	if (!buf)
		return -ENOMEM;

	sb->buf = buf;
	sb->alloc = nr;
	return 0;
}

<<<<<<< HEAD
void strbuf_addch(struct strbuf *sb, int c)
{
	strbuf_grow(sb, 1);
	sb->buf[sb->len++] = c;
	sb->buf[sb->len] = '\0';
}

void strbuf_add(struct strbuf *sb, const void *data, size_t len)
=======
int strbuf_addch(struct strbuf *sb, int c)
>>>>>>> ed596a4a
{
	int ret = strbuf_grow(sb, 1);
	if (ret)
		return ret;

	sb->buf[sb->len++] = c;
	sb->buf[sb->len] = '\0';
	return 0;
}

int strbuf_add(struct strbuf *sb, const void *data, size_t len)
{
	int ret = strbuf_grow(sb, len);
	if (ret)
		return ret;

	memcpy(sb->buf + sb->len, data, len);
	return strbuf_setlen(sb, sb->len + len);
}

<<<<<<< HEAD
static void strbuf_addv(struct strbuf *sb, const char *fmt, va_list ap)
=======
static int strbuf_addv(struct strbuf *sb, const char *fmt, va_list ap)
>>>>>>> ed596a4a
{
	int len, ret;
	va_list ap_saved;

	if (!strbuf_avail(sb)) {
		ret = strbuf_grow(sb, 64);
		if (ret)
			return ret;
	}

	va_copy(ap_saved, ap);
	len = vsnprintf(sb->buf + sb->len, sb->alloc - sb->len, fmt, ap);
	if (len < 0)
		return len;
	if (len > strbuf_avail(sb)) {
		ret = strbuf_grow(sb, len);
		if (ret)
			return ret;
		len = vsnprintf(sb->buf + sb->len, sb->alloc - sb->len, fmt, ap_saved);
		va_end(ap_saved);
		if (len > strbuf_avail(sb)) {
			pr_debug("this should not happen, your vsnprintf is broken");
			return -EINVAL;
		}
	}
	return strbuf_setlen(sb, sb->len + len);
}

int strbuf_addf(struct strbuf *sb, const char *fmt, ...)
{
	va_list ap;
	int ret;

	va_start(ap, fmt);
	ret = strbuf_addv(sb, fmt, ap);
	va_end(ap);
	return ret;
}

ssize_t strbuf_read(struct strbuf *sb, int fd, ssize_t hint)
{
	size_t oldlen = sb->len;
	size_t oldalloc = sb->alloc;
	int ret;

	ret = strbuf_grow(sb, hint ? hint : 8192);
	if (ret)
		return ret;

	for (;;) {
		ssize_t cnt;

		cnt = read(fd, sb->buf + sb->len, sb->alloc - sb->len - 1);
		if (cnt < 0) {
			if (oldalloc == 0)
				strbuf_release(sb);
			else
				strbuf_setlen(sb, oldlen);
			return cnt;
		}
		if (!cnt)
			break;
		sb->len += cnt;
		ret = strbuf_grow(sb, 8192);
		if (ret)
			return ret;
	}

	sb->buf[sb->len] = '\0';
	return sb->len - oldlen;
}<|MERGE_RESOLUTION|>--- conflicted
+++ resolved
@@ -71,18 +71,7 @@
 	return 0;
 }
 
-<<<<<<< HEAD
-void strbuf_addch(struct strbuf *sb, int c)
-{
-	strbuf_grow(sb, 1);
-	sb->buf[sb->len++] = c;
-	sb->buf[sb->len] = '\0';
-}
-
-void strbuf_add(struct strbuf *sb, const void *data, size_t len)
-=======
 int strbuf_addch(struct strbuf *sb, int c)
->>>>>>> ed596a4a
 {
 	int ret = strbuf_grow(sb, 1);
 	if (ret)
@@ -103,11 +92,7 @@
 	return strbuf_setlen(sb, sb->len + len);
 }
 
-<<<<<<< HEAD
-static void strbuf_addv(struct strbuf *sb, const char *fmt, va_list ap)
-=======
 static int strbuf_addv(struct strbuf *sb, const char *fmt, va_list ap)
->>>>>>> ed596a4a
 {
 	int len, ret;
 	va_list ap_saved;
