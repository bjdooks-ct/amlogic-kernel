/*
 * builtin-probe.c
 *
 * Builtin probe command: Set up probe events by C expression
 *
 * Written by Masami Hiramatsu <mhiramat@redhat.com>
 *
 * This program is free software; you can redistribute it and/or modify
 * it under the terms of the GNU General Public License as published by
 * the Free Software Foundation; either version 2 of the License, or
 * (at your option) any later version.
 *
 * This program is distributed in the hope that it will be useful,
 * but WITHOUT ANY WARRANTY; without even the implied warranty of
 * MERCHANTABILITY or FITNESS FOR A PARTICULAR PURPOSE.  See the
 * GNU General Public License for more details.
 *
 * You should have received a copy of the GNU General Public License
 * along with this program; if not, write to the Free Software
 * Foundation, Inc., 59 Temple Place - Suite 330, Boston, MA 02111-1307, USA.
 *
 */
#include <sys/utsname.h>
#include <sys/types.h>
#include <sys/stat.h>
#include <fcntl.h>
#include <errno.h>
#include <stdio.h>
#include <unistd.h>
#include <stdlib.h>
#include <string.h>

#include "perf.h"
#include "builtin.h"
#include "util/util.h"
#include "util/strlist.h"
#include "util/strfilter.h"
#include "util/symbol.h"
#include "util/debug.h"
#include <api/fs/debugfs.h>
#include "util/parse-options.h"
#include "util/probe-finder.h"
#include "util/probe-event.h"

#define DEFAULT_VAR_FILTER "!__k???tab_* & !__crc_*"
#define DEFAULT_FUNC_FILTER "!_*"
#define DEFAULT_LIST_FILTER "*:*"

/* Session management structure */
static struct {
	int command;	/* Command short_name */
	bool list_events;
	bool uprobes;
	bool quiet;
	bool target_used;
	int nevents;
	struct perf_probe_event events[MAX_PROBES];
	struct line_range line_range;
	char *target;
	struct strfilter *filter;
} params;

/* Parse an event definition. Note that any error must die. */
static int parse_probe_event(const char *str)
{
	struct perf_probe_event *pev = &params.events[params.nevents];
	int ret;

	pr_debug("probe-definition(%d): %s\n", params.nevents, str);
	if (++params.nevents == MAX_PROBES) {
		pr_err("Too many probes (> %d) were specified.", MAX_PROBES);
		return -1;
	}

	pev->uprobes = params.uprobes;
	if (params.target) {
		pev->target = strdup(params.target);
		if (!pev->target)
			return -ENOMEM;
		params.target_used = true;
	}

	/* Parse a perf-probe command into event */
	ret = parse_perf_probe_command(str, pev);
	pr_debug("%d arguments\n", pev->nargs);

	return ret;
}

static int params_add_filter(const char *str)
{
	const char *err = NULL;
	int ret = 0;

	pr_debug2("Add filter: %s\n", str);
	if (!params.filter) {
		params.filter = strfilter__new(str, &err);
		if (!params.filter)
			ret = err ? -EINVAL : -ENOMEM;
	} else
		ret = strfilter__or(params.filter, str, &err);

	if (ret == -EINVAL) {
		pr_err("Filter parse error at %td.\n", err - str + 1);
		pr_err("Source: \"%s\"\n", str);
		pr_err("         %*c\n", (int)(err - str + 1), '^');
	}

	return ret;
}

static int set_target(const char *ptr)
{
	int found = 0;
	const char *buf;

	/*
	 * The first argument after options can be an absolute path
	 * to an executable / library or kernel module.
	 *
	 * TODO: Support relative path, and $PATH, $LD_LIBRARY_PATH,
	 * short module name.
	 */
	if (!params.target && ptr && *ptr == '/') {
		params.target = strdup(ptr);
		if (!params.target)
			return -ENOMEM;
		params.target_used = false;

		found = 1;
		buf = ptr + (strlen(ptr) - 3);

		if (strcmp(buf, ".ko"))
			params.uprobes = true;

	}

	return found;
}

static int parse_probe_event_argv(int argc, const char **argv)
{
	int i, len, ret, found_target;
	char *buf;

	found_target = set_target(argv[0]);
	if (found_target < 0)
		return found_target;

	if (found_target && argc == 1)
		return 0;

	/* Bind up rest arguments */
	len = 0;
	for (i = 0; i < argc; i++) {
		if (i == 0 && found_target)
			continue;

		len += strlen(argv[i]) + 1;
	}
	buf = zalloc(len + 1);
	if (buf == NULL)
		return -ENOMEM;
	len = 0;
	for (i = 0; i < argc; i++) {
		if (i == 0 && found_target)
			continue;

		len += sprintf(&buf[len], "%s ", argv[i]);
	}
	ret = parse_probe_event(buf);
	free(buf);
	return ret;
}

static int opt_set_target(const struct option *opt, const char *str,
			int unset __maybe_unused)
{
	int ret = -ENOENT;
	char *tmp;

	if  (str) {
		if (!strcmp(opt->long_name, "exec"))
			params.uprobes = true;
#ifdef HAVE_DWARF_SUPPORT
		else if (!strcmp(opt->long_name, "module"))
			params.uprobes = false;
#endif
		else
			return ret;

		/* Expand given path to absolute path, except for modulename */
		if (params.uprobes || strchr(str, '/')) {
			tmp = realpath(str, NULL);
			if (!tmp) {
				pr_warning("Failed to get the absolute path of %s: %m\n", str);
				return ret;
			}
		} else {
			tmp = strdup(str);
			if (!tmp)
				return -ENOMEM;
		}
		free(params.target);
		params.target = tmp;
		params.target_used = false;
		ret = 0;
	}

	return ret;
}

/* Command option callbacks */

#ifdef HAVE_DWARF_SUPPORT
static int opt_show_lines(const struct option *opt,
			  const char *str, int unset __maybe_unused)
{
	int ret = 0;

	if (!str)
		return 0;

	if (params.command == 'L') {
		pr_warning("Warning: more than one --line options are"
			   " detected. Only the first one is valid.\n");
		return 0;
	}

	params.command = opt->short_name;
	ret = parse_line_range_desc(str, &params.line_range);

	return ret;
}

static int opt_show_vars(const struct option *opt,
			 const char *str, int unset __maybe_unused)
{
	struct perf_probe_event *pev = &params.events[params.nevents];
	int ret;

	if (!str)
		return 0;

	ret = parse_probe_event(str);
	if (!ret && pev->nargs != 0) {
		pr_err("  Error: '--vars' doesn't accept arguments.\n");
		return -EINVAL;
	}
	params.command = opt->short_name;

	return ret;
}
#endif
static int opt_add_probe_event(const struct option *opt,
			      const char *str, int unset __maybe_unused)
{
	if (str) {
		params.command = opt->short_name;
		return parse_probe_event(str);
	}

	return 0;
}

static int opt_set_filter_with_command(const struct option *opt,
				       const char *str, int unset)
{
	if (!unset)
		params.command = opt->short_name;

	if (str)
		return params_add_filter(str);

	return 0;
}

static int opt_set_filter(const struct option *opt __maybe_unused,
			  const char *str, int unset __maybe_unused)
{
	if (str)
		return params_add_filter(str);

	return 0;
}

static int init_params(void)
{
	return line_range__init(&params.line_range);
}

static void cleanup_params(void)
{
	int i;

	for (i = 0; i < params.nevents; i++)
		clear_perf_probe_event(params.events + i);
	line_range__clear(&params.line_range);
	free(params.target);
	if (params.filter)
		strfilter__delete(params.filter);
	memset(&params, 0, sizeof(params));
}

static void pr_err_with_code(const char *msg, int err)
{
	char sbuf[STRERR_BUFSIZE];

	pr_err("%s", msg);
	pr_debug(" Reason: %s (Code: %d)",
		 strerror_r(-err, sbuf, sizeof(sbuf)), err);
	pr_err("\n");
}

static int
__cmd_probe(int argc, const char **argv, const char *prefix __maybe_unused)
{
	const char * const probe_usage[] = {
		"perf probe [<options>] 'PROBEDEF' ['PROBEDEF' ...]",
		"perf probe [<options>] --add 'PROBEDEF' [--add 'PROBEDEF' ...]",
		"perf probe [<options>] --del '[GROUP:]EVENT' ...",
		"perf probe --list [GROUP:]EVENT ...",
#ifdef HAVE_DWARF_SUPPORT
		"perf probe [<options>] --line 'LINEDESC'",
		"perf probe [<options>] --vars 'PROBEPOINT'",
#endif
		"perf probe [<options>] --funcs",
		NULL
	};
	struct option options[] = {
	OPT_INCR('v', "verbose", &verbose,
		    "be more verbose (show parsed arguments, etc)"),
	OPT_BOOLEAN('q', "quiet", &params.quiet,
		    "be quiet (do not show any mesages)"),
	OPT_CALLBACK_DEFAULT('l', "list", NULL, "[GROUP:]EVENT",
			     "list up probe events",
			     opt_set_filter_with_command, DEFAULT_LIST_FILTER),
	OPT_CALLBACK('d', "del", NULL, "[GROUP:]EVENT", "delete a probe event.",
		     opt_set_filter_with_command),
	OPT_CALLBACK('a', "add", NULL,
#ifdef HAVE_DWARF_SUPPORT
		"[EVENT=]FUNC[@SRC][+OFF|%return|:RL|;PT]|SRC:AL|SRC;PT"
		" [[NAME=]ARG ...]",
#else
		"[EVENT=]FUNC[+OFF|%return] [[NAME=]ARG ...]",
#endif
		"probe point definition, where\n"
		"\t\tGROUP:\tGroup name (optional)\n"
		"\t\tEVENT:\tEvent name\n"
		"\t\tFUNC:\tFunction name\n"
		"\t\tOFF:\tOffset from function entry (in byte)\n"
		"\t\t%return:\tPut the probe at function return\n"
#ifdef HAVE_DWARF_SUPPORT
		"\t\tSRC:\tSource code path\n"
		"\t\tRL:\tRelative line number from function entry.\n"
		"\t\tAL:\tAbsolute line number in file.\n"
		"\t\tPT:\tLazy expression of line code.\n"
		"\t\tARG:\tProbe argument (local variable name or\n"
		"\t\t\tkprobe-tracer argument format.)\n",
#else
		"\t\tARG:\tProbe argument (kprobe-tracer argument format.)\n",
#endif
		opt_add_probe_event),
	OPT_BOOLEAN('f', "force", &probe_conf.force_add, "forcibly add events"
		    " with existing name"),
#ifdef HAVE_DWARF_SUPPORT
	OPT_CALLBACK('L', "line", NULL,
		     "FUNC[:RLN[+NUM|-RLN2]]|SRC:ALN[+NUM|-ALN2]",
		     "Show source code lines.", opt_show_lines),
	OPT_CALLBACK('V', "vars", NULL,
		     "FUNC[@SRC][+OFF|%return|:RL|;PT]|SRC:AL|SRC;PT",
		     "Show accessible variables on PROBEDEF", opt_show_vars),
	OPT_BOOLEAN('\0', "externs", &probe_conf.show_ext_vars,
		    "Show external variables too (with --vars only)"),
	OPT_BOOLEAN('\0', "range", &probe_conf.show_location_range,
		"Show variables location range in scope (with --vars only)"),
	OPT_STRING('k', "vmlinux", &symbol_conf.vmlinux_name,
		   "file", "vmlinux pathname"),
	OPT_STRING('s', "source", &symbol_conf.source_prefix,
		   "directory", "path to kernel source"),
	OPT_CALLBACK('m', "module", NULL, "modname|path",
		"target module name (for online) or path (for offline)",
		opt_set_target),
	OPT_BOOLEAN('\0', "no-inlines", &probe_conf.no_inlines,
		"Don't search inlined functions"),
#endif
	OPT__DRY_RUN(&probe_event_dry_run),
	OPT_INTEGER('\0', "max-probes", &probe_conf.max_probes,
		 "Set how many probe points can be found for a probe."),
	OPT_CALLBACK_DEFAULT('F', "funcs", NULL, "[FILTER]",
			     "Show potential probe-able functions.",
			     opt_set_filter_with_command, DEFAULT_FUNC_FILTER),
	OPT_CALLBACK('\0', "filter", NULL,
		     "[!]FILTER", "Set a filter (with --vars/funcs only)\n"
		     "\t\t\t(default: \"" DEFAULT_VAR_FILTER "\" for --vars,\n"
		     "\t\t\t \"" DEFAULT_FUNC_FILTER "\" for --funcs)",
		     opt_set_filter),
	OPT_CALLBACK('x', "exec", NULL, "executable|path",
			"target executable name or path", opt_set_target),
	OPT_BOOLEAN(0, "demangle", &symbol_conf.demangle,
		    "Enable symbol demangling"),
	OPT_BOOLEAN(0, "demangle-kernel", &symbol_conf.demangle_kernel,
		    "Enable kernel symbol demangling"),
	OPT_END()
	};
	int ret;

	set_option_flag(options, 'a', "add", PARSE_OPT_EXCLUSIVE);
	set_option_flag(options, 'd', "del", PARSE_OPT_EXCLUSIVE);
	set_option_flag(options, 'l', "list", PARSE_OPT_EXCLUSIVE);
#ifdef HAVE_DWARF_SUPPORT
	set_option_flag(options, 'L', "line", PARSE_OPT_EXCLUSIVE);
	set_option_flag(options, 'V', "vars", PARSE_OPT_EXCLUSIVE);
#endif
	set_option_flag(options, 'F', "funcs", PARSE_OPT_EXCLUSIVE);

	argc = parse_options(argc, argv, options, probe_usage,
			     PARSE_OPT_STOP_AT_NON_OPTION);
	if (argc > 0) {
		if (strcmp(argv[0], "-") == 0) {
			pr_warning("  Error: '-' is not supported.\n");
			usage_with_options(probe_usage, options);
		}
		if (params.command && params.command != 'a') {
			pr_warning("  Error: another command except --add is set.\n");
			usage_with_options(probe_usage, options);
		}
		ret = parse_probe_event_argv(argc, argv);
		if (ret < 0) {
			pr_err_with_code("  Error: Command Parse Error.", ret);
			return ret;
		}
		params.command = 'a';
	}

	if (params.quiet) {
		if (verbose != 0) {
			pr_err("  Error: -v and -q are exclusive.\n");
			return -EINVAL;
		}
		verbose = -1;
	}

	if (probe_conf.max_probes == 0)
		probe_conf.max_probes = MAX_PROBES;

	/*
	 * Only consider the user's kernel image path if given.
	 */
	symbol_conf.try_vmlinux_path = (symbol_conf.vmlinux_name == NULL);

	switch (params.command) {
	case 'l':
		if (params.uprobes) {
			pr_warning("  Error: Don't use --list with --exec.\n");
			usage_with_options(probe_usage, options);
		}
		ret = show_perf_probe_events(params.filter);
		if (ret < 0)
			pr_err_with_code("  Error: Failed to show event list.", ret);
		return ret;
	case 'F':
		ret = show_available_funcs(params.target, params.filter,
					params.uprobes);
		if (ret < 0)
			pr_err_with_code("  Error: Failed to show functions.", ret);
		return ret;
#ifdef HAVE_DWARF_SUPPORT
	case 'L':
		ret = show_line_range(&params.line_range, params.target,
				      params.uprobes);
		if (ret < 0)
			pr_err_with_code("  Error: Failed to show lines.", ret);
		return ret;
	case 'V':
		if (!params.filter)
			params.filter = strfilter__new(DEFAULT_VAR_FILTER,
						       NULL);

		ret = show_available_vars(params.events, params.nevents,
					  params.filter);
		if (ret < 0)
			pr_err_with_code("  Error: Failed to show vars.", ret);
		return ret;
#endif
	case 'd':
		ret = del_perf_probe_events(params.filter);
		if (ret < 0) {
			pr_err_with_code("  Error: Failed to delete events.", ret);
			return ret;
		}
		break;
	case 'a':
		/* Ensure the last given target is used */
		if (params.target && !params.target_used) {
			pr_warning("  Error: -x/-m must follow the probe definitions.\n");
			usage_with_options(probe_usage, options);
		}

<<<<<<< HEAD
	if (params.nevents) {
		/* Ensure the last given target is used */
		if (params.target && !params.target_used) {
			pr_warning("  Error: -x/-m must follow the probe definitions.\n");
			usage_with_options(probe_usage, options);
		}

		ret = add_perf_probe_events(params.events, params.nevents,
					    params.max_probe_points,
					    params.force_add);
=======
		ret = add_perf_probe_events(params.events, params.nevents);
>>>>>>> 4b8a8262
		if (ret < 0) {
			pr_err_with_code("  Error: Failed to add events.", ret);
			return ret;
		}
		break;
	default:
		usage_with_options(probe_usage, options);
	}
	return 0;
}

int cmd_probe(int argc, const char **argv, const char *prefix)
{
	int ret;

	ret = init_params();
	if (!ret) {
		ret = __cmd_probe(argc, argv, prefix);
		cleanup_params();
	}

	return ret < 0 ? ret : 0;
}<|MERGE_RESOLUTION|>--- conflicted
+++ resolved
@@ -497,20 +497,7 @@
 			usage_with_options(probe_usage, options);
 		}
 
-<<<<<<< HEAD
-	if (params.nevents) {
-		/* Ensure the last given target is used */
-		if (params.target && !params.target_used) {
-			pr_warning("  Error: -x/-m must follow the probe definitions.\n");
-			usage_with_options(probe_usage, options);
-		}
-
-		ret = add_perf_probe_events(params.events, params.nevents,
-					    params.max_probe_points,
-					    params.force_add);
-=======
 		ret = add_perf_probe_events(params.events, params.nevents);
->>>>>>> 4b8a8262
 		if (ret < 0) {
 			pr_err_with_code("  Error: Failed to add events.", ret);
 			return ret;
