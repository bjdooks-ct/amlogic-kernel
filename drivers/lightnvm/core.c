--- conflicted
+++ resolved
@@ -253,10 +253,6 @@
 
 static int nvm_init(struct nvm_dev *dev)
 {
-<<<<<<< HEAD
-	struct nvmm_type *mt;
-=======
->>>>>>> 50220dea
 	int ret = -EINVAL;
 
 	if (!dev->q || !dev->ops)
@@ -327,15 +323,12 @@
 	if (ret)
 		goto err_init;
 
-<<<<<<< HEAD
-=======
 	if (dev->ops->max_phys_sect > 256) {
 		pr_info("nvm: max sectors supported is 256.\n");
 		ret = -EINVAL;
 		goto err_init;
 	}
 
->>>>>>> 50220dea
 	if (dev->ops->max_phys_sect > 1) {
 		dev->ppalist_pool = dev->ops->create_dma_pool(dev, "ppalist");
 		if (!dev->ppalist_pool) {
@@ -343,21 +336,11 @@
 			ret = -ENOMEM;
 			goto err_init;
 		}
-<<<<<<< HEAD
-	} else if (dev->ops->max_phys_sect > 256) {
-		pr_info("nvm: max sectors supported is 256.\n");
-		ret = -EINVAL;
-		goto err_init;
-	}
-
-	down_write(&nvm_lock);
-=======
 	}
 
 	/* register device with a supported media manager */
 	down_write(&nvm_lock);
 	dev->mt = nvm_init_mgr(dev);
->>>>>>> 50220dea
 	list_add(&dev->devices, &nvm_devices);
 	up_write(&nvm_lock);
 
@@ -381,10 +364,6 @@
 		return;
 	}
 
-<<<<<<< HEAD
-	down_write(&nvm_lock);
-=======
->>>>>>> 50220dea
 	list_del(&dev->devices);
 	up_write(&nvm_lock);
 
