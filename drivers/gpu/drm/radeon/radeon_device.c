--- conflicted
+++ resolved
@@ -1652,11 +1652,7 @@
 	radeon_agp_suspend(rdev);
 
 	pci_save_state(dev->pdev);
-<<<<<<< HEAD
-	if (freeze && rdev->family >= CHIP_R600) {
-=======
 	if (freeze && rdev->family >= CHIP_CEDAR) {
->>>>>>> 33688abb
 		rdev->asic->asic_reset(rdev, true);
 		pci_restore_state(dev->pdev);
 	} else if (suspend) {
