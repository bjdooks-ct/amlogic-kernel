--- conflicted
+++ resolved
@@ -2973,7 +2973,6 @@
 		return true;
 
 	i915_get_extra_instdone(ring->dev, instdone);
-<<<<<<< HEAD
 
 	/* There might be unstable subunit states even when
 	 * actual head is not moving. Filter out the unstable ones by
@@ -2987,21 +2986,6 @@
 		if (tmp != ring->hangcheck.instdone[i])
 			stuck = false;
 
-=======
-
-	/* There might be unstable subunit states even when
-	 * actual head is not moving. Filter out the unstable ones by
-	 * accumulating the undone -> done transitions and only
-	 * consider those as progress.
-	 */
-	stuck = true;
-	for (i = 0; i < I915_NUM_INSTDONE_REG; i++) {
-		const u32 tmp = instdone[i] | ring->hangcheck.instdone[i];
-
-		if (tmp != ring->hangcheck.instdone[i])
-			stuck = false;
-
->>>>>>> ed596a4a
 		ring->hangcheck.instdone[i] |= tmp;
 	}
 
@@ -3366,7 +3350,6 @@
 {
 	uint32_t extra_ier = GEN8_PIPE_VBLANK | GEN8_PIPE_FIFO_UNDERRUN;
 	enum pipe pipe;
-<<<<<<< HEAD
 
 	spin_lock_irq(&dev_priv->irq_lock);
 	for_each_pipe_masked(dev_priv, pipe, pipe_mask)
@@ -3374,28 +3357,6 @@
 				  dev_priv->de_irq_mask[pipe],
 				  ~dev_priv->de_irq_mask[pipe] | extra_ier);
 	spin_unlock_irq(&dev_priv->irq_lock);
-}
-
-void gen8_irq_power_well_pre_disable(struct drm_i915_private *dev_priv,
-				     unsigned int pipe_mask)
-{
-	enum pipe pipe;
-
-	spin_lock_irq(&dev_priv->irq_lock);
-	for_each_pipe_masked(dev_priv, pipe, pipe_mask)
-		GEN8_IRQ_RESET_NDX(DE_PIPE, pipe);
-=======
-
-	spin_lock_irq(&dev_priv->irq_lock);
-	for_each_pipe_masked(dev_priv, pipe, pipe_mask)
-		GEN8_IRQ_INIT_NDX(DE_PIPE, pipe,
-				  dev_priv->de_irq_mask[pipe],
-				  ~dev_priv->de_irq_mask[pipe] | extra_ier);
->>>>>>> ed596a4a
-	spin_unlock_irq(&dev_priv->irq_lock);
-
-	/* make sure we're done processing display irqs */
-	synchronize_irq(dev_priv->dev->irq);
 }
 
 void gen8_irq_power_well_pre_disable(struct drm_i915_private *dev_priv,
