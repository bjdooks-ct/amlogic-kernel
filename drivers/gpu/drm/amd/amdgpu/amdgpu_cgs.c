/*
 * Copyright 2015 Advanced Micro Devices, Inc.
 *
 * Permission is hereby granted, free of charge, to any person obtaining a
 * copy of this software and associated documentation files (the "Software"),
 * to deal in the Software without restriction, including without limitation
 * the rights to use, copy, modify, merge, publish, distribute, sublicense,
 * and/or sell copies of the Software, and to permit persons to whom the
 * Software is furnished to do so, subject to the following conditions:
 *
 * The above copyright notice and this permission notice shall be included in
 * all copies or substantial portions of the Software.
 *
 * THE SOFTWARE IS PROVIDED "AS IS", WITHOUT WARRANTY OF ANY KIND, EXPRESS OR
 * IMPLIED, INCLUDING BUT NOT LIMITED TO THE WARRANTIES OF MERCHANTABILITY,
 * FITNESS FOR A PARTICULAR PURPOSE AND NONINFRINGEMENT.  IN NO EVENT SHALL
 * THE COPYRIGHT HOLDER(S) OR AUTHOR(S) BE LIABLE FOR ANY CLAIM, DAMAGES OR
 * OTHER LIABILITY, WHETHER IN AN ACTION OF CONTRACT, TORT OR OTHERWISE,
 * ARISING FROM, OUT OF OR IN CONNECTION WITH THE SOFTWARE OR THE USE OR
 * OTHER DEALINGS IN THE SOFTWARE.
 *
 *
 */
#include <linux/list.h>
#include <linux/slab.h>
#include <linux/pci.h>
#include <linux/acpi.h>
#include <drm/drmP.h>
#include <linux/firmware.h>
#include <drm/amdgpu_drm.h>
#include "amdgpu.h"
#include "cgs_linux.h"
#include "atom.h"
#include "amdgpu_ucode.h"

struct amdgpu_cgs_device {
	struct cgs_device base;
	struct amdgpu_device *adev;
};

#define CGS_FUNC_ADEV							\
	struct amdgpu_device *adev =					\
		((struct amdgpu_cgs_device *)cgs_device)->adev

static int amdgpu_cgs_gpu_mem_info(struct cgs_device *cgs_device, enum cgs_gpu_mem_type type,
				   uint64_t *mc_start, uint64_t *mc_size,
				   uint64_t *mem_size)
{
	CGS_FUNC_ADEV;
	switch(type) {
	case CGS_GPU_MEM_TYPE__VISIBLE_CONTIG_FB:
	case CGS_GPU_MEM_TYPE__VISIBLE_FB:
		*mc_start = 0;
		*mc_size = adev->mc.visible_vram_size;
		*mem_size = adev->mc.visible_vram_size - adev->vram_pin_size;
		break;
	case CGS_GPU_MEM_TYPE__INVISIBLE_CONTIG_FB:
	case CGS_GPU_MEM_TYPE__INVISIBLE_FB:
		*mc_start = adev->mc.visible_vram_size;
		*mc_size = adev->mc.real_vram_size - adev->mc.visible_vram_size;
		*mem_size = *mc_size;
		break;
	case CGS_GPU_MEM_TYPE__GART_CACHEABLE:
	case CGS_GPU_MEM_TYPE__GART_WRITECOMBINE:
		*mc_start = adev->mc.gtt_start;
		*mc_size = adev->mc.gtt_size;
		*mem_size = adev->mc.gtt_size - adev->gart_pin_size;
		break;
	default:
		return -EINVAL;
	}

	return 0;
}

static int amdgpu_cgs_gmap_kmem(struct cgs_device *cgs_device, void *kmem,
				uint64_t size,
				uint64_t min_offset, uint64_t max_offset,
				cgs_handle_t *kmem_handle, uint64_t *mcaddr)
{
	CGS_FUNC_ADEV;
	int ret;
	struct amdgpu_bo *bo;
	struct page *kmem_page = vmalloc_to_page(kmem);
	int npages = ALIGN(size, PAGE_SIZE) >> PAGE_SHIFT;

	struct sg_table *sg = drm_prime_pages_to_sg(&kmem_page, npages);
	ret = amdgpu_bo_create(adev, size, PAGE_SIZE, false,
			       AMDGPU_GEM_DOMAIN_GTT, 0, sg, NULL, &bo);
	if (ret)
		return ret;
	ret = amdgpu_bo_reserve(bo, false);
	if (unlikely(ret != 0))
		return ret;

	/* pin buffer into GTT */
	ret = amdgpu_bo_pin_restricted(bo, AMDGPU_GEM_DOMAIN_GTT,
				       min_offset, max_offset, mcaddr);
	amdgpu_bo_unreserve(bo);

	*kmem_handle = (cgs_handle_t)bo;
	return ret;
}

static int amdgpu_cgs_gunmap_kmem(struct cgs_device *cgs_device, cgs_handle_t kmem_handle)
{
	struct amdgpu_bo *obj = (struct amdgpu_bo *)kmem_handle;

	if (obj) {
		int r = amdgpu_bo_reserve(obj, false);
		if (likely(r == 0)) {
			amdgpu_bo_unpin(obj);
			amdgpu_bo_unreserve(obj);
		}
		amdgpu_bo_unref(&obj);

	}
	return 0;
}

static int amdgpu_cgs_alloc_gpu_mem(struct cgs_device *cgs_device,
				    enum cgs_gpu_mem_type type,
				    uint64_t size, uint64_t align,
				    uint64_t min_offset, uint64_t max_offset,
				    cgs_handle_t *handle)
{
	CGS_FUNC_ADEV;
	uint16_t flags = 0;
	int ret = 0;
	uint32_t domain = 0;
	struct amdgpu_bo *obj;
	struct ttm_placement placement;
	struct ttm_place place;

	if (min_offset > max_offset) {
		BUG_ON(1);
		return -EINVAL;
	}

	/* fail if the alignment is not a power of 2 */
	if (((align != 1) && (align & (align - 1)))
	    || size == 0 || align == 0)
		return -EINVAL;


	switch(type) {
	case CGS_GPU_MEM_TYPE__VISIBLE_CONTIG_FB:
	case CGS_GPU_MEM_TYPE__VISIBLE_FB:
		flags = AMDGPU_GEM_CREATE_CPU_ACCESS_REQUIRED;
		domain = AMDGPU_GEM_DOMAIN_VRAM;
		if (max_offset > adev->mc.real_vram_size)
			return -EINVAL;
		place.fpfn = min_offset >> PAGE_SHIFT;
		place.lpfn = max_offset >> PAGE_SHIFT;
		place.flags = TTM_PL_FLAG_WC | TTM_PL_FLAG_UNCACHED |
			TTM_PL_FLAG_VRAM;
		break;
	case CGS_GPU_MEM_TYPE__INVISIBLE_CONTIG_FB:
	case CGS_GPU_MEM_TYPE__INVISIBLE_FB:
		flags = AMDGPU_GEM_CREATE_NO_CPU_ACCESS;
		domain = AMDGPU_GEM_DOMAIN_VRAM;
		if (adev->mc.visible_vram_size < adev->mc.real_vram_size) {
			place.fpfn =
				max(min_offset, adev->mc.visible_vram_size) >> PAGE_SHIFT;
			place.lpfn =
				min(max_offset, adev->mc.real_vram_size) >> PAGE_SHIFT;
			place.flags = TTM_PL_FLAG_WC | TTM_PL_FLAG_UNCACHED |
				TTM_PL_FLAG_VRAM;
		}

		break;
	case CGS_GPU_MEM_TYPE__GART_CACHEABLE:
		domain = AMDGPU_GEM_DOMAIN_GTT;
		place.fpfn = min_offset >> PAGE_SHIFT;
		place.lpfn = max_offset >> PAGE_SHIFT;
		place.flags = TTM_PL_FLAG_CACHED | TTM_PL_FLAG_TT;
		break;
	case CGS_GPU_MEM_TYPE__GART_WRITECOMBINE:
		flags = AMDGPU_GEM_CREATE_CPU_GTT_USWC;
		domain = AMDGPU_GEM_DOMAIN_GTT;
		place.fpfn = min_offset >> PAGE_SHIFT;
		place.lpfn = max_offset >> PAGE_SHIFT;
		place.flags = TTM_PL_FLAG_WC | TTM_PL_FLAG_TT |
			TTM_PL_FLAG_UNCACHED;
		break;
	default:
		return -EINVAL;
	}


	*handle = 0;

	placement.placement = &place;
	placement.num_placement = 1;
	placement.busy_placement = &place;
	placement.num_busy_placement = 1;

	ret = amdgpu_bo_create_restricted(adev, size, PAGE_SIZE,
					  true, domain, flags,
					  NULL, &placement, NULL,
					  &obj);
	if (ret) {
		DRM_ERROR("(%d) bo create failed\n", ret);
		return ret;
	}
	*handle = (cgs_handle_t)obj;

	return ret;
}

static int amdgpu_cgs_free_gpu_mem(struct cgs_device *cgs_device, cgs_handle_t handle)
{
	struct amdgpu_bo *obj = (struct amdgpu_bo *)handle;

	if (obj) {
		int r = amdgpu_bo_reserve(obj, false);
		if (likely(r == 0)) {
			amdgpu_bo_kunmap(obj);
			amdgpu_bo_unpin(obj);
			amdgpu_bo_unreserve(obj);
		}
		amdgpu_bo_unref(&obj);

	}
	return 0;
}

static int amdgpu_cgs_gmap_gpu_mem(struct cgs_device *cgs_device, cgs_handle_t handle,
				   uint64_t *mcaddr)
{
	int r;
	u64 min_offset, max_offset;
	struct amdgpu_bo *obj = (struct amdgpu_bo *)handle;

	WARN_ON_ONCE(obj->placement.num_placement > 1);

	min_offset = obj->placements[0].fpfn << PAGE_SHIFT;
	max_offset = obj->placements[0].lpfn << PAGE_SHIFT;

	r = amdgpu_bo_reserve(obj, false);
	if (unlikely(r != 0))
		return r;
	r = amdgpu_bo_pin_restricted(obj, AMDGPU_GEM_DOMAIN_GTT,
				     min_offset, max_offset, mcaddr);
	amdgpu_bo_unreserve(obj);
	return r;
}

static int amdgpu_cgs_gunmap_gpu_mem(struct cgs_device *cgs_device, cgs_handle_t handle)
{
	int r;
	struct amdgpu_bo *obj = (struct amdgpu_bo *)handle;
	r = amdgpu_bo_reserve(obj, false);
	if (unlikely(r != 0))
		return r;
	r = amdgpu_bo_unpin(obj);
	amdgpu_bo_unreserve(obj);
	return r;
}

static int amdgpu_cgs_kmap_gpu_mem(struct cgs_device *cgs_device, cgs_handle_t handle,
				   void **map)
{
	int r;
	struct amdgpu_bo *obj = (struct amdgpu_bo *)handle;
	r = amdgpu_bo_reserve(obj, false);
	if (unlikely(r != 0))
		return r;
	r = amdgpu_bo_kmap(obj, map);
	amdgpu_bo_unreserve(obj);
	return r;
}

static int amdgpu_cgs_kunmap_gpu_mem(struct cgs_device *cgs_device, cgs_handle_t handle)
{
	int r;
	struct amdgpu_bo *obj = (struct amdgpu_bo *)handle;
	r = amdgpu_bo_reserve(obj, false);
	if (unlikely(r != 0))
		return r;
	amdgpu_bo_kunmap(obj);
	amdgpu_bo_unreserve(obj);
	return r;
}

static uint32_t amdgpu_cgs_read_register(struct cgs_device *cgs_device, unsigned offset)
{
	CGS_FUNC_ADEV;
	return RREG32(offset);
}

static void amdgpu_cgs_write_register(struct cgs_device *cgs_device, unsigned offset,
				      uint32_t value)
{
	CGS_FUNC_ADEV;
	WREG32(offset, value);
}

static uint32_t amdgpu_cgs_read_ind_register(struct cgs_device *cgs_device,
					     enum cgs_ind_reg space,
					     unsigned index)
{
	CGS_FUNC_ADEV;
	switch (space) {
	case CGS_IND_REG__MMIO:
		return RREG32_IDX(index);
	case CGS_IND_REG__PCIE:
		return RREG32_PCIE(index);
	case CGS_IND_REG__SMC:
		return RREG32_SMC(index);
	case CGS_IND_REG__UVD_CTX:
		return RREG32_UVD_CTX(index);
	case CGS_IND_REG__DIDT:
		return RREG32_DIDT(index);
	case CGS_IND_REG__AUDIO_ENDPT:
		DRM_ERROR("audio endpt register access not implemented.\n");
		return 0;
	}
	WARN(1, "Invalid indirect register space");
	return 0;
}

static void amdgpu_cgs_write_ind_register(struct cgs_device *cgs_device,
					  enum cgs_ind_reg space,
					  unsigned index, uint32_t value)
{
	CGS_FUNC_ADEV;
	switch (space) {
	case CGS_IND_REG__MMIO:
		return WREG32_IDX(index, value);
	case CGS_IND_REG__PCIE:
		return WREG32_PCIE(index, value);
	case CGS_IND_REG__SMC:
		return WREG32_SMC(index, value);
	case CGS_IND_REG__UVD_CTX:
		return WREG32_UVD_CTX(index, value);
	case CGS_IND_REG__DIDT:
		return WREG32_DIDT(index, value);
	case CGS_IND_REG__AUDIO_ENDPT:
		DRM_ERROR("audio endpt register access not implemented.\n");
		return;
	}
	WARN(1, "Invalid indirect register space");
}

static uint8_t amdgpu_cgs_read_pci_config_byte(struct cgs_device *cgs_device, unsigned addr)
{
	CGS_FUNC_ADEV;
	uint8_t val;
	int ret = pci_read_config_byte(adev->pdev, addr, &val);
	if (WARN(ret, "pci_read_config_byte error"))
		return 0;
	return val;
}

static uint16_t amdgpu_cgs_read_pci_config_word(struct cgs_device *cgs_device, unsigned addr)
{
	CGS_FUNC_ADEV;
	uint16_t val;
	int ret = pci_read_config_word(adev->pdev, addr, &val);
	if (WARN(ret, "pci_read_config_word error"))
		return 0;
	return val;
}

static uint32_t amdgpu_cgs_read_pci_config_dword(struct cgs_device *cgs_device,
						 unsigned addr)
{
	CGS_FUNC_ADEV;
	uint32_t val;
	int ret = pci_read_config_dword(adev->pdev, addr, &val);
	if (WARN(ret, "pci_read_config_dword error"))
		return 0;
	return val;
}

static void amdgpu_cgs_write_pci_config_byte(struct cgs_device *cgs_device, unsigned addr,
					     uint8_t value)
{
	CGS_FUNC_ADEV;
	int ret = pci_write_config_byte(adev->pdev, addr, value);
	WARN(ret, "pci_write_config_byte error");
}

static void amdgpu_cgs_write_pci_config_word(struct cgs_device *cgs_device, unsigned addr,
					     uint16_t value)
{
	CGS_FUNC_ADEV;
	int ret = pci_write_config_word(adev->pdev, addr, value);
	WARN(ret, "pci_write_config_word error");
}

static void amdgpu_cgs_write_pci_config_dword(struct cgs_device *cgs_device, unsigned addr,
					      uint32_t value)
{
	CGS_FUNC_ADEV;
	int ret = pci_write_config_dword(adev->pdev, addr, value);
	WARN(ret, "pci_write_config_dword error");
}


static int amdgpu_cgs_get_pci_resource(struct cgs_device *cgs_device,
				       enum cgs_resource_type resource_type,
				       uint64_t size,
				       uint64_t offset,
				       uint64_t *resource_base)
{
	CGS_FUNC_ADEV;

	if (resource_base == NULL)
		return -EINVAL;

	switch (resource_type) {
	case CGS_RESOURCE_TYPE_MMIO:
		if (adev->rmmio_size == 0)
			return -ENOENT;
		if ((offset + size) > adev->rmmio_size)
			return -EINVAL;
		*resource_base = adev->rmmio_base;
		return 0;
	case CGS_RESOURCE_TYPE_DOORBELL:
		if (adev->doorbell.size == 0)
			return -ENOENT;
		if ((offset + size) > adev->doorbell.size)
			return -EINVAL;
		*resource_base = adev->doorbell.base;
		return 0;
	case CGS_RESOURCE_TYPE_FB:
	case CGS_RESOURCE_TYPE_IO:
	case CGS_RESOURCE_TYPE_ROM:
	default:
		return -EINVAL;
	}
}

static const void *amdgpu_cgs_atom_get_data_table(struct cgs_device *cgs_device,
						  unsigned table, uint16_t *size,
						  uint8_t *frev, uint8_t *crev)
{
	CGS_FUNC_ADEV;
	uint16_t data_start;

	if (amdgpu_atom_parse_data_header(
		    adev->mode_info.atom_context, table, size,
		    frev, crev, &data_start))
		return (uint8_t*)adev->mode_info.atom_context->bios +
			data_start;

	return NULL;
}

static int amdgpu_cgs_atom_get_cmd_table_revs(struct cgs_device *cgs_device, unsigned table,
					      uint8_t *frev, uint8_t *crev)
{
	CGS_FUNC_ADEV;

	if (amdgpu_atom_parse_cmd_header(
		    adev->mode_info.atom_context, table,
		    frev, crev))
		return 0;

	return -EINVAL;
}

static int amdgpu_cgs_atom_exec_cmd_table(struct cgs_device *cgs_device, unsigned table,
					  void *args)
{
	CGS_FUNC_ADEV;

	return amdgpu_atom_execute_table(
		adev->mode_info.atom_context, table, args);
}

static int amdgpu_cgs_create_pm_request(struct cgs_device *cgs_device, cgs_handle_t *request)
{
	/* TODO */
	return 0;
}

static int amdgpu_cgs_destroy_pm_request(struct cgs_device *cgs_device, cgs_handle_t request)
{
	/* TODO */
	return 0;
}

static int amdgpu_cgs_set_pm_request(struct cgs_device *cgs_device, cgs_handle_t request,
				     int active)
{
	/* TODO */
	return 0;
}

static int amdgpu_cgs_pm_request_clock(struct cgs_device *cgs_device, cgs_handle_t request,
				       enum cgs_clock clock, unsigned freq)
{
	/* TODO */
	return 0;
}

static int amdgpu_cgs_pm_request_engine(struct cgs_device *cgs_device, cgs_handle_t request,
					enum cgs_engine engine, int powered)
{
	/* TODO */
	return 0;
}



static int amdgpu_cgs_pm_query_clock_limits(struct cgs_device *cgs_device,
					    enum cgs_clock clock,
					    struct cgs_clock_limits *limits)
{
	/* TODO */
	return 0;
}

static int amdgpu_cgs_set_camera_voltages(struct cgs_device *cgs_device, uint32_t mask,
					  const uint32_t *voltages)
{
	DRM_ERROR("not implemented");
	return -EPERM;
}

struct cgs_irq_params {
	unsigned src_id;
	cgs_irq_source_set_func_t set;
	cgs_irq_handler_func_t handler;
	void *private_data;
};

static int cgs_set_irq_state(struct amdgpu_device *adev,
			     struct amdgpu_irq_src *src,
			     unsigned type,
			     enum amdgpu_interrupt_state state)
{
	struct cgs_irq_params *irq_params =
		(struct cgs_irq_params *)src->data;
	if (!irq_params)
		return -EINVAL;
	if (!irq_params->set)
		return -EINVAL;
	return irq_params->set(irq_params->private_data,
			       irq_params->src_id,
			       type,
			       (int)state);
}

static int cgs_process_irq(struct amdgpu_device *adev,
			   struct amdgpu_irq_src *source,
			   struct amdgpu_iv_entry *entry)
{
	struct cgs_irq_params *irq_params =
		(struct cgs_irq_params *)source->data;
	if (!irq_params)
		return -EINVAL;
	if (!irq_params->handler)
		return -EINVAL;
	return irq_params->handler(irq_params->private_data,
				   irq_params->src_id,
				   entry->iv_entry);
}

static const struct amdgpu_irq_src_funcs cgs_irq_funcs = {
	.set = cgs_set_irq_state,
	.process = cgs_process_irq,
};

static int amdgpu_cgs_add_irq_source(struct cgs_device *cgs_device, unsigned src_id,
				     unsigned num_types,
				     cgs_irq_source_set_func_t set,
				     cgs_irq_handler_func_t handler,
				     void *private_data)
{
	CGS_FUNC_ADEV;
	int ret = 0;
	struct cgs_irq_params *irq_params;
	struct amdgpu_irq_src *source =
		kzalloc(sizeof(struct amdgpu_irq_src), GFP_KERNEL);
	if (!source)
		return -ENOMEM;
	irq_params =
		kzalloc(sizeof(struct cgs_irq_params), GFP_KERNEL);
	if (!irq_params) {
		kfree(source);
		return -ENOMEM;
	}
	source->num_types = num_types;
	source->funcs = &cgs_irq_funcs;
	irq_params->src_id = src_id;
	irq_params->set = set;
	irq_params->handler = handler;
	irq_params->private_data = private_data;
	source->data = (void *)irq_params;
	ret = amdgpu_irq_add_id(adev, src_id, source);
	if (ret) {
		kfree(irq_params);
		kfree(source);
	}

	return ret;
}

static int amdgpu_cgs_irq_get(struct cgs_device *cgs_device, unsigned src_id, unsigned type)
{
	CGS_FUNC_ADEV;
	return amdgpu_irq_get(adev, adev->irq.sources[src_id], type);
}

static int amdgpu_cgs_irq_put(struct cgs_device *cgs_device, unsigned src_id, unsigned type)
{
	CGS_FUNC_ADEV;
	return amdgpu_irq_put(adev, adev->irq.sources[src_id], type);
}

int amdgpu_cgs_set_clockgating_state(struct cgs_device *cgs_device,
				  enum amd_ip_block_type block_type,
				  enum amd_clockgating_state state)
{
	CGS_FUNC_ADEV;
	int i, r = -1;

	for (i = 0; i < adev->num_ip_blocks; i++) {
		if (!adev->ip_block_status[i].valid)
			continue;

		if (adev->ip_blocks[i].type == block_type) {
			r = adev->ip_blocks[i].funcs->set_clockgating_state(
								(void *)adev,
									state);
			break;
		}
	}
	return r;
}

int amdgpu_cgs_set_powergating_state(struct cgs_device *cgs_device,
				  enum amd_ip_block_type block_type,
				  enum amd_powergating_state state)
{
	CGS_FUNC_ADEV;
	int i, r = -1;

	for (i = 0; i < adev->num_ip_blocks; i++) {
		if (!adev->ip_block_status[i].valid)
			continue;

		if (adev->ip_blocks[i].type == block_type) {
			r = adev->ip_blocks[i].funcs->set_powergating_state(
								(void *)adev,
									state);
			break;
		}
	}
	return r;
}


static uint32_t fw_type_convert(struct cgs_device *cgs_device, uint32_t fw_type)
{
	CGS_FUNC_ADEV;
	enum AMDGPU_UCODE_ID result = AMDGPU_UCODE_ID_MAXIMUM;

	switch (fw_type) {
	case CGS_UCODE_ID_SDMA0:
		result = AMDGPU_UCODE_ID_SDMA0;
		break;
	case CGS_UCODE_ID_SDMA1:
		result = AMDGPU_UCODE_ID_SDMA1;
		break;
	case CGS_UCODE_ID_CP_CE:
		result = AMDGPU_UCODE_ID_CP_CE;
		break;
	case CGS_UCODE_ID_CP_PFP:
		result = AMDGPU_UCODE_ID_CP_PFP;
		break;
	case CGS_UCODE_ID_CP_ME:
		result = AMDGPU_UCODE_ID_CP_ME;
		break;
	case CGS_UCODE_ID_CP_MEC:
	case CGS_UCODE_ID_CP_MEC_JT1:
		result = AMDGPU_UCODE_ID_CP_MEC1;
		break;
	case CGS_UCODE_ID_CP_MEC_JT2:
		if (adev->asic_type == CHIP_TONGA || adev->asic_type == CHIP_POLARIS11
		  || adev->asic_type == CHIP_POLARIS10)
			result = AMDGPU_UCODE_ID_CP_MEC2;
		else
			result = AMDGPU_UCODE_ID_CP_MEC1;
		break;
	case CGS_UCODE_ID_RLC_G:
		result = AMDGPU_UCODE_ID_RLC_G;
		break;
	default:
		DRM_ERROR("Firmware type not supported\n");
	}
	return result;
}

<<<<<<< HEAD
=======
static int amdgpu_cgs_rel_firmware(struct cgs_device *cgs_device, enum cgs_ucode_id type)
{
	CGS_FUNC_ADEV;
	if ((CGS_UCODE_ID_SMU == type) || (CGS_UCODE_ID_SMU_SK == type)) {
		release_firmware(adev->pm.fw);
		return 0;
	}
	/* cannot release other firmware because they are not created by cgs */
	return -EINVAL;
}

>>>>>>> 33688abb
static int amdgpu_cgs_get_firmware_info(struct cgs_device *cgs_device,
					enum cgs_ucode_id type,
					struct cgs_firmware_info *info)
{
	CGS_FUNC_ADEV;

	if ((CGS_UCODE_ID_SMU != type) && (CGS_UCODE_ID_SMU_SK != type)) {
		uint64_t gpu_addr;
		uint32_t data_size;
		const struct gfx_firmware_header_v1_0 *header;
		enum AMDGPU_UCODE_ID id;
		struct amdgpu_firmware_info *ucode;

		id = fw_type_convert(cgs_device, type);
		ucode = &adev->firmware.ucode[id];
		if (ucode->fw == NULL)
			return -EINVAL;

		gpu_addr  = ucode->mc_addr;
		header = (const struct gfx_firmware_header_v1_0 *)ucode->fw->data;
		data_size = le32_to_cpu(header->header.ucode_size_bytes);

		if ((type == CGS_UCODE_ID_CP_MEC_JT1) ||
		    (type == CGS_UCODE_ID_CP_MEC_JT2)) {
			gpu_addr += le32_to_cpu(header->jt_offset) << 2;
			data_size = le32_to_cpu(header->jt_size) << 2;
		}
		info->mc_addr = gpu_addr;
		info->image_size = data_size;
		info->version = (uint16_t)le32_to_cpu(header->header.ucode_version);
		info->feature_version = (uint16_t)le32_to_cpu(header->ucode_feature_version);
	} else {
		char fw_name[30] = {0};
		int err = 0;
		uint32_t ucode_size;
		uint32_t ucode_start_address;
		const uint8_t *src;
		const struct smc_firmware_header_v1_0 *hdr;

		if (!adev->pm.fw) {
			switch (adev->asic_type) {
			case CHIP_TONGA:
				strcpy(fw_name, "amdgpu/tonga_smc.bin");
				break;
			case CHIP_FIJI:
				strcpy(fw_name, "amdgpu/fiji_smc.bin");
				break;
			case CHIP_POLARIS11:
				if (type == CGS_UCODE_ID_SMU)
					strcpy(fw_name, "amdgpu/polaris11_smc.bin");
				else if (type == CGS_UCODE_ID_SMU_SK)
					strcpy(fw_name, "amdgpu/polaris11_smc_sk.bin");
				break;
			case CHIP_POLARIS10:
				if (type == CGS_UCODE_ID_SMU)
					strcpy(fw_name, "amdgpu/polaris10_smc.bin");
				else if (type == CGS_UCODE_ID_SMU_SK)
					strcpy(fw_name, "amdgpu/polaris10_smc_sk.bin");
				break;
			default:
				DRM_ERROR("SMC firmware not supported\n");
				return -EINVAL;
			}

			err = request_firmware(&adev->pm.fw, fw_name, adev->dev);
			if (err) {
				DRM_ERROR("Failed to request firmware\n");
				return err;
			}

			err = amdgpu_ucode_validate(adev->pm.fw);
			if (err) {
				DRM_ERROR("Failed to load firmware \"%s\"", fw_name);
				release_firmware(adev->pm.fw);
				adev->pm.fw = NULL;
				return err;
			}
		}

		hdr = (const struct smc_firmware_header_v1_0 *)	adev->pm.fw->data;
		adev->pm.fw_version = le32_to_cpu(hdr->header.ucode_version);
		ucode_size = le32_to_cpu(hdr->header.ucode_size_bytes);
		ucode_start_address = le32_to_cpu(hdr->ucode_start_addr);
		src = (const uint8_t *)(adev->pm.fw->data +
		       le32_to_cpu(hdr->header.ucode_array_offset_bytes));

		info->version = adev->pm.fw_version;
		info->image_size = ucode_size;
		info->kptr = (void *)src;
	}
	return 0;
}

static int amdgpu_cgs_query_system_info(struct cgs_device *cgs_device,
				struct cgs_system_info *sys_info)
{
	CGS_FUNC_ADEV;

	if (NULL == sys_info)
		return -ENODEV;

	if (sizeof(struct cgs_system_info) != sys_info->size)
		return -ENODEV;

	switch (sys_info->info_id) {
	case CGS_SYSTEM_INFO_ADAPTER_BDF_ID:
		sys_info->value = adev->pdev->devfn | (adev->pdev->bus->number << 8);
		break;
	case CGS_SYSTEM_INFO_PCIE_GEN_INFO:
		sys_info->value = adev->pm.pcie_gen_mask;
		break;
	case CGS_SYSTEM_INFO_PCIE_MLW:
		sys_info->value = adev->pm.pcie_mlw_mask;
		break;
	case CGS_SYSTEM_INFO_CG_FLAGS:
		sys_info->value = adev->cg_flags;
		break;
	case CGS_SYSTEM_INFO_PG_FLAGS:
		sys_info->value = adev->pg_flags;
		break;
	case CGS_SYSTEM_INFO_GFX_CU_INFO:
		sys_info->value = adev->gfx.cu_info.number;
		break;
	default:
		return -ENODEV;
	}

	return 0;
}

static int amdgpu_cgs_get_active_displays_info(struct cgs_device *cgs_device,
					  struct cgs_display_info *info)
{
	CGS_FUNC_ADEV;
	struct amdgpu_crtc *amdgpu_crtc;
	struct drm_device *ddev = adev->ddev;
	struct drm_crtc *crtc;
	uint32_t line_time_us, vblank_lines;
	struct cgs_mode_info *mode_info;

	if (info == NULL)
		return -EINVAL;

	mode_info = info->mode_info;

	if (adev->mode_info.num_crtc && adev->mode_info.mode_config_initialized) {
		list_for_each_entry(crtc,
				&ddev->mode_config.crtc_list, head) {
			amdgpu_crtc = to_amdgpu_crtc(crtc);
			if (crtc->enabled) {
				info->active_display_mask |= (1 << amdgpu_crtc->crtc_id);
				info->display_count++;
			}
			if (mode_info != NULL &&
				crtc->enabled && amdgpu_crtc->enabled &&
				amdgpu_crtc->hw_mode.clock) {
				line_time_us = (amdgpu_crtc->hw_mode.crtc_htotal * 1000) /
							amdgpu_crtc->hw_mode.clock;
				vblank_lines = amdgpu_crtc->hw_mode.crtc_vblank_end -
							amdgpu_crtc->hw_mode.crtc_vdisplay +
							(amdgpu_crtc->v_border * 2);
				mode_info->vblank_time_us = vblank_lines * line_time_us;
				mode_info->refresh_rate = drm_mode_vrefresh(&amdgpu_crtc->hw_mode);
				mode_info->ref_clock = adev->clock.spll.reference_freq;
				mode_info = NULL;
			}
		}
	}

	return 0;
}


static int amdgpu_cgs_notify_dpm_enabled(struct cgs_device *cgs_device, bool enabled)
{
	CGS_FUNC_ADEV;

	adev->pm.dpm_enabled = enabled;

	return 0;
}

/** \brief evaluate acpi namespace object, handle or pathname must be valid
 *  \param cgs_device
 *  \param info input/output arguments for the control method
 *  \return status
 */

#if defined(CONFIG_ACPI)
static int amdgpu_cgs_acpi_eval_object(struct cgs_device *cgs_device,
				    struct cgs_acpi_method_info *info)
{
	CGS_FUNC_ADEV;
	acpi_handle handle;
	struct acpi_object_list input;
	struct acpi_buffer output = { ACPI_ALLOCATE_BUFFER, NULL };
	union acpi_object *params = NULL;
	union acpi_object *obj = NULL;
	uint8_t name[5] = {'\0'};
	struct cgs_acpi_method_argument *argument = NULL;
	uint32_t i, count;
	acpi_status status;
	int result;
	uint32_t func_no = 0xFFFFFFFF;

	handle = ACPI_HANDLE(&adev->pdev->dev);
	if (!handle)
		return -ENODEV;

	memset(&input, 0, sizeof(struct acpi_object_list));

	/* validate input info */
	if (info->size != sizeof(struct cgs_acpi_method_info))
		return -EINVAL;

	input.count = info->input_count;
	if (info->input_count > 0) {
		if (info->pinput_argument == NULL)
			return -EINVAL;
		argument = info->pinput_argument;
		func_no = argument->value;
		for (i = 0; i < info->input_count; i++) {
			if (((argument->type == ACPI_TYPE_STRING) ||
			     (argument->type == ACPI_TYPE_BUFFER)) &&
			    (argument->pointer == NULL))
				return -EINVAL;
			argument++;
		}
	}

	if (info->output_count > 0) {
		if (info->poutput_argument == NULL)
			return -EINVAL;
		argument = info->poutput_argument;
		for (i = 0; i < info->output_count; i++) {
			if (((argument->type == ACPI_TYPE_STRING) ||
				(argument->type == ACPI_TYPE_BUFFER))
				&& (argument->pointer == NULL))
				return -EINVAL;
			argument++;
		}
	}

	/* The path name passed to acpi_evaluate_object should be null terminated */
	if ((info->field & CGS_ACPI_FIELD_METHOD_NAME) != 0) {
		strncpy(name, (char *)&(info->name), sizeof(uint32_t));
		name[4] = '\0';
	}

	/* parse input parameters */
	if (input.count > 0) {
		input.pointer = params =
				kzalloc(sizeof(union acpi_object) * input.count, GFP_KERNEL);
		if (params == NULL)
			return -EINVAL;

		argument = info->pinput_argument;

		for (i = 0; i < input.count; i++) {
			params->type = argument->type;
			switch (params->type) {
			case ACPI_TYPE_INTEGER:
				params->integer.value = argument->value;
				break;
			case ACPI_TYPE_STRING:
				params->string.length = argument->method_length;
				params->string.pointer = argument->pointer;
				break;
			case ACPI_TYPE_BUFFER:
				params->buffer.length = argument->method_length;
				params->buffer.pointer = argument->pointer;
				break;
			default:
				break;
			}
			params++;
			argument++;
		}
	}

	/* parse output info */
	count = info->output_count;
	argument = info->poutput_argument;

	/* evaluate the acpi method */
	status = acpi_evaluate_object(handle, name, &input, &output);

	if (ACPI_FAILURE(status)) {
		result = -EIO;
		goto error;
	}

	/* return the output info */
	obj = output.pointer;

	if (count > 1) {
		if ((obj->type != ACPI_TYPE_PACKAGE) ||
			(obj->package.count != count)) {
			result = -EIO;
			goto error;
		}
		params = obj->package.elements;
	} else
		params = obj;

	if (params == NULL) {
		result = -EIO;
		goto error;
	}

	for (i = 0; i < count; i++) {
		if (argument->type != params->type) {
			result = -EIO;
			goto error;
		}
		switch (params->type) {
		case ACPI_TYPE_INTEGER:
			argument->value = params->integer.value;
			break;
		case ACPI_TYPE_STRING:
			if ((params->string.length != argument->data_length) ||
				(params->string.pointer == NULL)) {
				result = -EIO;
				goto error;
			}
			strncpy(argument->pointer,
				params->string.pointer,
				params->string.length);
			break;
		case ACPI_TYPE_BUFFER:
			if (params->buffer.pointer == NULL) {
				result = -EIO;
				goto error;
			}
			memcpy(argument->pointer,
				params->buffer.pointer,
				argument->data_length);
			break;
		default:
			break;
		}
		argument++;
		params++;
	}

error:
	if (obj != NULL)
		kfree(obj);
	kfree((void *)input.pointer);
	return result;
}
#else
static int amdgpu_cgs_acpi_eval_object(struct cgs_device *cgs_device,
				struct cgs_acpi_method_info *info)
{
	return -EIO;
}
#endif

int amdgpu_cgs_call_acpi_method(struct cgs_device *cgs_device,
					uint32_t acpi_method,
					uint32_t acpi_function,
					void *pinput, void *poutput,
					uint32_t output_count,
					uint32_t input_size,
					uint32_t output_size)
{
	struct cgs_acpi_method_argument acpi_input[2] = { {0}, {0} };
	struct cgs_acpi_method_argument acpi_output = {0};
	struct cgs_acpi_method_info info = {0};

	acpi_input[0].type = CGS_ACPI_TYPE_INTEGER;
	acpi_input[0].method_length = sizeof(uint32_t);
	acpi_input[0].data_length = sizeof(uint32_t);
	acpi_input[0].value = acpi_function;

	acpi_input[1].type = CGS_ACPI_TYPE_BUFFER;
	acpi_input[1].method_length = CGS_ACPI_MAX_BUFFER_SIZE;
	acpi_input[1].data_length = input_size;
	acpi_input[1].pointer = pinput;

	acpi_output.type = CGS_ACPI_TYPE_BUFFER;
	acpi_output.method_length = CGS_ACPI_MAX_BUFFER_SIZE;
	acpi_output.data_length = output_size;
	acpi_output.pointer = poutput;

	info.size = sizeof(struct cgs_acpi_method_info);
	info.field = CGS_ACPI_FIELD_METHOD_NAME | CGS_ACPI_FIELD_INPUT_ARGUMENT_COUNT;
	info.input_count = 2;
	info.name = acpi_method;
	info.pinput_argument = acpi_input;
	info.output_count = output_count;
	info.poutput_argument = &acpi_output;

	return amdgpu_cgs_acpi_eval_object(cgs_device, &info);
}

static const struct cgs_ops amdgpu_cgs_ops = {
	amdgpu_cgs_gpu_mem_info,
	amdgpu_cgs_gmap_kmem,
	amdgpu_cgs_gunmap_kmem,
	amdgpu_cgs_alloc_gpu_mem,
	amdgpu_cgs_free_gpu_mem,
	amdgpu_cgs_gmap_gpu_mem,
	amdgpu_cgs_gunmap_gpu_mem,
	amdgpu_cgs_kmap_gpu_mem,
	amdgpu_cgs_kunmap_gpu_mem,
	amdgpu_cgs_read_register,
	amdgpu_cgs_write_register,
	amdgpu_cgs_read_ind_register,
	amdgpu_cgs_write_ind_register,
	amdgpu_cgs_read_pci_config_byte,
	amdgpu_cgs_read_pci_config_word,
	amdgpu_cgs_read_pci_config_dword,
	amdgpu_cgs_write_pci_config_byte,
	amdgpu_cgs_write_pci_config_word,
	amdgpu_cgs_write_pci_config_dword,
	amdgpu_cgs_get_pci_resource,
	amdgpu_cgs_atom_get_data_table,
	amdgpu_cgs_atom_get_cmd_table_revs,
	amdgpu_cgs_atom_exec_cmd_table,
	amdgpu_cgs_create_pm_request,
	amdgpu_cgs_destroy_pm_request,
	amdgpu_cgs_set_pm_request,
	amdgpu_cgs_pm_request_clock,
	amdgpu_cgs_pm_request_engine,
	amdgpu_cgs_pm_query_clock_limits,
	amdgpu_cgs_set_camera_voltages,
	amdgpu_cgs_get_firmware_info,
	amdgpu_cgs_rel_firmware,
	amdgpu_cgs_set_powergating_state,
	amdgpu_cgs_set_clockgating_state,
	amdgpu_cgs_get_active_displays_info,
	amdgpu_cgs_notify_dpm_enabled,
	amdgpu_cgs_call_acpi_method,
	amdgpu_cgs_query_system_info,
};

static const struct cgs_os_ops amdgpu_cgs_os_ops = {
	amdgpu_cgs_add_irq_source,
	amdgpu_cgs_irq_get,
	amdgpu_cgs_irq_put
};

struct cgs_device *amdgpu_cgs_create_device(struct amdgpu_device *adev)
{
	struct amdgpu_cgs_device *cgs_device =
		kmalloc(sizeof(*cgs_device), GFP_KERNEL);

	if (!cgs_device) {
		DRM_ERROR("Couldn't allocate CGS device structure\n");
		return NULL;
	}

	cgs_device->base.ops = &amdgpu_cgs_ops;
	cgs_device->base.os_ops = &amdgpu_cgs_os_ops;
	cgs_device->adev = adev;

	return (struct cgs_device *)cgs_device;
}

void amdgpu_cgs_destroy_device(struct cgs_device *cgs_device)
{
	kfree(cgs_device);
}<|MERGE_RESOLUTION|>--- conflicted
+++ resolved
@@ -696,8 +696,6 @@
 	return result;
 }
 
-<<<<<<< HEAD
-=======
 static int amdgpu_cgs_rel_firmware(struct cgs_device *cgs_device, enum cgs_ucode_id type)
 {
 	CGS_FUNC_ADEV;
@@ -709,7 +707,6 @@
 	return -EINVAL;
 }
 
->>>>>>> 33688abb
 static int amdgpu_cgs_get_firmware_info(struct cgs_device *cgs_device,
 					enum cgs_ucode_id type,
 					struct cgs_firmware_info *info)
