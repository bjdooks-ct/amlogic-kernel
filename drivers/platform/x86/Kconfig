--- conflicted
+++ resolved
@@ -847,11 +847,7 @@
 
 config INTEL_PMC_CORE
 	bool "Intel PMC Core driver"
-<<<<<<< HEAD
-	depends on X86 && PCI
-=======
 	depends on PCI
->>>>>>> 33688abb
 	---help---
 	  The Intel Platform Controller Hub for Intel Core SoCs provides access
 	  to Power Management Controller registers via a PCI interface. This
