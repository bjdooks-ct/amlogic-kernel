/* visorchannel_funcs.c
 *
 * Copyright (C) 2010 - 2013 UNISYS CORPORATION
 * All rights reserved.
 *
 * This program is free software; you can redistribute it and/or modify
 * it under the terms of the GNU General Public License as published by
 * the Free Software Foundation; either version 2 of the License, or (at
 * your option) any later version.
 *
 * This program is distributed in the hope that it will be useful, but
 * WITHOUT ANY WARRANTY; without even the implied warranty of
 * MERCHANTABILITY OR FITNESS FOR A PARTICULAR PURPOSE, GOOD TITLE or
 * NON INFRINGEMENT.  See the GNU General Public License for more
 * details.
 */

/*
 *  This provides Supervisor channel communication primitives, which are
 *  independent of the mechanism used to access the channel data.  All channel
 *  data is accessed using the memregion abstraction.  (memregion has both
 *  a CM2 implementation and a direct memory implementation.)
 */

#include "globals.h"
#include "visorchannel.h"
#include <linux/uuid.h>

#define MYDRVNAME "visorchannel"

struct visorchannel {
	struct memregion *memregion;	/* from visor_memregion_create() */
	struct channel_header chan_hdr;
	uuid_le guid;
	ulong size;
	BOOL needs_lock;	/* channel creator knows if more than one
				 * thread will be inserting or removing */
	spinlock_t insert_lock; /* protect head writes in chan_hdr */
	spinlock_t remove_lock;	/* protect tail writes in chan_hdr */

	struct {
		struct signal_queue_header req_queue;
		struct signal_queue_header rsp_queue;
		struct signal_queue_header event_queue;
		struct signal_queue_header ack_queue;
	} safe_uis_queue;
};

/* Creates the struct visorchannel abstraction for a data area in memory,
 * but does NOT modify this data area.
 */
static struct visorchannel *
visorchannel_create_guts(HOSTADDRESS physaddr, ulong channel_bytes,
			 struct visorchannel *parent, ulong off, uuid_le guid,
			 BOOL needs_lock)
{
	struct visorchannel *p = NULL;
	void *rc = NULL;

	p = kmalloc(sizeof(*p), GFP_KERNEL|__GFP_NORETRY);
<<<<<<< HEAD
	if (p == NULL) {
		ERRDRV("allocation failed: (status=0)\n");
=======
	if (!p) {
>>>>>>> 007760cf
		rc = NULL;
		goto cleanup;
	}
	p->memregion = NULL;
	p->needs_lock = needs_lock;
	spin_lock_init(&p->insert_lock);
	spin_lock_init(&p->remove_lock);

	/* prepare chan_hdr (abstraction to read/write channel memory) */
	if (!parent)
		p->memregion =
		    visor_memregion_create(physaddr,
					   sizeof(struct channel_header));
	else
		p->memregion =
		    visor_memregion_create_overlapped(parent->memregion,
				off, sizeof(struct channel_header));
	if (!p->memregion) {
		rc = NULL;
		goto cleanup;
	}
	if (visor_memregion_read(p->memregion, 0, &p->chan_hdr,
				 sizeof(struct channel_header)) < 0) {
		rc = NULL;
		goto cleanup;
	}
	if (channel_bytes == 0)
		/* we had better be a CLIENT of this channel */
		channel_bytes = (ulong)p->chan_hdr.size;
	if (uuid_le_cmp(guid, NULL_UUID_LE) == 0)
		/* we had better be a CLIENT of this channel */
		guid = p->chan_hdr.chtype;
	if (visor_memregion_resize(p->memregion, channel_bytes) < 0) {
<<<<<<< HEAD
		ERRDRV("visor_memregion_resize failed: (status=0)\n");
=======
>>>>>>> 007760cf
		rc = NULL;
		goto cleanup;
	}
	p->size = channel_bytes;
	p->guid = guid;

	rc = p;
cleanup:

	if (!rc) {
		if (!p) {
			visorchannel_destroy(p);
			p = NULL;
		}
	}
	return rc;
}

struct visorchannel *
visorchannel_create(HOSTADDRESS physaddr, ulong channel_bytes, uuid_le guid)
{
	return visorchannel_create_guts(physaddr, channel_bytes, NULL, 0, guid,
					FALSE);
}
EXPORT_SYMBOL_GPL(visorchannel_create);

struct visorchannel *
visorchannel_create_with_lock(HOSTADDRESS physaddr, ulong channel_bytes,
			      uuid_le guid)
{
	return visorchannel_create_guts(physaddr, channel_bytes, NULL, 0, guid,
					TRUE);
}
EXPORT_SYMBOL_GPL(visorchannel_create_with_lock);

struct visorchannel *
visorchannel_create_overlapped(ulong channel_bytes,
			       struct visorchannel *parent, ulong off,
			       uuid_le guid)
{
	return visorchannel_create_guts(0, channel_bytes, parent, off, guid,
					FALSE);
}
EXPORT_SYMBOL_GPL(visorchannel_create_overlapped);

struct visorchannel *
visorchannel_create_overlapped_with_lock(ulong channel_bytes,
					 struct visorchannel *parent, ulong off,
					 uuid_le guid)
{
	return visorchannel_create_guts(0, channel_bytes, parent, off, guid,
					TRUE);
}
EXPORT_SYMBOL_GPL(visorchannel_create_overlapped_with_lock);

void
visorchannel_destroy(struct visorchannel *channel)
{
	if (!channel)
		return;
	if (channel->memregion) {
		visor_memregion_destroy(channel->memregion);
		channel->memregion = NULL;
	}
	kfree(channel);
}
EXPORT_SYMBOL_GPL(visorchannel_destroy);

HOSTADDRESS
visorchannel_get_physaddr(struct visorchannel *channel)
{
	return visor_memregion_get_physaddr(channel->memregion);
}
EXPORT_SYMBOL_GPL(visorchannel_get_physaddr);

ulong
visorchannel_get_nbytes(struct visorchannel *channel)
{
	return channel->size;
}
EXPORT_SYMBOL_GPL(visorchannel_get_nbytes);

char *
visorchannel_uuid_id(uuid_le *guid, char *s)
{
	sprintf(s, "%pUL", guid);
	return s;
}
EXPORT_SYMBOL_GPL(visorchannel_uuid_id);

char *
visorchannel_id(struct visorchannel *channel, char *s)
{
	return visorchannel_uuid_id(&channel->guid, s);
}
EXPORT_SYMBOL_GPL(visorchannel_id);

char *
visorchannel_zoneid(struct visorchannel *channel, char *s)
{
	return visorchannel_uuid_id(&channel->chan_hdr.zone_uuid, s);
}
EXPORT_SYMBOL_GPL(visorchannel_zoneid);

HOSTADDRESS
visorchannel_get_clientpartition(struct visorchannel *channel)
{
	return channel->chan_hdr.partition_handle;
}
EXPORT_SYMBOL_GPL(visorchannel_get_clientpartition);

uuid_le
visorchannel_get_uuid(struct visorchannel *channel)
{
	return channel->guid;
}
EXPORT_SYMBOL_GPL(visorchannel_get_uuid);

struct memregion *
visorchannel_get_memregion(struct visorchannel *channel)
{
	return channel->memregion;
}
EXPORT_SYMBOL_GPL(visorchannel_get_memregion);

int
visorchannel_read(struct visorchannel *channel, ulong offset,
		  void *local, ulong nbytes)
{
	int rc = visor_memregion_read(channel->memregion, offset,
				      local, nbytes);
	if ((rc >= 0) && (offset == 0) &&
	    (nbytes >= sizeof(struct channel_header))) {
		memcpy(&channel->chan_hdr, local,
		       sizeof(struct channel_header));
	}
	return rc;
}
EXPORT_SYMBOL_GPL(visorchannel_read);

int
visorchannel_write(struct visorchannel *channel, ulong offset,
		   void *local, ulong nbytes)
{
	if (offset == 0 && nbytes >= sizeof(struct channel_header))
		memcpy(&channel->chan_hdr, local,
		       sizeof(struct channel_header));
	return visor_memregion_write(channel->memregion, offset, local, nbytes);
}
EXPORT_SYMBOL_GPL(visorchannel_write);

int
visorchannel_clear(struct visorchannel *channel, ulong offset, u8 ch,
		   ulong nbytes)
{
	int rc = -1;
	int bufsize = 65536;
	int written = 0;
	u8 *buf = vmalloc(bufsize);

	if (!buf)
		goto cleanup;

	memset(buf, ch, bufsize);
	while (nbytes > 0) {
		ulong thisbytes = bufsize;
		int x = -1;

		if (nbytes < thisbytes)
			thisbytes = nbytes;
		x = visor_memregion_write(channel->memregion, offset + written,
					  buf, thisbytes);
		if (x < 0) {
			rc = x;
			goto cleanup;
		}
		written += thisbytes;
		nbytes -= thisbytes;
	}
	rc = 0;

cleanup:
	if (buf) {
		vfree(buf);
		buf = NULL;
	}
	return rc;
}
EXPORT_SYMBOL_GPL(visorchannel_clear);

void __iomem  *
visorchannel_get_header(struct visorchannel *channel)
{
	return (void __iomem *)&channel->chan_hdr;
}
EXPORT_SYMBOL_GPL(visorchannel_get_header);

/** Return offset of a specific SIGNAL_QUEUE_HEADER from the beginning of a
 *  channel header
 */
#define SIG_QUEUE_OFFSET(chan_hdr, q) \
	((chan_hdr)->ch_space_offset + \
	 ((q) * sizeof(struct signal_queue_header)))

/** Return offset of a specific queue entry (data) from the beginning of a
 *  channel header
 */
#define SIG_DATA_OFFSET(chan_hdr, q, sig_hdr, slot) \
	(SIG_QUEUE_OFFSET(chan_hdr, q) + (sig_hdr)->sig_base_offset + \
	    ((slot) * (sig_hdr)->signal_size))

/** Write the contents of a specific field within a SIGNAL_QUEUE_HEADER back
 *  into host memory
 */
#define SIG_WRITE_FIELD(channel, queue, sig_hdr, FIELD)			\
	(visor_memregion_write(channel->memregion,			\
			       SIG_QUEUE_OFFSET(&channel->chan_hdr, queue)+ \
			       offsetof(struct signal_queue_header, FIELD),\
			       &((sig_hdr)->FIELD),			\
			       sizeof((sig_hdr)->FIELD)) >= 0)

static BOOL
sig_read_header(struct visorchannel *channel, u32 queue,
		struct signal_queue_header *sig_hdr)
{
	BOOL rc = FALSE;

	if (channel->chan_hdr.ch_space_offset < sizeof(struct channel_header))
		goto cleanup;

	/* Read the appropriate SIGNAL_QUEUE_HEADER into local memory. */

	if (visor_memregion_read(channel->memregion,
				 SIG_QUEUE_OFFSET(&channel->chan_hdr, queue),
				 sig_hdr,
				 sizeof(struct signal_queue_header)) < 0) {
		goto cleanup;
	}
	rc = TRUE;
cleanup:
	return rc;
}

static BOOL
sig_do_data(struct visorchannel *channel, u32 queue,
	    struct signal_queue_header *sig_hdr, u32 slot, void *data,
	    BOOL is_write)
{
	BOOL rc = FALSE;
	int signal_data_offset = SIG_DATA_OFFSET(&channel->chan_hdr, queue,
						 sig_hdr, slot);
	if (is_write) {
		if (visor_memregion_write(channel->memregion,
					  signal_data_offset,
					  data, sig_hdr->signal_size) < 0) {
			goto cleanup;
		}
	} else {
		if (visor_memregion_read(channel->memregion, signal_data_offset,
					 data, sig_hdr->signal_size) < 0) {
			goto cleanup;
		}
	}
	rc = TRUE;
cleanup:
	return rc;
}

static inline BOOL
sig_read_data(struct visorchannel *channel, u32 queue,
	      struct signal_queue_header *sig_hdr, u32 slot, void *data)
{
	return sig_do_data(channel, queue, sig_hdr, slot, data, FALSE);
}

static inline BOOL
sig_write_data(struct visorchannel *channel, u32 queue,
	       struct signal_queue_header *sig_hdr, u32 slot, void *data)
{
	return sig_do_data(channel, queue, sig_hdr, slot, data, TRUE);
}

static inline unsigned char
safe_sig_queue_validate(struct signal_queue_header *psafe_sqh,
			struct signal_queue_header *punsafe_sqh,
			u32 *phead, u32 *ptail)
{
	if ((*phead >= psafe_sqh->max_slots) ||
	    (*ptail >= psafe_sqh->max_slots)) {
		/* Choose 0 or max, maybe based on current tail value */
		*phead = 0;
		*ptail = 0;

		/* Sync with client as necessary */
		punsafe_sqh->head = *phead;
		punsafe_sqh->tail = *ptail;

		return 0;
	}
	return 1;
}				/* end safe_sig_queue_validate */

static BOOL
signalremove_inner(struct visorchannel *channel, u32 queue, void *msg)
{
	struct signal_queue_header sig_hdr;

<<<<<<< HEAD
	if (!sig_read_header(channel, queue, &sig_hdr)) {
		return FALSE;
	}
=======
	if (!sig_read_header(channel, queue, &sig_hdr))
		return FALSE;
>>>>>>> 007760cf
	if (sig_hdr.head == sig_hdr.tail)
		return FALSE;	/* no signals to remove */

	sig_hdr.tail = (sig_hdr.tail + 1) % sig_hdr.max_slots;
	if (!sig_read_data(channel, queue, &sig_hdr, sig_hdr.tail, msg)) {
<<<<<<< HEAD
		ERRDRV("sig_read_data failed\n");
=======
>>>>>>> 007760cf
		return FALSE;
	}
	sig_hdr.num_received++;

	/* For each data field in SIGNAL_QUEUE_HEADER that was modified,
	 * update host memory.
	 */
	mb(); /* required for channel synch */
<<<<<<< HEAD
	if (!SIG_WRITE_FIELD(channel, queue, &sig_hdr, tail)) {
		ERRDRV("visor_memregion_write of Tail failed\n");
		return FALSE;
	}
	if (!SIG_WRITE_FIELD(channel, queue, &sig_hdr, num_received)) {
		ERRDRV("visor_memregion_write of NumSignalsReceived failed\n");
		return FALSE;
	}
=======
	if (!SIG_WRITE_FIELD(channel, queue, &sig_hdr, tail))
		return FALSE;
	if (!SIG_WRITE_FIELD(channel, queue, &sig_hdr, num_received))
		return FALSE;
>>>>>>> 007760cf
	return TRUE;
}

BOOL
visorchannel_signalremove(struct visorchannel *channel, u32 queue, void *msg)
{
	BOOL rc;

	if (channel->needs_lock) {
		spin_lock(&channel->remove_lock);
		rc = signalremove_inner(channel, queue, msg);
		spin_unlock(&channel->remove_lock);
	} else {
		rc = signalremove_inner(channel, queue, msg);
	}

	return rc;
}
EXPORT_SYMBOL_GPL(visorchannel_signalremove);

static BOOL
signalinsert_inner(struct visorchannel *channel, u32 queue, void *msg)
{
	struct signal_queue_header sig_hdr;

<<<<<<< HEAD
	if (!sig_read_header(channel, queue, &sig_hdr)) {
		return FALSE;
	}
=======
	if (!sig_read_header(channel, queue, &sig_hdr))
		return FALSE;
>>>>>>> 007760cf

	sig_hdr.head = ((sig_hdr.head + 1) % sig_hdr.max_slots);
	if (sig_hdr.head == sig_hdr.tail) {
		sig_hdr.num_overflows++;
<<<<<<< HEAD
		if (!SIG_WRITE_FIELD(channel, queue, &sig_hdr, num_overflows))
			ERRDRV("visor_memregion_write of NumOverflows failed\n");

		return FALSE;
	}

	if (!sig_write_data(channel, queue, &sig_hdr, sig_hdr.head, msg)) {
		ERRDRV("sig_write_data failed\n");
		return FALSE;
	}
=======
		visor_memregion_write(channel->memregion,
				      SIG_QUEUE_OFFSET(&channel->chan_hdr,
						       queue) +
				      offsetof(struct signal_queue_header,
					       num_overflows),
				      &(sig_hdr.num_overflows),
				      sizeof(sig_hdr.num_overflows));
		return FALSE;
	}

	if (!sig_write_data(channel, queue, &sig_hdr, sig_hdr.head, msg))
		return FALSE;

>>>>>>> 007760cf
	sig_hdr.num_sent++;

	/* For each data field in SIGNAL_QUEUE_HEADER that was modified,
	 * update host memory.
	 */
	mb(); /* required for channel synch */
<<<<<<< HEAD
	if (!SIG_WRITE_FIELD(channel, queue, &sig_hdr, head)) {
		ERRDRV("visor_memregion_write of Head failed\n");
		return FALSE;
	}
	if (!SIG_WRITE_FIELD(channel, queue, &sig_hdr, num_sent)) {
		ERRDRV("visor_memregion_write of NumSignalsSent failed\n");
=======
	if (!SIG_WRITE_FIELD(channel, queue, &sig_hdr, head))
		return FALSE;
	if (!SIG_WRITE_FIELD(channel, queue, &sig_hdr, num_sent)) {
>>>>>>> 007760cf
		return FALSE;
	}

	return TRUE;
}

BOOL
visorchannel_signalinsert(struct visorchannel *channel, u32 queue, void *msg)
{
	BOOL rc;

	if (channel->needs_lock) {
		spin_lock(&channel->insert_lock);
		rc = signalinsert_inner(channel, queue, msg);
		spin_unlock(&channel->insert_lock);
	} else {
		rc = signalinsert_inner(channel, queue, msg);
	}

	return rc;
}
EXPORT_SYMBOL_GPL(visorchannel_signalinsert);

int
visorchannel_signalqueue_slots_avail(struct visorchannel *channel, u32 queue)
{
	struct signal_queue_header sig_hdr;
	u32 slots_avail, slots_used;
	u32 head, tail;

	if (!sig_read_header(channel, queue, &sig_hdr))
		return 0;
	head = sig_hdr.head;
	tail = sig_hdr.tail;
	if (head < tail)
		head = head + sig_hdr.max_slots;
	slots_used = (head - tail);
	slots_avail = sig_hdr.max_signals - slots_used;
	return (int)slots_avail;
}
EXPORT_SYMBOL_GPL(visorchannel_signalqueue_slots_avail);

int
visorchannel_signalqueue_max_slots(struct visorchannel *channel, u32 queue)
{
	struct signal_queue_header sig_hdr;

	if (!sig_read_header(channel, queue, &sig_hdr))
		return 0;
	return (int)sig_hdr.max_signals;
}
EXPORT_SYMBOL_GPL(visorchannel_signalqueue_max_slots);

static void
sigqueue_debug(struct signal_queue_header *q, int which, struct seq_file *seq)
{
	seq_printf(seq, "Signal Queue #%d\n", which);
	seq_printf(seq, "   VersionId          = %lu\n", (ulong)q->version);
	seq_printf(seq, "   Type               = %lu\n", (ulong)q->chtype);
	seq_printf(seq, "   oSignalBase        = %llu\n",
		   (long long)q->sig_base_offset);
	seq_printf(seq, "   SignalSize         = %lu\n", (ulong)q->signal_size);
	seq_printf(seq, "   MaxSignalSlots     = %lu\n",
		   (ulong)q->max_slots);
	seq_printf(seq, "   MaxSignals         = %lu\n", (ulong)q->max_signals);
	seq_printf(seq, "   FeatureFlags       = %-16.16Lx\n",
		   (long long)q->features);
	seq_printf(seq, "   NumSignalsSent     = %llu\n",
		   (long long)q->num_sent);
	seq_printf(seq, "   NumSignalsReceived = %llu\n",
		   (long long)q->num_received);
	seq_printf(seq, "   NumOverflows       = %llu\n",
		   (long long)q->num_overflows);
	seq_printf(seq, "   Head               = %lu\n", (ulong)q->head);
	seq_printf(seq, "   Tail               = %lu\n", (ulong)q->tail);
}

void
visorchannel_debug(struct visorchannel *channel, int num_queues,
		   struct seq_file *seq, u32 off)
{
	HOSTADDRESS addr = 0;
	ulong nbytes = 0, nbytes_region = 0;
	struct memregion *memregion = NULL;
	struct channel_header hdr;
	struct channel_header *phdr = &hdr;
	int i = 0;
	int errcode = 0;

	if (!channel)
		return;
	memregion = channel->memregion;
	if (!memregion)
		return;

	addr = visor_memregion_get_physaddr(memregion);
	nbytes_region = visor_memregion_get_nbytes(memregion);
	errcode = visorchannel_read(channel, off,
				    phdr, sizeof(struct channel_header));
	if (errcode < 0) {
		seq_printf(seq,
			   "Read of channel header failed with errcode=%d)\n",
			   errcode);
		if (off == 0) {
			phdr = &channel->chan_hdr;
			seq_puts(seq, "(following data may be stale)\n");
		} else {
			return;
		}
	}
	nbytes = (ulong)(phdr->size);
	seq_printf(seq, "--- Begin channel @0x%-16.16Lx for 0x%lx bytes (region=0x%lx bytes) ---\n",
		   addr + off, nbytes, nbytes_region);
	seq_printf(seq, "Type            = %pUL\n", &phdr->chtype);
	seq_printf(seq, "ZoneGuid        = %pUL\n", &phdr->zone_uuid);
	seq_printf(seq, "Signature       = 0x%-16.16Lx\n",
		   (long long)phdr->signature);
	seq_printf(seq, "LegacyState     = %lu\n", (ulong)phdr->legacy_state);
	seq_printf(seq, "SrvState        = %lu\n", (ulong)phdr->srv_state);
	seq_printf(seq, "CliStateBoot    = %lu\n", (ulong)phdr->cli_state_boot);
	seq_printf(seq, "CliStateOS      = %lu\n", (ulong)phdr->cli_state_os);
	seq_printf(seq, "HeaderSize      = %lu\n", (ulong)phdr->header_size);
	seq_printf(seq, "Size            = %llu\n", (long long)phdr->size);
	seq_printf(seq, "Features        = 0x%-16.16llx\n",
		   (long long)phdr->features);
	seq_printf(seq, "PartitionHandle = 0x%-16.16llx\n",
		   (long long)phdr->partition_handle);
	seq_printf(seq, "Handle          = 0x%-16.16llx\n",
		   (long long)phdr->handle);
	seq_printf(seq, "VersionId       = %lu\n", (ulong)phdr->version_id);
	seq_printf(seq, "oChannelSpace   = %llu\n",
		   (long long)phdr->ch_space_offset);
	if ((phdr->ch_space_offset == 0) || (errcode < 0))
		;
	else
		for (i = 0; i < num_queues; i++) {
			struct signal_queue_header q;

			errcode = visorchannel_read(channel,
						    off +
						    phdr->ch_space_offset +
						    (i * sizeof(q)),
						    &q, sizeof(q));
			if (errcode < 0) {
				seq_printf(seq,
					   "failed to read signal queue #%d from channel @0x%-16.16Lx errcode=%d\n",
					   i, addr, errcode);
				continue;
			}
			sigqueue_debug(&q, i, seq);
		}
	seq_printf(seq, "--- End   channel @0x%-16.16Lx for 0x%lx bytes ---\n",
		   addr + off, nbytes);
}
EXPORT_SYMBOL_GPL(visorchannel_debug);

void
visorchannel_dump_section(struct visorchannel *chan, char *s,
			  int off, int len, struct seq_file *seq)
{
	char *buf, *tbuf, *fmtbuf;
	int fmtbufsize = 0;
	int i;
	int errcode = 0;

	fmtbufsize = 100 * COVQ(len, 16);
	buf = kmalloc(len, GFP_KERNEL|__GFP_NORETRY);
	if (!buf)
		return;
	fmtbuf = kmalloc(fmtbufsize, GFP_KERNEL|__GFP_NORETRY);
	if (!fmtbuf)
		goto fmt_failed;

	errcode = visorchannel_read(chan, off, buf, len);
	if (errcode < 0)
		goto read_failed;
	seq_printf(seq, "channel %s:\n", s);
	tbuf = buf;
	while (len > 0) {
		i = (len < 16) ? len : 16;
		hex_dump_to_buffer(tbuf, i, 16, 1, fmtbuf, fmtbufsize, TRUE);
		seq_printf(seq, "%s\n", fmtbuf);
		tbuf += 16;
		len -= 16;
	}

read_failed:
	kfree(fmtbuf);
fmt_failed:
	kfree(buf);
}
EXPORT_SYMBOL_GPL(visorchannel_dump_section);<|MERGE_RESOLUTION|>--- conflicted
+++ resolved
@@ -58,12 +58,7 @@
 	void *rc = NULL;
 
 	p = kmalloc(sizeof(*p), GFP_KERNEL|__GFP_NORETRY);
-<<<<<<< HEAD
-	if (p == NULL) {
-		ERRDRV("allocation failed: (status=0)\n");
-=======
 	if (!p) {
->>>>>>> 007760cf
 		rc = NULL;
 		goto cleanup;
 	}
@@ -97,10 +92,6 @@
 		/* we had better be a CLIENT of this channel */
 		guid = p->chan_hdr.chtype;
 	if (visor_memregion_resize(p->memregion, channel_bytes) < 0) {
-<<<<<<< HEAD
-		ERRDRV("visor_memregion_resize failed: (status=0)\n");
-=======
->>>>>>> 007760cf
 		rc = NULL;
 		goto cleanup;
 	}
@@ -408,23 +399,13 @@
 {
 	struct signal_queue_header sig_hdr;
 
-<<<<<<< HEAD
-	if (!sig_read_header(channel, queue, &sig_hdr)) {
-		return FALSE;
-	}
-=======
 	if (!sig_read_header(channel, queue, &sig_hdr))
 		return FALSE;
->>>>>>> 007760cf
 	if (sig_hdr.head == sig_hdr.tail)
 		return FALSE;	/* no signals to remove */
 
 	sig_hdr.tail = (sig_hdr.tail + 1) % sig_hdr.max_slots;
 	if (!sig_read_data(channel, queue, &sig_hdr, sig_hdr.tail, msg)) {
-<<<<<<< HEAD
-		ERRDRV("sig_read_data failed\n");
-=======
->>>>>>> 007760cf
 		return FALSE;
 	}
 	sig_hdr.num_received++;
@@ -433,21 +414,10 @@
 	 * update host memory.
 	 */
 	mb(); /* required for channel synch */
-<<<<<<< HEAD
-	if (!SIG_WRITE_FIELD(channel, queue, &sig_hdr, tail)) {
-		ERRDRV("visor_memregion_write of Tail failed\n");
-		return FALSE;
-	}
-	if (!SIG_WRITE_FIELD(channel, queue, &sig_hdr, num_received)) {
-		ERRDRV("visor_memregion_write of NumSignalsReceived failed\n");
-		return FALSE;
-	}
-=======
 	if (!SIG_WRITE_FIELD(channel, queue, &sig_hdr, tail))
 		return FALSE;
 	if (!SIG_WRITE_FIELD(channel, queue, &sig_hdr, num_received))
 		return FALSE;
->>>>>>> 007760cf
 	return TRUE;
 }
 
@@ -473,30 +443,12 @@
 {
 	struct signal_queue_header sig_hdr;
 
-<<<<<<< HEAD
-	if (!sig_read_header(channel, queue, &sig_hdr)) {
-		return FALSE;
-	}
-=======
 	if (!sig_read_header(channel, queue, &sig_hdr))
 		return FALSE;
->>>>>>> 007760cf
 
 	sig_hdr.head = ((sig_hdr.head + 1) % sig_hdr.max_slots);
 	if (sig_hdr.head == sig_hdr.tail) {
 		sig_hdr.num_overflows++;
-<<<<<<< HEAD
-		if (!SIG_WRITE_FIELD(channel, queue, &sig_hdr, num_overflows))
-			ERRDRV("visor_memregion_write of NumOverflows failed\n");
-
-		return FALSE;
-	}
-
-	if (!sig_write_data(channel, queue, &sig_hdr, sig_hdr.head, msg)) {
-		ERRDRV("sig_write_data failed\n");
-		return FALSE;
-	}
-=======
 		visor_memregion_write(channel->memregion,
 				      SIG_QUEUE_OFFSET(&channel->chan_hdr,
 						       queue) +
@@ -510,25 +462,15 @@
 	if (!sig_write_data(channel, queue, &sig_hdr, sig_hdr.head, msg))
 		return FALSE;
 
->>>>>>> 007760cf
 	sig_hdr.num_sent++;
 
 	/* For each data field in SIGNAL_QUEUE_HEADER that was modified,
 	 * update host memory.
 	 */
 	mb(); /* required for channel synch */
-<<<<<<< HEAD
-	if (!SIG_WRITE_FIELD(channel, queue, &sig_hdr, head)) {
-		ERRDRV("visor_memregion_write of Head failed\n");
-		return FALSE;
-	}
+	if (!SIG_WRITE_FIELD(channel, queue, &sig_hdr, head))
+		return FALSE;
 	if (!SIG_WRITE_FIELD(channel, queue, &sig_hdr, num_sent)) {
-		ERRDRV("visor_memregion_write of NumSignalsSent failed\n");
-=======
-	if (!SIG_WRITE_FIELD(channel, queue, &sig_hdr, head))
-		return FALSE;
-	if (!SIG_WRITE_FIELD(channel, queue, &sig_hdr, num_sent)) {
->>>>>>> 007760cf
 		return FALSE;
 	}
 
