#include "ddk750_help.h"

<<<<<<< HEAD
void __iomem *mmio750 = NULL;
char revId750 = 0;
unsigned short devId750 = 0;
=======
void __iomem *mmio750;
char revId750;
unsigned short devId750;
>>>>>>> 9fe8ecca

/* after driver mapped io registers, use this function first */
void ddk750_set_mmio(void __iomem *addr, unsigned short devId, char revId)
{
	mmio750 = addr;
	devId750 = devId;
	revId750 = revId;
	if (revId == 0xfe)
		printk("found sm750le\n");
}

<|MERGE_RESOLUTION|>--- conflicted
+++ resolved
@@ -1,14 +1,8 @@
 #include "ddk750_help.h"
 
-<<<<<<< HEAD
-void __iomem *mmio750 = NULL;
-char revId750 = 0;
-unsigned short devId750 = 0;
-=======
 void __iomem *mmio750;
 char revId750;
 unsigned short devId750;
->>>>>>> 9fe8ecca
 
 /* after driver mapped io registers, use this function first */
 void ddk750_set_mmio(void __iomem *addr, unsigned short devId, char revId)
