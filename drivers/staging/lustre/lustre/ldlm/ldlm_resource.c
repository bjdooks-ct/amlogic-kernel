--- conflicted
+++ resolved
@@ -939,10 +939,7 @@
 	ldlm_pool_fini(&ns->ns_pool);
 
 	ldlm_namespace_debugfs_unregister(ns);
-<<<<<<< HEAD
-=======
 	ldlm_namespace_sysfs_unregister(ns);
->>>>>>> 9fe8ecca
 	cfs_hash_putref(ns->ns_rs_hash);
 	/* Namespace \a ns should be not on list at this time, otherwise
 	 * this will cause issues related to using freed \a ns in poold
