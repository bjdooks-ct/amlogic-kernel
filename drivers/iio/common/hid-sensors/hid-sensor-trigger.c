--- conflicted
+++ resolved
@@ -81,16 +81,11 @@
 	}
 
 	sensor_hub_get_feature(st->hsdev, st->power_state.report_id,
-<<<<<<< HEAD
 			       st->power_state.index,
 			       sizeof(state_val), &state_val);
-=======
-					st->power_state.index,
-					&state_val);
 	if (state && poll_value)
 		msleep_interruptible(poll_value * 2);
 
->>>>>>> a485923e
 	return 0;
 }
 EXPORT_SYMBOL(hid_sensor_power_state);
