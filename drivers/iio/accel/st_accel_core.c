--- conflicted
+++ resolved
@@ -499,10 +499,7 @@
 	},
 	{
 		.wai = ST_ACCEL_5_WAI_EXP,
-<<<<<<< HEAD
-=======
 		.wai_addr = ST_SENSORS_DEFAULT_WAI_ADDRESS,
->>>>>>> 9fe8ecca
 		.sensors_supported = {
 			[0] = LIS331DL_ACCEL_DEV_NAME,
 		},
