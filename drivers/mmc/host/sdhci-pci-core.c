/*  linux/drivers/mmc/host/sdhci-pci.c - SDHCI on PCI bus interface
 *
 *  Copyright (C) 2005-2008 Pierre Ossman, All Rights Reserved.
 *
 * This program is free software; you can redistribute it and/or modify
 * it under the terms of the GNU General Public License as published by
 * the Free Software Foundation; either version 2 of the License, or (at
 * your option) any later version.
 *
 * Thanks to the following companies for their support:
 *
 *     - JMicron (hardware and technical support)
 */

#include <linux/delay.h>
#include <linux/highmem.h>
#include <linux/module.h>
#include <linux/pci.h>
#include <linux/dma-mapping.h>
#include <linux/slab.h>
#include <linux/device.h>
#include <linux/mmc/host.h>
#include <linux/mmc/mmc.h>
#include <linux/scatterlist.h>
#include <linux/io.h>
#include <linux/gpio.h>
#include <linux/pm_runtime.h>
#include <linux/mmc/slot-gpio.h>
#include <linux/mmc/sdhci-pci-data.h>

#include "sdhci.h"
#include "sdhci-pci.h"
#include "sdhci-pci-o2micro.h"

/*****************************************************************************\
 *                                                                           *
 * Hardware specific quirk handling                                          *
 *                                                                           *
\*****************************************************************************/

static int ricoh_probe(struct sdhci_pci_chip *chip)
{
	if (chip->pdev->subsystem_vendor == PCI_VENDOR_ID_SAMSUNG ||
	    chip->pdev->subsystem_vendor == PCI_VENDOR_ID_SONY)
		chip->quirks |= SDHCI_QUIRK_NO_CARD_NO_RESET;
	return 0;
}

static int ricoh_mmc_probe_slot(struct sdhci_pci_slot *slot)
{
	slot->host->caps =
		((0x21 << SDHCI_TIMEOUT_CLK_SHIFT)
			& SDHCI_TIMEOUT_CLK_MASK) |

		((0x21 << SDHCI_CLOCK_BASE_SHIFT)
			& SDHCI_CLOCK_BASE_MASK) |

		SDHCI_TIMEOUT_CLK_UNIT |
		SDHCI_CAN_VDD_330 |
		SDHCI_CAN_DO_HISPD |
		SDHCI_CAN_DO_SDMA;
	return 0;
}

static int ricoh_mmc_resume(struct sdhci_pci_chip *chip)
{
	/* Apply a delay to allow controller to settle */
	/* Otherwise it becomes confused if card state changed
		during suspend */
	msleep(500);
	return 0;
}

static const struct sdhci_pci_fixes sdhci_ricoh = {
	.probe		= ricoh_probe,
	.quirks		= SDHCI_QUIRK_32BIT_DMA_ADDR |
			  SDHCI_QUIRK_FORCE_DMA |
			  SDHCI_QUIRK_CLOCK_BEFORE_RESET,
};

static const struct sdhci_pci_fixes sdhci_ricoh_mmc = {
	.probe_slot	= ricoh_mmc_probe_slot,
	.resume		= ricoh_mmc_resume,
	.quirks		= SDHCI_QUIRK_32BIT_DMA_ADDR |
			  SDHCI_QUIRK_CLOCK_BEFORE_RESET |
			  SDHCI_QUIRK_NO_CARD_NO_RESET |
			  SDHCI_QUIRK_MISSING_CAPS
};

static const struct sdhci_pci_fixes sdhci_ene_712 = {
	.quirks		= SDHCI_QUIRK_SINGLE_POWER_WRITE |
			  SDHCI_QUIRK_BROKEN_DMA,
};

static const struct sdhci_pci_fixes sdhci_ene_714 = {
	.quirks		= SDHCI_QUIRK_SINGLE_POWER_WRITE |
			  SDHCI_QUIRK_RESET_CMD_DATA_ON_IOS |
			  SDHCI_QUIRK_BROKEN_DMA,
};

static const struct sdhci_pci_fixes sdhci_cafe = {
	.quirks		= SDHCI_QUIRK_NO_SIMULT_VDD_AND_POWER |
			  SDHCI_QUIRK_NO_BUSY_IRQ |
			  SDHCI_QUIRK_BROKEN_CARD_DETECTION |
			  SDHCI_QUIRK_BROKEN_TIMEOUT_VAL,
};

static const struct sdhci_pci_fixes sdhci_intel_qrk = {
	.quirks		= SDHCI_QUIRK_NO_HISPD_BIT,
};

static int mrst_hc_probe_slot(struct sdhci_pci_slot *slot)
{
	slot->host->mmc->caps |= MMC_CAP_8_BIT_DATA;
	return 0;
}

/*
 * ADMA operation is disabled for Moorestown platform due to
 * hardware bugs.
 */
static int mrst_hc_probe(struct sdhci_pci_chip *chip)
{
	/*
	 * slots number is fixed here for MRST as SDIO3/5 are never used and
	 * have hardware bugs.
	 */
	chip->num_slots = 1;
	return 0;
}

static int pch_hc_probe_slot(struct sdhci_pci_slot *slot)
{
	slot->host->mmc->caps |= MMC_CAP_8_BIT_DATA;
	return 0;
}

#ifdef CONFIG_PM

static irqreturn_t sdhci_pci_sd_cd(int irq, void *dev_id)
{
	struct sdhci_pci_slot *slot = dev_id;
	struct sdhci_host *host = slot->host;

	mmc_detect_change(host->mmc, msecs_to_jiffies(200));
	return IRQ_HANDLED;
}

static void sdhci_pci_add_own_cd(struct sdhci_pci_slot *slot)
{
	int err, irq, gpio = slot->cd_gpio;

	slot->cd_gpio = -EINVAL;
	slot->cd_irq = -EINVAL;

	if (!gpio_is_valid(gpio))
		return;

	err = gpio_request(gpio, "sd_cd");
	if (err < 0)
		goto out;

	err = gpio_direction_input(gpio);
	if (err < 0)
		goto out_free;

	irq = gpio_to_irq(gpio);
	if (irq < 0)
		goto out_free;

	err = request_irq(irq, sdhci_pci_sd_cd, IRQF_TRIGGER_RISING |
			  IRQF_TRIGGER_FALLING, "sd_cd", slot);
	if (err)
		goto out_free;

	slot->cd_gpio = gpio;
	slot->cd_irq = irq;

	return;

out_free:
	gpio_free(gpio);
out:
	dev_warn(&slot->chip->pdev->dev, "failed to setup card detect wake up\n");
}

static void sdhci_pci_remove_own_cd(struct sdhci_pci_slot *slot)
{
	if (slot->cd_irq >= 0)
		free_irq(slot->cd_irq, slot);
	if (gpio_is_valid(slot->cd_gpio))
		gpio_free(slot->cd_gpio);
}

#else

static inline void sdhci_pci_add_own_cd(struct sdhci_pci_slot *slot)
{
}

static inline void sdhci_pci_remove_own_cd(struct sdhci_pci_slot *slot)
{
}

#endif

static int mfd_emmc_probe_slot(struct sdhci_pci_slot *slot)
{
	slot->host->mmc->caps |= MMC_CAP_8_BIT_DATA | MMC_CAP_NONREMOVABLE;
	slot->host->mmc->caps2 |= MMC_CAP2_BOOTPART_NOACC |
				  MMC_CAP2_HC_ERASE_SZ;
	return 0;
}

static int mfd_sdio_probe_slot(struct sdhci_pci_slot *slot)
{
	slot->host->mmc->caps |= MMC_CAP_POWER_OFF_CARD | MMC_CAP_NONREMOVABLE;
	return 0;
}

static const struct sdhci_pci_fixes sdhci_intel_mrst_hc0 = {
	.quirks		= SDHCI_QUIRK_BROKEN_ADMA | SDHCI_QUIRK_NO_HISPD_BIT,
	.probe_slot	= mrst_hc_probe_slot,
};

static const struct sdhci_pci_fixes sdhci_intel_mrst_hc1_hc2 = {
	.quirks		= SDHCI_QUIRK_BROKEN_ADMA | SDHCI_QUIRK_NO_HISPD_BIT,
	.probe		= mrst_hc_probe,
};

static const struct sdhci_pci_fixes sdhci_intel_mfd_sd = {
	.quirks		= SDHCI_QUIRK_NO_ENDATTR_IN_NOPDESC,
	.allow_runtime_pm = true,
	.own_cd_for_runtime_pm = true,
};

static const struct sdhci_pci_fixes sdhci_intel_mfd_sdio = {
	.quirks		= SDHCI_QUIRK_NO_ENDATTR_IN_NOPDESC,
	.quirks2	= SDHCI_QUIRK2_HOST_OFF_CARD_ON,
	.allow_runtime_pm = true,
	.probe_slot	= mfd_sdio_probe_slot,
};

static const struct sdhci_pci_fixes sdhci_intel_mfd_emmc = {
	.quirks		= SDHCI_QUIRK_NO_ENDATTR_IN_NOPDESC,
	.allow_runtime_pm = true,
	.probe_slot	= mfd_emmc_probe_slot,
};

static const struct sdhci_pci_fixes sdhci_intel_pch_sdio = {
	.quirks		= SDHCI_QUIRK_BROKEN_ADMA,
	.probe_slot	= pch_hc_probe_slot,
};

static void sdhci_pci_int_hw_reset(struct sdhci_host *host)
{
	u8 reg;

	reg = sdhci_readb(host, SDHCI_POWER_CONTROL);
	reg |= 0x10;
	sdhci_writeb(host, reg, SDHCI_POWER_CONTROL);
	/* For eMMC, minimum is 1us but give it 9us for good measure */
	udelay(9);
	reg &= ~0x10;
	sdhci_writeb(host, reg, SDHCI_POWER_CONTROL);
	/* For eMMC, minimum is 200us but give it 300us for good measure */
	usleep_range(300, 1000);
}

static int spt_select_drive_strength(struct sdhci_host *host,
				     struct mmc_card *card,
				     unsigned int max_dtr,
				     int host_drv, int card_drv, int *drv_type)
{
	int drive_strength;

	if (sdhci_pci_spt_drive_strength > 0)
		drive_strength = sdhci_pci_spt_drive_strength & 0xf;
	else
		drive_strength = 0; /* Default 50-ohm */

	if ((mmc_driver_type_mask(drive_strength) & card_drv) == 0)
		drive_strength = 0; /* Default 50-ohm */

	return drive_strength;
}

/* Try to read the drive strength from the card */
static void spt_read_drive_strength(struct sdhci_host *host)
{
	u32 val, i, t;
	u16 m;

	if (sdhci_pci_spt_drive_strength)
		return;

	sdhci_pci_spt_drive_strength = -1;

	m = sdhci_readw(host, SDHCI_HOST_CONTROL2) & 0x7;
	if (m != 3 && m != 5)
		return;
	val = sdhci_readl(host, SDHCI_PRESENT_STATE);
	if (val & 0x3)
		return;
	sdhci_writel(host, 0x007f0023, SDHCI_INT_ENABLE);
	sdhci_writel(host, 0, SDHCI_SIGNAL_ENABLE);
	sdhci_writew(host, 0x10, SDHCI_TRANSFER_MODE);
	sdhci_writeb(host, 0xe, SDHCI_TIMEOUT_CONTROL);
	sdhci_writew(host, 512, SDHCI_BLOCK_SIZE);
	sdhci_writew(host, 1, SDHCI_BLOCK_COUNT);
	sdhci_writel(host, 0, SDHCI_ARGUMENT);
	sdhci_writew(host, 0x83b, SDHCI_COMMAND);
	for (i = 0; i < 1000; i++) {
		val = sdhci_readl(host, SDHCI_INT_STATUS);
		if (val & 0xffff8000)
			return;
		if (val & 0x20)
			break;
		udelay(1);
	}
	val = sdhci_readl(host, SDHCI_PRESENT_STATE);
	if (!(val & 0x800))
		return;
	for (i = 0; i < 47; i++)
		val = sdhci_readl(host, SDHCI_BUFFER);
	t = val & 0xf00;
	if (t != 0x200 && t != 0x300)
		return;

	sdhci_pci_spt_drive_strength = 0x10 | ((val >> 12) & 0xf);
}

static int bxt_get_cd(struct mmc_host *mmc)
{
	int gpio_cd = mmc_gpio_get_cd(mmc);
	struct sdhci_host *host = mmc_priv(mmc);
	unsigned long flags;
	int ret = 0;

	if (!gpio_cd)
		return 0;

	spin_lock_irqsave(&host->lock, flags);

	if (host->flags & SDHCI_DEVICE_DEAD)
		goto out;

	ret = !!(sdhci_readl(host, SDHCI_PRESENT_STATE) & SDHCI_CARD_PRESENT);
out:
	spin_unlock_irqrestore(&host->lock, flags);

	return ret;
}

static int byt_emmc_probe_slot(struct sdhci_pci_slot *slot)
{
	slot->host->mmc->caps |= MMC_CAP_8_BIT_DATA | MMC_CAP_NONREMOVABLE |
				 MMC_CAP_HW_RESET | MMC_CAP_1_8V_DDR |
				 MMC_CAP_BUS_WIDTH_TEST |
				 MMC_CAP_WAIT_WHILE_BUSY;
	slot->host->mmc->caps2 |= MMC_CAP2_HC_ERASE_SZ;
	slot->hw_reset = sdhci_pci_int_hw_reset;
	if (slot->chip->pdev->device == PCI_DEVICE_ID_INTEL_BSW_EMMC)
		slot->host->timeout_clk = 1000; /* 1000 kHz i.e. 1 MHz */
	if (slot->chip->pdev->device == PCI_DEVICE_ID_INTEL_SPT_EMMC) {
		spt_read_drive_strength(slot->host);
		slot->select_drive_strength = spt_select_drive_strength;
	}
	return 0;
}

static int byt_sdio_probe_slot(struct sdhci_pci_slot *slot)
{
	slot->host->mmc->caps |= MMC_CAP_POWER_OFF_CARD | MMC_CAP_NONREMOVABLE |
				 MMC_CAP_BUS_WIDTH_TEST |
				 MMC_CAP_WAIT_WHILE_BUSY;
	return 0;
}

static int byt_sd_probe_slot(struct sdhci_pci_slot *slot)
{
	slot->host->mmc->caps |= MMC_CAP_BUS_WIDTH_TEST |
				 MMC_CAP_WAIT_WHILE_BUSY;
	slot->cd_con_id = NULL;
	slot->cd_idx = 0;
	slot->cd_override_level = true;
	if (slot->chip->pdev->device == PCI_DEVICE_ID_INTEL_BXT_SD ||
	    slot->chip->pdev->device == PCI_DEVICE_ID_INTEL_BXTM_SD ||
<<<<<<< HEAD
	    slot->chip->pdev->device == PCI_DEVICE_ID_INTEL_APL_SD)
=======
	    slot->chip->pdev->device == PCI_DEVICE_ID_INTEL_APL_SD) {
>>>>>>> ed596a4a
		slot->host->mmc_host_ops.get_cd = bxt_get_cd;
		slot->host->mmc->caps |= MMC_CAP_AGGRESSIVE_PM;
	}

	return 0;
}

static const struct sdhci_pci_fixes sdhci_intel_byt_emmc = {
	.allow_runtime_pm = true,
	.probe_slot	= byt_emmc_probe_slot,
	.quirks		= SDHCI_QUIRK_NO_ENDATTR_IN_NOPDESC,
	.quirks2	= SDHCI_QUIRK2_PRESET_VALUE_BROKEN |
			  SDHCI_QUIRK2_CAPS_BIT63_FOR_HS400 |
			  SDHCI_QUIRK2_STOP_WITH_TC,
};

static const struct sdhci_pci_fixes sdhci_intel_byt_sdio = {
	.quirks		= SDHCI_QUIRK_NO_ENDATTR_IN_NOPDESC,
	.quirks2	= SDHCI_QUIRK2_HOST_OFF_CARD_ON |
			SDHCI_QUIRK2_PRESET_VALUE_BROKEN,
	.allow_runtime_pm = true,
	.probe_slot	= byt_sdio_probe_slot,
};

static const struct sdhci_pci_fixes sdhci_intel_byt_sd = {
	.quirks		= SDHCI_QUIRK_NO_ENDATTR_IN_NOPDESC,
	.quirks2	= SDHCI_QUIRK2_CARD_ON_NEEDS_BUS_ON |
			  SDHCI_QUIRK2_PRESET_VALUE_BROKEN |
			  SDHCI_QUIRK2_STOP_WITH_TC,
	.allow_runtime_pm = true,
	.own_cd_for_runtime_pm = true,
	.probe_slot	= byt_sd_probe_slot,
};

/* Define Host controllers for Intel Merrifield platform */
#define INTEL_MRFL_EMMC_0	0
#define INTEL_MRFL_EMMC_1	1

static int intel_mrfl_mmc_probe_slot(struct sdhci_pci_slot *slot)
{
	if ((PCI_FUNC(slot->chip->pdev->devfn) != INTEL_MRFL_EMMC_0) &&
	    (PCI_FUNC(slot->chip->pdev->devfn) != INTEL_MRFL_EMMC_1))
		/* SD support is not ready yet */
		return -ENODEV;

	slot->host->mmc->caps |= MMC_CAP_8_BIT_DATA | MMC_CAP_NONREMOVABLE |
				 MMC_CAP_1_8V_DDR;

	return 0;
}

static const struct sdhci_pci_fixes sdhci_intel_mrfl_mmc = {
	.quirks		= SDHCI_QUIRK_NO_ENDATTR_IN_NOPDESC,
	.quirks2	= SDHCI_QUIRK2_BROKEN_HS200 |
			SDHCI_QUIRK2_PRESET_VALUE_BROKEN,
	.allow_runtime_pm = true,
	.probe_slot	= intel_mrfl_mmc_probe_slot,
};

/* O2Micro extra registers */
#define O2_SD_LOCK_WP		0xD3
#define O2_SD_MULTI_VCC3V	0xEE
#define O2_SD_CLKREQ		0xEC
#define O2_SD_CAPS		0xE0
#define O2_SD_ADMA1		0xE2
#define O2_SD_ADMA2		0xE7
#define O2_SD_INF_MOD		0xF1

static int jmicron_pmos(struct sdhci_pci_chip *chip, int on)
{
	u8 scratch;
	int ret;

	ret = pci_read_config_byte(chip->pdev, 0xAE, &scratch);
	if (ret)
		return ret;

	/*
	 * Turn PMOS on [bit 0], set over current detection to 2.4 V
	 * [bit 1:2] and enable over current debouncing [bit 6].
	 */
	if (on)
		scratch |= 0x47;
	else
		scratch &= ~0x47;

	return pci_write_config_byte(chip->pdev, 0xAE, scratch);
}

static int jmicron_probe(struct sdhci_pci_chip *chip)
{
	int ret;
	u16 mmcdev = 0;

	if (chip->pdev->revision == 0) {
		chip->quirks |= SDHCI_QUIRK_32BIT_DMA_ADDR |
			  SDHCI_QUIRK_32BIT_DMA_SIZE |
			  SDHCI_QUIRK_32BIT_ADMA_SIZE |
			  SDHCI_QUIRK_RESET_AFTER_REQUEST |
			  SDHCI_QUIRK_BROKEN_SMALL_PIO;
	}

	/*
	 * JMicron chips can have two interfaces to the same hardware
	 * in order to work around limitations in Microsoft's driver.
	 * We need to make sure we only bind to one of them.
	 *
	 * This code assumes two things:
	 *
	 * 1. The PCI code adds subfunctions in order.
	 *
	 * 2. The MMC interface has a lower subfunction number
	 *    than the SD interface.
	 */
	if (chip->pdev->device == PCI_DEVICE_ID_JMICRON_JMB38X_SD)
		mmcdev = PCI_DEVICE_ID_JMICRON_JMB38X_MMC;
	else if (chip->pdev->device == PCI_DEVICE_ID_JMICRON_JMB388_SD)
		mmcdev = PCI_DEVICE_ID_JMICRON_JMB388_ESD;

	if (mmcdev) {
		struct pci_dev *sd_dev;

		sd_dev = NULL;
		while ((sd_dev = pci_get_device(PCI_VENDOR_ID_JMICRON,
						mmcdev, sd_dev)) != NULL) {
			if ((PCI_SLOT(chip->pdev->devfn) ==
				PCI_SLOT(sd_dev->devfn)) &&
				(chip->pdev->bus == sd_dev->bus))
				break;
		}

		if (sd_dev) {
			pci_dev_put(sd_dev);
			dev_info(&chip->pdev->dev, "Refusing to bind to "
				"secondary interface.\n");
			return -ENODEV;
		}
	}

	/*
	 * JMicron chips need a bit of a nudge to enable the power
	 * output pins.
	 */
	ret = jmicron_pmos(chip, 1);
	if (ret) {
		dev_err(&chip->pdev->dev, "Failure enabling card power\n");
		return ret;
	}

	/* quirk for unsable RO-detection on JM388 chips */
	if (chip->pdev->device == PCI_DEVICE_ID_JMICRON_JMB388_SD ||
	    chip->pdev->device == PCI_DEVICE_ID_JMICRON_JMB388_ESD)
		chip->quirks |= SDHCI_QUIRK_UNSTABLE_RO_DETECT;

	return 0;
}

static void jmicron_enable_mmc(struct sdhci_host *host, int on)
{
	u8 scratch;

	scratch = readb(host->ioaddr + 0xC0);

	if (on)
		scratch |= 0x01;
	else
		scratch &= ~0x01;

	writeb(scratch, host->ioaddr + 0xC0);
}

static int jmicron_probe_slot(struct sdhci_pci_slot *slot)
{
	if (slot->chip->pdev->revision == 0) {
		u16 version;

		version = readl(slot->host->ioaddr + SDHCI_HOST_VERSION);
		version = (version & SDHCI_VENDOR_VER_MASK) >>
			SDHCI_VENDOR_VER_SHIFT;

		/*
		 * Older versions of the chip have lots of nasty glitches
		 * in the ADMA engine. It's best just to avoid it
		 * completely.
		 */
		if (version < 0xAC)
			slot->host->quirks |= SDHCI_QUIRK_BROKEN_ADMA;
	}

	/* JM388 MMC doesn't support 1.8V while SD supports it */
	if (slot->chip->pdev->device == PCI_DEVICE_ID_JMICRON_JMB388_ESD) {
		slot->host->ocr_avail_sd = MMC_VDD_32_33 | MMC_VDD_33_34 |
			MMC_VDD_29_30 | MMC_VDD_30_31 |
			MMC_VDD_165_195; /* allow 1.8V */
		slot->host->ocr_avail_mmc = MMC_VDD_32_33 | MMC_VDD_33_34 |
			MMC_VDD_29_30 | MMC_VDD_30_31; /* no 1.8V for MMC */
	}

	/*
	 * The secondary interface requires a bit set to get the
	 * interrupts.
	 */
	if (slot->chip->pdev->device == PCI_DEVICE_ID_JMICRON_JMB38X_MMC ||
	    slot->chip->pdev->device == PCI_DEVICE_ID_JMICRON_JMB388_ESD)
		jmicron_enable_mmc(slot->host, 1);

	slot->host->mmc->caps |= MMC_CAP_BUS_WIDTH_TEST;

	return 0;
}

static void jmicron_remove_slot(struct sdhci_pci_slot *slot, int dead)
{
	if (dead)
		return;

	if (slot->chip->pdev->device == PCI_DEVICE_ID_JMICRON_JMB38X_MMC ||
	    slot->chip->pdev->device == PCI_DEVICE_ID_JMICRON_JMB388_ESD)
		jmicron_enable_mmc(slot->host, 0);
}

static int jmicron_suspend(struct sdhci_pci_chip *chip)
{
	int i;

	if (chip->pdev->device == PCI_DEVICE_ID_JMICRON_JMB38X_MMC ||
	    chip->pdev->device == PCI_DEVICE_ID_JMICRON_JMB388_ESD) {
		for (i = 0; i < chip->num_slots; i++)
			jmicron_enable_mmc(chip->slots[i]->host, 0);
	}

	return 0;
}

static int jmicron_resume(struct sdhci_pci_chip *chip)
{
	int ret, i;

	if (chip->pdev->device == PCI_DEVICE_ID_JMICRON_JMB38X_MMC ||
	    chip->pdev->device == PCI_DEVICE_ID_JMICRON_JMB388_ESD) {
		for (i = 0; i < chip->num_slots; i++)
			jmicron_enable_mmc(chip->slots[i]->host, 1);
	}

	ret = jmicron_pmos(chip, 1);
	if (ret) {
		dev_err(&chip->pdev->dev, "Failure enabling card power\n");
		return ret;
	}

	return 0;
}

static const struct sdhci_pci_fixes sdhci_o2 = {
	.probe = sdhci_pci_o2_probe,
	.quirks = SDHCI_QUIRK_NO_ENDATTR_IN_NOPDESC,
	.quirks2 = SDHCI_QUIRK2_CLEAR_TRANSFERMODE_REG_BEFORE_CMD,
	.probe_slot = sdhci_pci_o2_probe_slot,
	.resume = sdhci_pci_o2_resume,
};

static const struct sdhci_pci_fixes sdhci_jmicron = {
	.probe		= jmicron_probe,

	.probe_slot	= jmicron_probe_slot,
	.remove_slot	= jmicron_remove_slot,

	.suspend	= jmicron_suspend,
	.resume		= jmicron_resume,
};

/* SysKonnect CardBus2SDIO extra registers */
#define SYSKT_CTRL		0x200
#define SYSKT_RDFIFO_STAT	0x204
#define SYSKT_WRFIFO_STAT	0x208
#define SYSKT_POWER_DATA	0x20c
#define   SYSKT_POWER_330	0xef
#define   SYSKT_POWER_300	0xf8
#define   SYSKT_POWER_184	0xcc
#define SYSKT_POWER_CMD		0x20d
#define   SYSKT_POWER_START	(1 << 7)
#define SYSKT_POWER_STATUS	0x20e
#define   SYSKT_POWER_STATUS_OK	(1 << 0)
#define SYSKT_BOARD_REV		0x210
#define SYSKT_CHIP_REV		0x211
#define SYSKT_CONF_DATA		0x212
#define   SYSKT_CONF_DATA_1V8	(1 << 2)
#define   SYSKT_CONF_DATA_2V5	(1 << 1)
#define   SYSKT_CONF_DATA_3V3	(1 << 0)

static int syskt_probe(struct sdhci_pci_chip *chip)
{
	if ((chip->pdev->class & 0x0000FF) == PCI_SDHCI_IFVENDOR) {
		chip->pdev->class &= ~0x0000FF;
		chip->pdev->class |= PCI_SDHCI_IFDMA;
	}
	return 0;
}

static int syskt_probe_slot(struct sdhci_pci_slot *slot)
{
	int tm, ps;

	u8 board_rev = readb(slot->host->ioaddr + SYSKT_BOARD_REV);
	u8  chip_rev = readb(slot->host->ioaddr + SYSKT_CHIP_REV);
	dev_info(&slot->chip->pdev->dev, "SysKonnect CardBus2SDIO, "
					 "board rev %d.%d, chip rev %d.%d\n",
					 board_rev >> 4, board_rev & 0xf,
					 chip_rev >> 4,  chip_rev & 0xf);
	if (chip_rev >= 0x20)
		slot->host->quirks |= SDHCI_QUIRK_FORCE_DMA;

	writeb(SYSKT_POWER_330, slot->host->ioaddr + SYSKT_POWER_DATA);
	writeb(SYSKT_POWER_START, slot->host->ioaddr + SYSKT_POWER_CMD);
	udelay(50);
	tm = 10;  /* Wait max 1 ms */
	do {
		ps = readw(slot->host->ioaddr + SYSKT_POWER_STATUS);
		if (ps & SYSKT_POWER_STATUS_OK)
			break;
		udelay(100);
	} while (--tm);
	if (!tm) {
		dev_err(&slot->chip->pdev->dev,
			"power regulator never stabilized");
		writeb(0, slot->host->ioaddr + SYSKT_POWER_CMD);
		return -ENODEV;
	}

	return 0;
}

static const struct sdhci_pci_fixes sdhci_syskt = {
	.quirks		= SDHCI_QUIRK_NO_SIMULT_VDD_AND_POWER,
	.probe		= syskt_probe,
	.probe_slot	= syskt_probe_slot,
};

static int via_probe(struct sdhci_pci_chip *chip)
{
	if (chip->pdev->revision == 0x10)
		chip->quirks |= SDHCI_QUIRK_DELAY_AFTER_POWER;

	return 0;
}

static const struct sdhci_pci_fixes sdhci_via = {
	.probe		= via_probe,
};

static int rtsx_probe_slot(struct sdhci_pci_slot *slot)
{
	slot->host->mmc->caps2 |= MMC_CAP2_HS200;
	return 0;
}

static const struct sdhci_pci_fixes sdhci_rtsx = {
	.quirks2	= SDHCI_QUIRK2_PRESET_VALUE_BROKEN |
			SDHCI_QUIRK2_BROKEN_64_BIT_DMA |
			SDHCI_QUIRK2_BROKEN_DDR50,
	.probe_slot	= rtsx_probe_slot,
};

/*AMD chipset generation*/
enum amd_chipset_gen {
	AMD_CHIPSET_BEFORE_ML,
	AMD_CHIPSET_CZ,
	AMD_CHIPSET_NL,
	AMD_CHIPSET_UNKNOWN,
};

static int amd_probe(struct sdhci_pci_chip *chip)
{
	struct pci_dev	*smbus_dev;
	enum amd_chipset_gen gen;

	smbus_dev = pci_get_device(PCI_VENDOR_ID_AMD,
			PCI_DEVICE_ID_AMD_HUDSON2_SMBUS, NULL);
	if (smbus_dev) {
		gen = AMD_CHIPSET_BEFORE_ML;
	} else {
		smbus_dev = pci_get_device(PCI_VENDOR_ID_AMD,
				PCI_DEVICE_ID_AMD_KERNCZ_SMBUS, NULL);
		if (smbus_dev) {
			if (smbus_dev->revision < 0x51)
				gen = AMD_CHIPSET_CZ;
			else
				gen = AMD_CHIPSET_NL;
		} else {
			gen = AMD_CHIPSET_UNKNOWN;
		}
	}

	if ((gen == AMD_CHIPSET_BEFORE_ML) || (gen == AMD_CHIPSET_CZ)) {
		chip->quirks2 |= SDHCI_QUIRK2_CLEAR_TRANSFERMODE_REG_BEFORE_CMD;
		chip->quirks2 |= SDHCI_QUIRK2_BROKEN_HS200;
	}

	return 0;
}

static const struct sdhci_pci_fixes sdhci_amd = {
	.probe		= amd_probe,
};

static const struct pci_device_id pci_ids[] = {
	{
		.vendor		= PCI_VENDOR_ID_RICOH,
		.device		= PCI_DEVICE_ID_RICOH_R5C822,
		.subvendor	= PCI_ANY_ID,
		.subdevice	= PCI_ANY_ID,
		.driver_data	= (kernel_ulong_t)&sdhci_ricoh,
	},

	{
		.vendor         = PCI_VENDOR_ID_RICOH,
		.device         = 0x843,
		.subvendor      = PCI_ANY_ID,
		.subdevice      = PCI_ANY_ID,
		.driver_data    = (kernel_ulong_t)&sdhci_ricoh_mmc,
	},

	{
		.vendor         = PCI_VENDOR_ID_RICOH,
		.device         = 0xe822,
		.subvendor      = PCI_ANY_ID,
		.subdevice      = PCI_ANY_ID,
		.driver_data    = (kernel_ulong_t)&sdhci_ricoh_mmc,
	},

	{
		.vendor         = PCI_VENDOR_ID_RICOH,
		.device         = 0xe823,
		.subvendor      = PCI_ANY_ID,
		.subdevice      = PCI_ANY_ID,
		.driver_data    = (kernel_ulong_t)&sdhci_ricoh_mmc,
	},

	{
		.vendor		= PCI_VENDOR_ID_ENE,
		.device		= PCI_DEVICE_ID_ENE_CB712_SD,
		.subvendor	= PCI_ANY_ID,
		.subdevice	= PCI_ANY_ID,
		.driver_data	= (kernel_ulong_t)&sdhci_ene_712,
	},

	{
		.vendor		= PCI_VENDOR_ID_ENE,
		.device		= PCI_DEVICE_ID_ENE_CB712_SD_2,
		.subvendor	= PCI_ANY_ID,
		.subdevice	= PCI_ANY_ID,
		.driver_data	= (kernel_ulong_t)&sdhci_ene_712,
	},

	{
		.vendor		= PCI_VENDOR_ID_ENE,
		.device		= PCI_DEVICE_ID_ENE_CB714_SD,
		.subvendor	= PCI_ANY_ID,
		.subdevice	= PCI_ANY_ID,
		.driver_data	= (kernel_ulong_t)&sdhci_ene_714,
	},

	{
		.vendor		= PCI_VENDOR_ID_ENE,
		.device		= PCI_DEVICE_ID_ENE_CB714_SD_2,
		.subvendor	= PCI_ANY_ID,
		.subdevice	= PCI_ANY_ID,
		.driver_data	= (kernel_ulong_t)&sdhci_ene_714,
	},

	{
		.vendor         = PCI_VENDOR_ID_MARVELL,
		.device         = PCI_DEVICE_ID_MARVELL_88ALP01_SD,
		.subvendor      = PCI_ANY_ID,
		.subdevice      = PCI_ANY_ID,
		.driver_data    = (kernel_ulong_t)&sdhci_cafe,
	},

	{
		.vendor		= PCI_VENDOR_ID_JMICRON,
		.device		= PCI_DEVICE_ID_JMICRON_JMB38X_SD,
		.subvendor	= PCI_ANY_ID,
		.subdevice	= PCI_ANY_ID,
		.driver_data	= (kernel_ulong_t)&sdhci_jmicron,
	},

	{
		.vendor		= PCI_VENDOR_ID_JMICRON,
		.device		= PCI_DEVICE_ID_JMICRON_JMB38X_MMC,
		.subvendor	= PCI_ANY_ID,
		.subdevice	= PCI_ANY_ID,
		.driver_data	= (kernel_ulong_t)&sdhci_jmicron,
	},

	{
		.vendor		= PCI_VENDOR_ID_JMICRON,
		.device		= PCI_DEVICE_ID_JMICRON_JMB388_SD,
		.subvendor	= PCI_ANY_ID,
		.subdevice	= PCI_ANY_ID,
		.driver_data	= (kernel_ulong_t)&sdhci_jmicron,
	},

	{
		.vendor		= PCI_VENDOR_ID_JMICRON,
		.device		= PCI_DEVICE_ID_JMICRON_JMB388_ESD,
		.subvendor	= PCI_ANY_ID,
		.subdevice	= PCI_ANY_ID,
		.driver_data	= (kernel_ulong_t)&sdhci_jmicron,
	},

	{
		.vendor		= PCI_VENDOR_ID_SYSKONNECT,
		.device		= 0x8000,
		.subvendor	= PCI_ANY_ID,
		.subdevice	= PCI_ANY_ID,
		.driver_data	= (kernel_ulong_t)&sdhci_syskt,
	},

	{
		.vendor		= PCI_VENDOR_ID_VIA,
		.device		= 0x95d0,
		.subvendor	= PCI_ANY_ID,
		.subdevice	= PCI_ANY_ID,
		.driver_data	= (kernel_ulong_t)&sdhci_via,
	},

	{
		.vendor		= PCI_VENDOR_ID_REALTEK,
		.device		= 0x5250,
		.subvendor	= PCI_ANY_ID,
		.subdevice	= PCI_ANY_ID,
		.driver_data	= (kernel_ulong_t)&sdhci_rtsx,
	},

	{
		.vendor		= PCI_VENDOR_ID_INTEL,
		.device		= PCI_DEVICE_ID_INTEL_QRK_SD,
		.subvendor	= PCI_ANY_ID,
		.subdevice	= PCI_ANY_ID,
		.driver_data	= (kernel_ulong_t)&sdhci_intel_qrk,
	},

	{
		.vendor		= PCI_VENDOR_ID_INTEL,
		.device		= PCI_DEVICE_ID_INTEL_MRST_SD0,
		.subvendor	= PCI_ANY_ID,
		.subdevice	= PCI_ANY_ID,
		.driver_data	= (kernel_ulong_t)&sdhci_intel_mrst_hc0,
	},

	{
		.vendor		= PCI_VENDOR_ID_INTEL,
		.device		= PCI_DEVICE_ID_INTEL_MRST_SD1,
		.subvendor	= PCI_ANY_ID,
		.subdevice	= PCI_ANY_ID,
		.driver_data	= (kernel_ulong_t)&sdhci_intel_mrst_hc1_hc2,
	},

	{
		.vendor		= PCI_VENDOR_ID_INTEL,
		.device		= PCI_DEVICE_ID_INTEL_MRST_SD2,
		.subvendor	= PCI_ANY_ID,
		.subdevice	= PCI_ANY_ID,
		.driver_data	= (kernel_ulong_t)&sdhci_intel_mrst_hc1_hc2,
	},

	{
		.vendor		= PCI_VENDOR_ID_INTEL,
		.device		= PCI_DEVICE_ID_INTEL_MFD_SD,
		.subvendor	= PCI_ANY_ID,
		.subdevice	= PCI_ANY_ID,
		.driver_data	= (kernel_ulong_t)&sdhci_intel_mfd_sd,
	},

	{
		.vendor		= PCI_VENDOR_ID_INTEL,
		.device		= PCI_DEVICE_ID_INTEL_MFD_SDIO1,
		.subvendor	= PCI_ANY_ID,
		.subdevice	= PCI_ANY_ID,
		.driver_data	= (kernel_ulong_t)&sdhci_intel_mfd_sdio,
	},

	{
		.vendor		= PCI_VENDOR_ID_INTEL,
		.device		= PCI_DEVICE_ID_INTEL_MFD_SDIO2,
		.subvendor	= PCI_ANY_ID,
		.subdevice	= PCI_ANY_ID,
		.driver_data	= (kernel_ulong_t)&sdhci_intel_mfd_sdio,
	},

	{
		.vendor		= PCI_VENDOR_ID_INTEL,
		.device		= PCI_DEVICE_ID_INTEL_MFD_EMMC0,
		.subvendor	= PCI_ANY_ID,
		.subdevice	= PCI_ANY_ID,
		.driver_data	= (kernel_ulong_t)&sdhci_intel_mfd_emmc,
	},

	{
		.vendor		= PCI_VENDOR_ID_INTEL,
		.device		= PCI_DEVICE_ID_INTEL_MFD_EMMC1,
		.subvendor	= PCI_ANY_ID,
		.subdevice	= PCI_ANY_ID,
		.driver_data	= (kernel_ulong_t)&sdhci_intel_mfd_emmc,
	},

	{
		.vendor		= PCI_VENDOR_ID_INTEL,
		.device		= PCI_DEVICE_ID_INTEL_PCH_SDIO0,
		.subvendor	= PCI_ANY_ID,
		.subdevice	= PCI_ANY_ID,
		.driver_data	= (kernel_ulong_t)&sdhci_intel_pch_sdio,
	},

	{
		.vendor		= PCI_VENDOR_ID_INTEL,
		.device		= PCI_DEVICE_ID_INTEL_PCH_SDIO1,
		.subvendor	= PCI_ANY_ID,
		.subdevice	= PCI_ANY_ID,
		.driver_data	= (kernel_ulong_t)&sdhci_intel_pch_sdio,
	},

	{
		.vendor		= PCI_VENDOR_ID_INTEL,
		.device		= PCI_DEVICE_ID_INTEL_BYT_EMMC,
		.subvendor	= PCI_ANY_ID,
		.subdevice	= PCI_ANY_ID,
		.driver_data	= (kernel_ulong_t)&sdhci_intel_byt_emmc,
	},

	{
		.vendor		= PCI_VENDOR_ID_INTEL,
		.device		= PCI_DEVICE_ID_INTEL_BYT_SDIO,
		.subvendor	= PCI_ANY_ID,
		.subdevice	= PCI_ANY_ID,
		.driver_data	= (kernel_ulong_t)&sdhci_intel_byt_sdio,
	},

	{
		.vendor		= PCI_VENDOR_ID_INTEL,
		.device		= PCI_DEVICE_ID_INTEL_BYT_SD,
		.subvendor	= PCI_ANY_ID,
		.subdevice	= PCI_ANY_ID,
		.driver_data	= (kernel_ulong_t)&sdhci_intel_byt_sd,
	},

	{
		.vendor		= PCI_VENDOR_ID_INTEL,
		.device		= PCI_DEVICE_ID_INTEL_BYT_EMMC2,
		.subvendor	= PCI_ANY_ID,
		.subdevice	= PCI_ANY_ID,
		.driver_data	= (kernel_ulong_t)&sdhci_intel_byt_emmc,
	},

	{
		.vendor		= PCI_VENDOR_ID_INTEL,
		.device		= PCI_DEVICE_ID_INTEL_BSW_EMMC,
		.subvendor	= PCI_ANY_ID,
		.subdevice	= PCI_ANY_ID,
		.driver_data	= (kernel_ulong_t)&sdhci_intel_byt_emmc,
	},

	{
		.vendor		= PCI_VENDOR_ID_INTEL,
		.device		= PCI_DEVICE_ID_INTEL_BSW_SDIO,
		.subvendor	= PCI_ANY_ID,
		.subdevice	= PCI_ANY_ID,
		.driver_data	= (kernel_ulong_t)&sdhci_intel_byt_sdio,
	},

	{
		.vendor		= PCI_VENDOR_ID_INTEL,
		.device		= PCI_DEVICE_ID_INTEL_BSW_SD,
		.subvendor	= PCI_ANY_ID,
		.subdevice	= PCI_ANY_ID,
		.driver_data	= (kernel_ulong_t)&sdhci_intel_byt_sd,
	},

	{
		.vendor		= PCI_VENDOR_ID_INTEL,
		.device		= PCI_DEVICE_ID_INTEL_CLV_SDIO0,
		.subvendor	= PCI_ANY_ID,
		.subdevice	= PCI_ANY_ID,
		.driver_data	= (kernel_ulong_t)&sdhci_intel_mfd_sd,
	},

	{
		.vendor		= PCI_VENDOR_ID_INTEL,
		.device		= PCI_DEVICE_ID_INTEL_CLV_SDIO1,
		.subvendor	= PCI_ANY_ID,
		.subdevice	= PCI_ANY_ID,
		.driver_data	= (kernel_ulong_t)&sdhci_intel_mfd_sdio,
	},

	{
		.vendor		= PCI_VENDOR_ID_INTEL,
		.device		= PCI_DEVICE_ID_INTEL_CLV_SDIO2,
		.subvendor	= PCI_ANY_ID,
		.subdevice	= PCI_ANY_ID,
		.driver_data	= (kernel_ulong_t)&sdhci_intel_mfd_sdio,
	},

	{
		.vendor		= PCI_VENDOR_ID_INTEL,
		.device		= PCI_DEVICE_ID_INTEL_CLV_EMMC0,
		.subvendor	= PCI_ANY_ID,
		.subdevice	= PCI_ANY_ID,
		.driver_data	= (kernel_ulong_t)&sdhci_intel_mfd_emmc,
	},

	{
		.vendor		= PCI_VENDOR_ID_INTEL,
		.device		= PCI_DEVICE_ID_INTEL_CLV_EMMC1,
		.subvendor	= PCI_ANY_ID,
		.subdevice	= PCI_ANY_ID,
		.driver_data	= (kernel_ulong_t)&sdhci_intel_mfd_emmc,
	},

	{
		.vendor		= PCI_VENDOR_ID_INTEL,
		.device		= PCI_DEVICE_ID_INTEL_MRFL_MMC,
		.subvendor	= PCI_ANY_ID,
		.subdevice	= PCI_ANY_ID,
		.driver_data	= (kernel_ulong_t)&sdhci_intel_mrfl_mmc,
	},

	{
		.vendor		= PCI_VENDOR_ID_INTEL,
		.device		= PCI_DEVICE_ID_INTEL_SPT_EMMC,
		.subvendor	= PCI_ANY_ID,
		.subdevice	= PCI_ANY_ID,
		.driver_data	= (kernel_ulong_t)&sdhci_intel_byt_emmc,
	},

	{
		.vendor		= PCI_VENDOR_ID_INTEL,
		.device		= PCI_DEVICE_ID_INTEL_SPT_SDIO,
		.subvendor	= PCI_ANY_ID,
		.subdevice	= PCI_ANY_ID,
		.driver_data	= (kernel_ulong_t)&sdhci_intel_byt_sdio,
	},

	{
		.vendor		= PCI_VENDOR_ID_INTEL,
		.device		= PCI_DEVICE_ID_INTEL_SPT_SD,
		.subvendor	= PCI_ANY_ID,
		.subdevice	= PCI_ANY_ID,
		.driver_data	= (kernel_ulong_t)&sdhci_intel_byt_sd,
	},

	{
		.vendor		= PCI_VENDOR_ID_INTEL,
		.device		= PCI_DEVICE_ID_INTEL_DNV_EMMC,
		.subvendor	= PCI_ANY_ID,
		.subdevice	= PCI_ANY_ID,
		.driver_data	= (kernel_ulong_t)&sdhci_intel_byt_emmc,
	},

	{
		.vendor		= PCI_VENDOR_ID_INTEL,
		.device		= PCI_DEVICE_ID_INTEL_BXT_EMMC,
		.subvendor	= PCI_ANY_ID,
		.subdevice	= PCI_ANY_ID,
		.driver_data	= (kernel_ulong_t)&sdhci_intel_byt_emmc,
	},

	{
		.vendor		= PCI_VENDOR_ID_INTEL,
		.device		= PCI_DEVICE_ID_INTEL_BXT_SDIO,
		.subvendor	= PCI_ANY_ID,
		.subdevice	= PCI_ANY_ID,
		.driver_data	= (kernel_ulong_t)&sdhci_intel_byt_sdio,
	},

	{
		.vendor		= PCI_VENDOR_ID_INTEL,
		.device		= PCI_DEVICE_ID_INTEL_BXT_SD,
		.subvendor	= PCI_ANY_ID,
		.subdevice	= PCI_ANY_ID,
		.driver_data	= (kernel_ulong_t)&sdhci_intel_byt_sd,
	},

	{
		.vendor		= PCI_VENDOR_ID_INTEL,
		.device		= PCI_DEVICE_ID_INTEL_BXTM_EMMC,
		.subvendor	= PCI_ANY_ID,
		.subdevice	= PCI_ANY_ID,
		.driver_data	= (kernel_ulong_t)&sdhci_intel_byt_emmc,
	},

	{
		.vendor		= PCI_VENDOR_ID_INTEL,
		.device		= PCI_DEVICE_ID_INTEL_BXTM_SDIO,
		.subvendor	= PCI_ANY_ID,
		.subdevice	= PCI_ANY_ID,
		.driver_data	= (kernel_ulong_t)&sdhci_intel_byt_sdio,
	},

	{
		.vendor		= PCI_VENDOR_ID_INTEL,
		.device		= PCI_DEVICE_ID_INTEL_BXTM_SD,
		.subvendor	= PCI_ANY_ID,
		.subdevice	= PCI_ANY_ID,
		.driver_data	= (kernel_ulong_t)&sdhci_intel_byt_sd,
	},

	{
		.vendor		= PCI_VENDOR_ID_INTEL,
		.device		= PCI_DEVICE_ID_INTEL_APL_EMMC,
		.subvendor	= PCI_ANY_ID,
		.subdevice	= PCI_ANY_ID,
		.driver_data	= (kernel_ulong_t)&sdhci_intel_byt_emmc,
	},

	{
		.vendor		= PCI_VENDOR_ID_INTEL,
		.device		= PCI_DEVICE_ID_INTEL_APL_SDIO,
		.subvendor	= PCI_ANY_ID,
		.subdevice	= PCI_ANY_ID,
		.driver_data	= (kernel_ulong_t)&sdhci_intel_byt_sdio,
	},

	{
		.vendor		= PCI_VENDOR_ID_INTEL,
		.device		= PCI_DEVICE_ID_INTEL_APL_SD,
		.subvendor	= PCI_ANY_ID,
		.subdevice	= PCI_ANY_ID,
		.driver_data	= (kernel_ulong_t)&sdhci_intel_byt_sd,
	},

	{
		.vendor		= PCI_VENDOR_ID_O2,
		.device		= PCI_DEVICE_ID_O2_8120,
		.subvendor	= PCI_ANY_ID,
		.subdevice	= PCI_ANY_ID,
		.driver_data	= (kernel_ulong_t)&sdhci_o2,
	},

	{
		.vendor		= PCI_VENDOR_ID_O2,
		.device		= PCI_DEVICE_ID_O2_8220,
		.subvendor	= PCI_ANY_ID,
		.subdevice	= PCI_ANY_ID,
		.driver_data	= (kernel_ulong_t)&sdhci_o2,
	},

	{
		.vendor		= PCI_VENDOR_ID_O2,
		.device		= PCI_DEVICE_ID_O2_8221,
		.subvendor	= PCI_ANY_ID,
		.subdevice	= PCI_ANY_ID,
		.driver_data	= (kernel_ulong_t)&sdhci_o2,
	},

	{
		.vendor		= PCI_VENDOR_ID_O2,
		.device		= PCI_DEVICE_ID_O2_8320,
		.subvendor	= PCI_ANY_ID,
		.subdevice	= PCI_ANY_ID,
		.driver_data	= (kernel_ulong_t)&sdhci_o2,
	},

	{
		.vendor		= PCI_VENDOR_ID_O2,
		.device		= PCI_DEVICE_ID_O2_8321,
		.subvendor	= PCI_ANY_ID,
		.subdevice	= PCI_ANY_ID,
		.driver_data	= (kernel_ulong_t)&sdhci_o2,
	},

	{
		.vendor		= PCI_VENDOR_ID_O2,
		.device		= PCI_DEVICE_ID_O2_FUJIN2,
		.subvendor	= PCI_ANY_ID,
		.subdevice	= PCI_ANY_ID,
		.driver_data	= (kernel_ulong_t)&sdhci_o2,
	},

	{
		.vendor		= PCI_VENDOR_ID_O2,
		.device		= PCI_DEVICE_ID_O2_SDS0,
		.subvendor	= PCI_ANY_ID,
		.subdevice	= PCI_ANY_ID,
		.driver_data	= (kernel_ulong_t)&sdhci_o2,
	},

	{
		.vendor		= PCI_VENDOR_ID_O2,
		.device		= PCI_DEVICE_ID_O2_SDS1,
		.subvendor	= PCI_ANY_ID,
		.subdevice	= PCI_ANY_ID,
		.driver_data	= (kernel_ulong_t)&sdhci_o2,
	},

	{
		.vendor		= PCI_VENDOR_ID_O2,
		.device		= PCI_DEVICE_ID_O2_SEABIRD0,
		.subvendor	= PCI_ANY_ID,
		.subdevice	= PCI_ANY_ID,
		.driver_data	= (kernel_ulong_t)&sdhci_o2,
	},

	{
		.vendor		= PCI_VENDOR_ID_O2,
		.device		= PCI_DEVICE_ID_O2_SEABIRD1,
		.subvendor	= PCI_ANY_ID,
		.subdevice	= PCI_ANY_ID,
		.driver_data	= (kernel_ulong_t)&sdhci_o2,
	},
	{
		.vendor		= PCI_VENDOR_ID_AMD,
		.device		= PCI_ANY_ID,
		.class		= PCI_CLASS_SYSTEM_SDHCI << 8,
		.class_mask	= 0xFFFF00,
		.subvendor	= PCI_ANY_ID,
		.subdevice	= PCI_ANY_ID,
		.driver_data	= (kernel_ulong_t)&sdhci_amd,
	},
	{	/* Generic SD host controller */
		PCI_DEVICE_CLASS((PCI_CLASS_SYSTEM_SDHCI << 8), 0xFFFF00)
	},

	{ /* end: all zeroes */ },
};

MODULE_DEVICE_TABLE(pci, pci_ids);

/*****************************************************************************\
 *                                                                           *
 * SDHCI core callbacks                                                      *
 *                                                                           *
\*****************************************************************************/

static int sdhci_pci_enable_dma(struct sdhci_host *host)
{
	struct sdhci_pci_slot *slot;
	struct pci_dev *pdev;

	slot = sdhci_priv(host);
	pdev = slot->chip->pdev;

	if (((pdev->class & 0xFFFF00) == (PCI_CLASS_SYSTEM_SDHCI << 8)) &&
		((pdev->class & 0x0000FF) != PCI_SDHCI_IFDMA) &&
		(host->flags & SDHCI_USE_SDMA)) {
		dev_warn(&pdev->dev, "Will use DMA mode even though HW "
			"doesn't fully claim to support it.\n");
	}

	pci_set_master(pdev);

	return 0;
}

static void sdhci_pci_set_bus_width(struct sdhci_host *host, int width)
{
	u8 ctrl;

	ctrl = sdhci_readb(host, SDHCI_HOST_CONTROL);

	switch (width) {
	case MMC_BUS_WIDTH_8:
		ctrl |= SDHCI_CTRL_8BITBUS;
		ctrl &= ~SDHCI_CTRL_4BITBUS;
		break;
	case MMC_BUS_WIDTH_4:
		ctrl |= SDHCI_CTRL_4BITBUS;
		ctrl &= ~SDHCI_CTRL_8BITBUS;
		break;
	default:
		ctrl &= ~(SDHCI_CTRL_8BITBUS | SDHCI_CTRL_4BITBUS);
		break;
	}

	sdhci_writeb(host, ctrl, SDHCI_HOST_CONTROL);
}

static void sdhci_pci_gpio_hw_reset(struct sdhci_host *host)
{
	struct sdhci_pci_slot *slot = sdhci_priv(host);
	int rst_n_gpio = slot->rst_n_gpio;

	if (!gpio_is_valid(rst_n_gpio))
		return;
	gpio_set_value_cansleep(rst_n_gpio, 0);
	/* For eMMC, minimum is 1us but give it 10us for good measure */
	udelay(10);
	gpio_set_value_cansleep(rst_n_gpio, 1);
	/* For eMMC, minimum is 200us but give it 300us for good measure */
	usleep_range(300, 1000);
}

static void sdhci_pci_hw_reset(struct sdhci_host *host)
{
	struct sdhci_pci_slot *slot = sdhci_priv(host);

	if (slot->hw_reset)
		slot->hw_reset(host);
}

static int sdhci_pci_select_drive_strength(struct sdhci_host *host,
					   struct mmc_card *card,
					   unsigned int max_dtr, int host_drv,
					   int card_drv, int *drv_type)
{
	struct sdhci_pci_slot *slot = sdhci_priv(host);

	if (!slot->select_drive_strength)
		return 0;

	return slot->select_drive_strength(host, card, max_dtr, host_drv,
					   card_drv, drv_type);
}

static const struct sdhci_ops sdhci_pci_ops = {
	.set_clock	= sdhci_set_clock,
	.enable_dma	= sdhci_pci_enable_dma,
	.set_bus_width	= sdhci_pci_set_bus_width,
	.reset		= sdhci_reset,
	.set_uhs_signaling = sdhci_set_uhs_signaling,
	.hw_reset		= sdhci_pci_hw_reset,
	.select_drive_strength	= sdhci_pci_select_drive_strength,
};

/*****************************************************************************\
 *                                                                           *
 * Suspend/resume                                                            *
 *                                                                           *
\*****************************************************************************/

#ifdef CONFIG_PM

static int sdhci_pci_suspend(struct device *dev)
{
	struct pci_dev *pdev = to_pci_dev(dev);
	struct sdhci_pci_chip *chip;
	struct sdhci_pci_slot *slot;
	mmc_pm_flag_t slot_pm_flags;
	mmc_pm_flag_t pm_flags = 0;
	int i, ret;

	chip = pci_get_drvdata(pdev);
	if (!chip)
		return 0;

	for (i = 0; i < chip->num_slots; i++) {
		slot = chip->slots[i];
		if (!slot)
			continue;

		ret = sdhci_suspend_host(slot->host);

		if (ret)
			goto err_pci_suspend;

		slot_pm_flags = slot->host->mmc->pm_flags;
		if (slot_pm_flags & MMC_PM_WAKE_SDIO_IRQ)
			sdhci_enable_irq_wakeups(slot->host);

		pm_flags |= slot_pm_flags;
	}

	if (chip->fixes && chip->fixes->suspend) {
		ret = chip->fixes->suspend(chip);
		if (ret)
			goto err_pci_suspend;
	}

	if (pm_flags & MMC_PM_KEEP_POWER) {
		if (pm_flags & MMC_PM_WAKE_SDIO_IRQ)
			device_init_wakeup(dev, true);
		else
			device_init_wakeup(dev, false);
	} else
		device_init_wakeup(dev, false);

	return 0;

err_pci_suspend:
	while (--i >= 0)
		sdhci_resume_host(chip->slots[i]->host);
	return ret;
}

static int sdhci_pci_resume(struct device *dev)
{
	struct pci_dev *pdev = to_pci_dev(dev);
	struct sdhci_pci_chip *chip;
	struct sdhci_pci_slot *slot;
	int i, ret;

	chip = pci_get_drvdata(pdev);
	if (!chip)
		return 0;

	if (chip->fixes && chip->fixes->resume) {
		ret = chip->fixes->resume(chip);
		if (ret)
			return ret;
	}

	for (i = 0; i < chip->num_slots; i++) {
		slot = chip->slots[i];
		if (!slot)
			continue;

		ret = sdhci_resume_host(slot->host);
		if (ret)
			return ret;
	}

	return 0;
}

static int sdhci_pci_runtime_suspend(struct device *dev)
{
	struct pci_dev *pdev = to_pci_dev(dev);
	struct sdhci_pci_chip *chip;
	struct sdhci_pci_slot *slot;
	int i, ret;

	chip = pci_get_drvdata(pdev);
	if (!chip)
		return 0;

	for (i = 0; i < chip->num_slots; i++) {
		slot = chip->slots[i];
		if (!slot)
			continue;

		ret = sdhci_runtime_suspend_host(slot->host);

		if (ret)
			goto err_pci_runtime_suspend;
	}

	if (chip->fixes && chip->fixes->suspend) {
		ret = chip->fixes->suspend(chip);
		if (ret)
			goto err_pci_runtime_suspend;
	}

	return 0;

err_pci_runtime_suspend:
	while (--i >= 0)
		sdhci_runtime_resume_host(chip->slots[i]->host);
	return ret;
}

static int sdhci_pci_runtime_resume(struct device *dev)
{
	struct pci_dev *pdev = to_pci_dev(dev);
	struct sdhci_pci_chip *chip;
	struct sdhci_pci_slot *slot;
	int i, ret;

	chip = pci_get_drvdata(pdev);
	if (!chip)
		return 0;

	if (chip->fixes && chip->fixes->resume) {
		ret = chip->fixes->resume(chip);
		if (ret)
			return ret;
	}

	for (i = 0; i < chip->num_slots; i++) {
		slot = chip->slots[i];
		if (!slot)
			continue;

		ret = sdhci_runtime_resume_host(slot->host);
		if (ret)
			return ret;
	}

	return 0;
}

#else /* CONFIG_PM */

#define sdhci_pci_suspend NULL
#define sdhci_pci_resume NULL

#endif /* CONFIG_PM */

static const struct dev_pm_ops sdhci_pci_pm_ops = {
	.suspend = sdhci_pci_suspend,
	.resume = sdhci_pci_resume,
	SET_RUNTIME_PM_OPS(sdhci_pci_runtime_suspend,
			sdhci_pci_runtime_resume, NULL)
};

/*****************************************************************************\
 *                                                                           *
 * Device probing/removal                                                    *
 *                                                                           *
\*****************************************************************************/

static struct sdhci_pci_slot *sdhci_pci_probe_slot(
	struct pci_dev *pdev, struct sdhci_pci_chip *chip, int first_bar,
	int slotno)
{
	struct sdhci_pci_slot *slot;
	struct sdhci_host *host;
	int ret, bar = first_bar + slotno;

	if (!(pci_resource_flags(pdev, bar) & IORESOURCE_MEM)) {
		dev_err(&pdev->dev, "BAR %d is not iomem. Aborting.\n", bar);
		return ERR_PTR(-ENODEV);
	}

	if (pci_resource_len(pdev, bar) < 0x100) {
		dev_err(&pdev->dev, "Invalid iomem size. You may "
			"experience problems.\n");
	}

	if ((pdev->class & 0x0000FF) == PCI_SDHCI_IFVENDOR) {
		dev_err(&pdev->dev, "Vendor specific interface. Aborting.\n");
		return ERR_PTR(-ENODEV);
	}

	if ((pdev->class & 0x0000FF) > PCI_SDHCI_IFVENDOR) {
		dev_err(&pdev->dev, "Unknown interface. Aborting.\n");
		return ERR_PTR(-ENODEV);
	}

	host = sdhci_alloc_host(&pdev->dev, sizeof(struct sdhci_pci_slot));
	if (IS_ERR(host)) {
		dev_err(&pdev->dev, "cannot allocate host\n");
		return ERR_CAST(host);
	}

	slot = sdhci_priv(host);

	slot->chip = chip;
	slot->host = host;
	slot->pci_bar = bar;
	slot->rst_n_gpio = -EINVAL;
	slot->cd_gpio = -EINVAL;
	slot->cd_idx = -1;

	/* Retrieve platform data if there is any */
	if (*sdhci_pci_get_data)
		slot->data = sdhci_pci_get_data(pdev, slotno);

	if (slot->data) {
		if (slot->data->setup) {
			ret = slot->data->setup(slot->data);
			if (ret) {
				dev_err(&pdev->dev, "platform setup failed\n");
				goto free;
			}
		}
		slot->rst_n_gpio = slot->data->rst_n_gpio;
		slot->cd_gpio = slot->data->cd_gpio;
	}

	host->hw_name = "PCI";
	host->ops = &sdhci_pci_ops;
	host->quirks = chip->quirks;
	host->quirks2 = chip->quirks2;

	host->irq = pdev->irq;

	ret = pci_request_region(pdev, bar, mmc_hostname(host->mmc));
	if (ret) {
		dev_err(&pdev->dev, "cannot request region\n");
		goto cleanup;
	}

	host->ioaddr = pci_ioremap_bar(pdev, bar);
	if (!host->ioaddr) {
		dev_err(&pdev->dev, "failed to remap registers\n");
		ret = -ENOMEM;
		goto release;
	}

	if (chip->fixes && chip->fixes->probe_slot) {
		ret = chip->fixes->probe_slot(slot);
		if (ret)
			goto unmap;
	}

	if (gpio_is_valid(slot->rst_n_gpio)) {
		if (!gpio_request(slot->rst_n_gpio, "eMMC_reset")) {
			gpio_direction_output(slot->rst_n_gpio, 1);
			slot->host->mmc->caps |= MMC_CAP_HW_RESET;
			slot->hw_reset = sdhci_pci_gpio_hw_reset;
		} else {
			dev_warn(&pdev->dev, "failed to request rst_n_gpio\n");
			slot->rst_n_gpio = -EINVAL;
		}
	}

	host->mmc->pm_caps = MMC_PM_KEEP_POWER | MMC_PM_WAKE_SDIO_IRQ;
	host->mmc->slotno = slotno;
	host->mmc->caps2 |= MMC_CAP2_NO_PRESCAN_POWERUP;

	if (slot->cd_idx >= 0 &&
	    mmc_gpiod_request_cd(host->mmc, slot->cd_con_id, slot->cd_idx,
				 slot->cd_override_level, 0, NULL)) {
		dev_warn(&pdev->dev, "failed to setup card detect gpio\n");
		slot->cd_idx = -1;
	}

	ret = sdhci_add_host(host);
	if (ret)
		goto remove;

	sdhci_pci_add_own_cd(slot);

	/*
	 * Check if the chip needs a separate GPIO for card detect to wake up
	 * from runtime suspend.  If it is not there, don't allow runtime PM.
	 * Note sdhci_pci_add_own_cd() sets slot->cd_gpio to -EINVAL on failure.
	 */
	if (chip->fixes && chip->fixes->own_cd_for_runtime_pm &&
	    !gpio_is_valid(slot->cd_gpio) && slot->cd_idx < 0)
		chip->allow_runtime_pm = false;

	return slot;

remove:
	if (gpio_is_valid(slot->rst_n_gpio))
		gpio_free(slot->rst_n_gpio);

	if (chip->fixes && chip->fixes->remove_slot)
		chip->fixes->remove_slot(slot, 0);

unmap:
	iounmap(host->ioaddr);

release:
	pci_release_region(pdev, bar);

cleanup:
	if (slot->data && slot->data->cleanup)
		slot->data->cleanup(slot->data);

free:
	sdhci_free_host(host);

	return ERR_PTR(ret);
}

static void sdhci_pci_remove_slot(struct sdhci_pci_slot *slot)
{
	int dead;
	u32 scratch;

	sdhci_pci_remove_own_cd(slot);

	dead = 0;
	scratch = readl(slot->host->ioaddr + SDHCI_INT_STATUS);
	if (scratch == (u32)-1)
		dead = 1;

	sdhci_remove_host(slot->host, dead);

	if (gpio_is_valid(slot->rst_n_gpio))
		gpio_free(slot->rst_n_gpio);

	if (slot->chip->fixes && slot->chip->fixes->remove_slot)
		slot->chip->fixes->remove_slot(slot, dead);

	if (slot->data && slot->data->cleanup)
		slot->data->cleanup(slot->data);

	pci_release_region(slot->chip->pdev, slot->pci_bar);

	sdhci_free_host(slot->host);
}

static void sdhci_pci_runtime_pm_allow(struct device *dev)
{
	pm_runtime_put_noidle(dev);
	pm_runtime_allow(dev);
	pm_runtime_set_autosuspend_delay(dev, 50);
	pm_runtime_use_autosuspend(dev);
	pm_suspend_ignore_children(dev, 1);
}

static void sdhci_pci_runtime_pm_forbid(struct device *dev)
{
	pm_runtime_forbid(dev);
	pm_runtime_get_noresume(dev);
}

static int sdhci_pci_probe(struct pci_dev *pdev,
				     const struct pci_device_id *ent)
{
	struct sdhci_pci_chip *chip;
	struct sdhci_pci_slot *slot;

	u8 slots, first_bar;
	int ret, i;

	BUG_ON(pdev == NULL);
	BUG_ON(ent == NULL);

	dev_info(&pdev->dev, "SDHCI controller found [%04x:%04x] (rev %x)\n",
		 (int)pdev->vendor, (int)pdev->device, (int)pdev->revision);

	ret = pci_read_config_byte(pdev, PCI_SLOT_INFO, &slots);
	if (ret)
		return ret;

	slots = PCI_SLOT_INFO_SLOTS(slots) + 1;
	dev_dbg(&pdev->dev, "found %d slot(s)\n", slots);
	if (slots == 0)
		return -ENODEV;

	BUG_ON(slots > MAX_SLOTS);

	ret = pci_read_config_byte(pdev, PCI_SLOT_INFO, &first_bar);
	if (ret)
		return ret;

	first_bar &= PCI_SLOT_INFO_FIRST_BAR_MASK;

	if (first_bar > 5) {
		dev_err(&pdev->dev, "Invalid first BAR. Aborting.\n");
		return -ENODEV;
	}

	ret = pci_enable_device(pdev);
	if (ret)
		return ret;

	chip = kzalloc(sizeof(struct sdhci_pci_chip), GFP_KERNEL);
	if (!chip) {
		ret = -ENOMEM;
		goto err;
	}

	chip->pdev = pdev;
	chip->fixes = (const struct sdhci_pci_fixes *)ent->driver_data;
	if (chip->fixes) {
		chip->quirks = chip->fixes->quirks;
		chip->quirks2 = chip->fixes->quirks2;
		chip->allow_runtime_pm = chip->fixes->allow_runtime_pm;
	}
	chip->num_slots = slots;

	pci_set_drvdata(pdev, chip);

	if (chip->fixes && chip->fixes->probe) {
		ret = chip->fixes->probe(chip);
		if (ret)
			goto free;
	}

	slots = chip->num_slots;	/* Quirk may have changed this */

	for (i = 0; i < slots; i++) {
		slot = sdhci_pci_probe_slot(pdev, chip, first_bar, i);
		if (IS_ERR(slot)) {
			for (i--; i >= 0; i--)
				sdhci_pci_remove_slot(chip->slots[i]);
			ret = PTR_ERR(slot);
			goto free;
		}

		chip->slots[i] = slot;
	}

	if (chip->allow_runtime_pm)
		sdhci_pci_runtime_pm_allow(&pdev->dev);

	return 0;

free:
	pci_set_drvdata(pdev, NULL);
	kfree(chip);

err:
	pci_disable_device(pdev);
	return ret;
}

static void sdhci_pci_remove(struct pci_dev *pdev)
{
	int i;
	struct sdhci_pci_chip *chip;

	chip = pci_get_drvdata(pdev);

	if (chip) {
		if (chip->allow_runtime_pm)
			sdhci_pci_runtime_pm_forbid(&pdev->dev);

		for (i = 0; i < chip->num_slots; i++)
			sdhci_pci_remove_slot(chip->slots[i]);

		pci_set_drvdata(pdev, NULL);
		kfree(chip);
	}

	pci_disable_device(pdev);
}

static struct pci_driver sdhci_driver = {
	.name =		"sdhci-pci",
	.id_table =	pci_ids,
	.probe =	sdhci_pci_probe,
	.remove =	sdhci_pci_remove,
	.driver =	{
		.pm =   &sdhci_pci_pm_ops
	},
};

module_pci_driver(sdhci_driver);

MODULE_AUTHOR("Pierre Ossman <pierre@ossman.eu>");
MODULE_DESCRIPTION("Secure Digital Host Controller Interface PCI driver");
MODULE_LICENSE("GPL");<|MERGE_RESOLUTION|>--- conflicted
+++ resolved
@@ -386,11 +386,7 @@
 	slot->cd_override_level = true;
 	if (slot->chip->pdev->device == PCI_DEVICE_ID_INTEL_BXT_SD ||
 	    slot->chip->pdev->device == PCI_DEVICE_ID_INTEL_BXTM_SD ||
-<<<<<<< HEAD
-	    slot->chip->pdev->device == PCI_DEVICE_ID_INTEL_APL_SD)
-=======
 	    slot->chip->pdev->device == PCI_DEVICE_ID_INTEL_APL_SD) {
->>>>>>> ed596a4a
 		slot->host->mmc_host_ops.get_cd = bxt_get_cd;
 		slot->host->mmc->caps |= MMC_CAP_AGGRESSIVE_PM;
 	}
