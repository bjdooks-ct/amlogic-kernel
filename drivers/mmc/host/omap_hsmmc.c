--- conflicted
+++ resolved
@@ -2121,46 +2121,6 @@
 
 	omap_hsmmc_conf_bus_power(host);
 
-<<<<<<< HEAD
-	if (!pdev->dev.of_node) {
-		res = platform_get_resource_byname(pdev, IORESOURCE_DMA, "tx");
-		if (!res) {
-			dev_err(mmc_dev(host->mmc), "cannot get DMA TX channel\n");
-			ret = -ENXIO;
-			goto err_irq;
-		}
-		tx_req = res->start;
-
-		res = platform_get_resource_byname(pdev, IORESOURCE_DMA, "rx");
-		if (!res) {
-			dev_err(mmc_dev(host->mmc), "cannot get DMA RX channel\n");
-			ret = -ENXIO;
-			goto err_irq;
-		}
-		rx_req = res->start;
-	}
-
-	dma_cap_zero(mask);
-	dma_cap_set(DMA_SLAVE, mask);
-
-	host->rx_chan =
-		dma_request_slave_channel_compat(mask, omap_dma_filter_fn,
-						 &rx_req, &pdev->dev, "rx");
-
-	if (!host->rx_chan) {
-		dev_err(mmc_dev(host->mmc), "unable to obtain RX DMA engine channel\n");
-		ret = -ENXIO;
-		goto err_irq;
-	}
-
-	host->tx_chan =
-		dma_request_slave_channel_compat(mask, omap_dma_filter_fn,
-						 &tx_req, &pdev->dev, "tx");
-
-	if (!host->tx_chan) {
-		dev_err(mmc_dev(host->mmc), "unable to obtain TX DMA engine channel\n");
-		ret = -ENXIO;
-=======
 	host->rx_chan = dma_request_chan(&pdev->dev, "rx");
 	if (IS_ERR(host->rx_chan)) {
 		dev_err(mmc_dev(host->mmc), "RX DMA channel request failed\n");
@@ -2172,7 +2132,6 @@
 	if (IS_ERR(host->tx_chan)) {
 		dev_err(mmc_dev(host->mmc), "TX DMA channel request failed\n");
 		ret = PTR_ERR(host->tx_chan);
->>>>>>> ed596a4a
 		goto err_irq;
 	}
 
