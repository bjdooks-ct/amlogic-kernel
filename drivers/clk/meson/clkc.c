/*
 * Copyright (c) 2015 Endless Mobile, Inc.
 * Author: Carlo Caione <carlo@endlessm.com>
 *
 * This program is free software; you can redistribute it and/or modify it
 * under the terms and conditions of the GNU General Public License,
 * version 2, as published by the Free Software Foundation.
 *
 * This program is distributed in the hope it will be useful, but WITHOUT
 * ANY WARRANTY; without even the implied warranty of MERCHANTABILITY or
 * FITNESS FOR A PARTICULAR PURPOSE.  See the GNU General Public License for
 * more details.
 *
 * You should have received a copy of the GNU General Public License along with
 * this program.  If not, see <http://www.gnu.org/licenses/>.
 */

#include <linux/clk-provider.h>
#include <linux/mfd/syscon.h>
#include <linux/slab.h>

#include "clkc.h"

static DEFINE_SPINLOCK(clk_lock);

static struct clk **clks;
static struct clk_onecell_data clk_data;

struct clk ** __init meson_clk_init(struct device_node *np,
				   unsigned long nr_clks)
{
	clks = kcalloc(nr_clks, sizeof(*clks), GFP_KERNEL);
	if (!clks)
		return ERR_PTR(-ENOMEM);

	clk_data.clks = clks;
	clk_data.clk_num = nr_clks;
	of_clk_add_provider(np, of_clk_src_onecell_get, &clk_data);

	return clks;
}

static void meson_clk_add_lookup(struct clk *clk, unsigned int id)
{
	if (clks && id)
		clks[id] = clk;
}

static struct clk * __init
meson_clk_register_composite(const struct clk_conf *clk_conf,
			     void __iomem *clk_base)
{
	struct clk *clk;
	struct clk_mux *mux = NULL;
	struct clk_divider *div = NULL;
	struct clk_gate *gate = NULL;
	const struct clk_ops *mux_ops = NULL;
	const struct composite_conf *composite_conf;

	composite_conf = clk_conf->conf.composite;

	if (clk_conf->num_parents > 1) {
		mux = kzalloc(sizeof(*mux), GFP_KERNEL);
		if (!mux)
			return ERR_PTR(-ENOMEM);

		mux->reg = clk_base + clk_conf->reg_off
				+ composite_conf->mux_parm.reg_off;
		mux->shift = composite_conf->mux_parm.shift;
		mux->mask = BIT(composite_conf->mux_parm.width) - 1;
		mux->flags = composite_conf->mux_flags;
		mux->lock = &clk_lock;
		mux->table = composite_conf->mux_table;
		mux_ops = (composite_conf->mux_flags & CLK_MUX_READ_ONLY) ?
			  &clk_mux_ro_ops : &clk_mux_ops;
	}

	if (MESON_PARM_APPLICABLE(&composite_conf->div_parm)) {
		div = kzalloc(sizeof(*div), GFP_KERNEL);
		if (!div) {
			clk = ERR_PTR(-ENOMEM);
			goto error;
		}

		div->reg = clk_base + clk_conf->reg_off
				+ composite_conf->div_parm.reg_off;
		div->shift = composite_conf->div_parm.shift;
		div->width = composite_conf->div_parm.width;
		div->lock = &clk_lock;
		div->flags = composite_conf->div_flags;
		div->table = composite_conf->div_table;
	}

	if (MESON_PARM_APPLICABLE(&composite_conf->gate_parm)) {
		gate = kzalloc(sizeof(*gate), GFP_KERNEL);
		if (!gate) {
			clk = ERR_PTR(-ENOMEM);
			goto error;
		}

		gate->reg = clk_base + clk_conf->reg_off
				+ composite_conf->div_parm.reg_off;
		gate->bit_idx = composite_conf->gate_parm.shift;
		gate->flags = composite_conf->gate_flags;
		gate->lock = &clk_lock;
	}

	clk = clk_register_composite(NULL, clk_conf->clk_name,
				    clk_conf->clks_parent,
				    clk_conf->num_parents,
				    mux ? &mux->hw : NULL, mux_ops,
				    div ? &div->hw : NULL, &clk_divider_ops,
				    gate ? &gate->hw : NULL, &clk_gate_ops,
				    clk_conf->flags);
	if (IS_ERR(clk))
		goto error;

	return clk;

error:
	kfree(gate);
	kfree(div);
	kfree(mux);

	return clk;
}

static struct clk * __init
meson_clk_register_fixed_factor(const struct clk_conf *clk_conf,
				void __iomem *clk_base)
{
	struct clk *clk;
	const struct fixed_fact_conf *fixed_fact_conf;
	const struct parm *p;
	unsigned int mult, div;
	u32 reg;

	fixed_fact_conf = &clk_conf->conf.fixed_fact;

	mult = clk_conf->conf.fixed_fact.mult;
	div = clk_conf->conf.fixed_fact.div;

	if (!mult) {
		mult = 1;
		p = &fixed_fact_conf->mult_parm;
		if (MESON_PARM_APPLICABLE(p)) {
			reg = readl(clk_base + clk_conf->reg_off + p->reg_off);
			mult = PARM_GET(p->width, p->shift, reg);
		}
	}

	if (!div) {
		div = 1;
		p = &fixed_fact_conf->div_parm;
		if (MESON_PARM_APPLICABLE(p)) {
			reg = readl(clk_base + clk_conf->reg_off + p->reg_off);
			mult = PARM_GET(p->width, p->shift, reg);
		}
	}

	clk = clk_register_fixed_factor(NULL,
			clk_conf->clk_name,
			clk_conf->clks_parent[0],
			clk_conf->flags,
			mult, div);

	return clk;
}

static struct clk * __init
meson_clk_register_fixed_rate(const struct clk_conf *clk_conf,
			      void __iomem *clk_base)
{
	struct clk *clk;
	const struct fixed_rate_conf *fixed_rate_conf;
	const struct parm *r;
	unsigned long rate;
	u32 reg;

	fixed_rate_conf = &clk_conf->conf.fixed_rate;
	rate = fixed_rate_conf->rate;

	if (!rate) {
		r = &fixed_rate_conf->rate_parm;
		reg = readl(clk_base + clk_conf->reg_off + r->reg_off);
		rate = PARM_GET(r->width, r->shift, reg);
	}

	rate *= 1000000;

	clk = clk_register_fixed_rate(NULL,
			clk_conf->clk_name,
			clk_conf->num_parents
				? clk_conf->clks_parent[0] : NULL,
			clk_conf->flags, rate);

	return clk;
}

void __init meson_clk_register_clks(struct device_node *np,
				    const struct clk_conf *clk_confs,
				    size_t nr_confs,
				    void __iomem *clk_base)
{
	unsigned int i;
	struct clk *clk = NULL;

	for (i = 0; i < nr_confs; i++) {
		const struct clk_conf *clk_conf = &clk_confs[i];

		switch (clk_conf->clk_type) {
		case CLK_FIXED_RATE:
			clk = meson_clk_register_fixed_rate(clk_conf,
							    clk_base);
			break;
		case CLK_FIXED_FACTOR:
			clk = meson_clk_register_fixed_factor(clk_conf,
							      clk_base);
			break;
		case CLK_COMPOSITE:
			clk = meson_clk_register_composite(clk_conf,
							   clk_base);
			break;
		case CLK_CPU:
<<<<<<< HEAD
			clk = meson_clk_register_cpu(np ,clk_conf, clk_base,
=======
			clk = meson_clk_register_cpu(np, clk_conf, clk_base,
>>>>>>> 0018cbc2
						     &clk_lock);
			break;
		case CLK_PLL:
			clk = meson_clk_register_pll(clk_conf, clk_base,
						     &clk_lock);
			break;
		default:
			clk = NULL;
		}

		if (!clk) {
			pr_err("%s: unknown clock type %d\n", __func__,
			       clk_conf->clk_type);
			continue;
		}

		if (IS_ERR(clk)) {
			pr_warn("%s: Unable to create %s clock\n", __func__,
				clk_conf->clk_name);
			continue;
		}

		meson_clk_add_lookup(clk, clk_conf->clk_id);
	}
}<|MERGE_RESOLUTION|>--- conflicted
+++ resolved
@@ -222,11 +222,7 @@
 							   clk_base);
 			break;
 		case CLK_CPU:
-<<<<<<< HEAD
-			clk = meson_clk_register_cpu(np ,clk_conf, clk_base,
-=======
 			clk = meson_clk_register_cpu(np, clk_conf, clk_base,
->>>>>>> 0018cbc2
 						     &clk_lock);
 			break;
 		case CLK_PLL:
