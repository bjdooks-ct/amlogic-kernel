--- conflicted
+++ resolved
@@ -657,11 +657,7 @@
 };
 
 static const struct pci_id_table pci_dev_descr_broadwell_table[] = {
-<<<<<<< HEAD
-	PCI_ID_TABLE_ENTRY(pci_dev_descr_broadwell),
-=======
 	PCI_ID_TABLE_ENTRY(pci_dev_descr_broadwell, BROADWELL),
->>>>>>> 33688abb
 	{0,}			/* 0 terminated list. */
 };
 
@@ -3370,19 +3366,12 @@
 #define ICPU(model, table) \
 	{ X86_VENDOR_INTEL, 6, model, 0, (unsigned long)&table }
 
-<<<<<<< HEAD
-/* Order here must match "enum type" */
-=======
->>>>>>> 33688abb
 static const struct x86_cpu_id sbridge_cpuids[] = {
 	ICPU(0x2d, pci_dev_descr_sbridge_table),	/* SANDY_BRIDGE */
 	ICPU(0x3e, pci_dev_descr_ibridge_table),	/* IVY_BRIDGE */
 	ICPU(0x3f, pci_dev_descr_haswell_table),	/* HASWELL */
 	ICPU(0x4f, pci_dev_descr_broadwell_table),	/* BROADWELL */
-<<<<<<< HEAD
-=======
 	ICPU(0x56, pci_dev_descr_broadwell_table),	/* BROADWELL-DE */
->>>>>>> 33688abb
 	ICPU(0x57, pci_dev_descr_knl_table),		/* KNIGHTS_LANDING */
 	{ }
 };
@@ -3418,11 +3407,7 @@
 			 mc, mc + 1, num_mc);
 
 		sbridge_dev->mc = mc++;
-<<<<<<< HEAD
-		rc = sbridge_register_mci(sbridge_dev, id - sbridge_cpuids);
-=======
 		rc = sbridge_register_mci(sbridge_dev, ptable->type);
->>>>>>> 33688abb
 		if (unlikely(rc < 0))
 			goto fail1;
 	}
