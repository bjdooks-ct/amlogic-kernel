--- conflicted
+++ resolved
@@ -345,8 +345,6 @@
 	}
 
 	return ret;
-<<<<<<< HEAD
-=======
 }
 
 static int dwc3_send_clear_stall_ep_cmd(struct dwc3_ep *dep)
@@ -369,7 +367,6 @@
 	memset(&params, 0, sizeof(params));
 
 	return dwc3_send_gadget_ep_cmd(dwc, dep->number, cmd, &params);
->>>>>>> 33688abb
 }
 
 static dma_addr_t dwc3_trb_dma_offset(struct dwc3_ep *dep,
@@ -492,7 +489,6 @@
 		u32 burst = dep->endpoint.maxburst;
 		u32 nump;
 		u32 reg;
-<<<<<<< HEAD
 
 		/* update NumP */
 		reg = dwc3_readl(dwc->regs, DWC3_DCFG);
@@ -502,17 +498,6 @@
 		reg |= nump << DWC3_DCFG_NUMP_SHIFT;
 		dwc3_writel(dwc->regs, DWC3_DCFG, reg);
 
-=======
-
-		/* update NumP */
-		reg = dwc3_readl(dwc->regs, DWC3_DCFG);
-		nump = DWC3_DCFG_NUMP(reg);
-		nump = max(nump, burst);
-		reg &= ~DWC3_DCFG_NUMP_MASK;
-		reg |= nump << DWC3_DCFG_NUMP_SHIFT;
-		dwc3_writel(dwc->regs, DWC3_DCFG, reg);
-
->>>>>>> 33688abb
 		params.param0 |= DWC3_DEPCFG_BURST_SIZE(burst - 1);
 	}
 
