#
# Serial device configuration
#

if TTY

menu "Serial drivers"
	depends on HAS_IOMEM

config SERIAL_EARLYCON
	bool
	help
	  Support for early consoles with the earlycon parameter. This enables
	  the console before standard serial driver is probed. The console is
	  enabled when early_param is processed.

source "drivers/tty/serial/8250/Kconfig"

comment "Non-8250 serial port support"

config SERIAL_AMBA_PL010
	tristate "ARM AMBA PL010 serial port support"
	depends on ARM_AMBA
	select SERIAL_CORE
	help
	  This selects the ARM(R) AMBA(R) PrimeCell PL010 UART.  If you have
	  an Integrator/AP or Integrator/PP2 platform, or if you have a
	  Cirrus Logic EP93xx CPU, say Y or M here.

	  If unsure, say N.

config SERIAL_AMBA_PL010_CONSOLE
	bool "Support for console on AMBA serial port"
	depends on SERIAL_AMBA_PL010=y
	select SERIAL_CORE_CONSOLE
	---help---
	  Say Y here if you wish to use an AMBA PrimeCell UART as the system
	  console (the system console is the device which receives all kernel
	  messages and warnings and which allows logins in single user mode).

	  Even if you say Y here, the currently visible framebuffer console
	  (/dev/tty0) will still be used as the system console by default, but
	  you can alter that using a kernel command line option such as
	  "console=ttyAM0". (Try "man bootparam" or see the documentation of
	  your boot loader (lilo or loadlin) about how to pass options to the
	  kernel at boot time.)

config SERIAL_AMBA_PL011
	tristate "ARM AMBA PL011 serial port support"
	depends on ARM_AMBA || SOC_ZX296702
	select SERIAL_CORE
	help
	  This selects the ARM(R) AMBA(R) PrimeCell PL011 UART.  If you have
	  an Integrator/PP2, Integrator/CP or Versatile platform, say Y or M
	  here. Say Y or M if you have SOC_ZX296702.

	  If unsure, say N.

config SERIAL_AMBA_PL011_CONSOLE
	bool "Support for console on AMBA serial port"
	depends on SERIAL_AMBA_PL011=y
	select SERIAL_CORE_CONSOLE
	select SERIAL_EARLYCON
	---help---
	  Say Y here if you wish to use an AMBA PrimeCell UART as the system
	  console (the system console is the device which receives all kernel
	  messages and warnings and which allows logins in single user mode).

	  Even if you say Y here, the currently visible framebuffer console
	  (/dev/tty0) will still be used as the system console by default, but
	  you can alter that using a kernel command line option such as
	  "console=ttyAMA0". (Try "man bootparam" or see the documentation of
	  your boot loader (lilo or loadlin) about how to pass options to the
	  kernel at boot time.)

config SERIAL_EARLYCON_ARM_SEMIHOST
	bool "Early console using ARM semihosting"
	depends on ARM64 || ARM
	select SERIAL_CORE
	select SERIAL_CORE_CONSOLE
	select SERIAL_EARLYCON
	help
	  Support for early debug console using ARM semihosting. This enables
	  the console before standard serial driver is probed. This is enabled
	  with "earlycon=smh" on the kernel command line. The console is
	  enabled when early_param is processed.

config SERIAL_SB1250_DUART
	tristate "BCM1xxx on-chip DUART serial support"
	depends on SIBYTE_SB1xxx_SOC=y
	select SERIAL_CORE
	default y
	---help---
	  Support for the asynchronous serial interface (DUART) included in
	  the BCM1250 and derived System-On-a-Chip (SOC) devices.  Note that
	  the letter D in DUART stands for "dual", which is how the device
	  is implemented.  Depending on the SOC configuration there may be
	  one or more DUARTs available of which all are handled.

	  If unsure, say Y.  To compile this driver as a module, choose M here:
	  the module will be called sb1250-duart.

config SERIAL_SB1250_DUART_CONSOLE
	bool "Support for console on a BCM1xxx DUART serial port"
	depends on SERIAL_SB1250_DUART=y
	select SERIAL_CORE_CONSOLE
	default y
	---help---
	  If you say Y here, it will be possible to use a serial port as the
	  system console (the system console is the device which receives all
	  kernel messages and warnings and which allows logins in single user
	  mode).

	  If unsure, say Y.

config SERIAL_ATMEL
	bool "AT91 / AT32 on-chip serial port support"
	depends on ARCH_AT91 || AVR32
	select SERIAL_CORE
	select SERIAL_MCTRL_GPIO
	help
	  This enables the driver for the on-chip UARTs of the Atmel
	  AT91 and AT32 processors.

config SERIAL_ATMEL_CONSOLE
	bool "Support for console on AT91 / AT32 serial port"
	depends on SERIAL_ATMEL=y
	select SERIAL_CORE_CONSOLE
	help
	  Say Y here if you wish to use an on-chip UART on a Atmel
	  AT91 or AT32 processor as the system console (the system
	  console is the device which receives all kernel messages and
	  warnings and which allows logins in single user mode).

config SERIAL_ATMEL_PDC
	bool "Support DMA transfers on AT91 / AT32 serial port"
	depends on SERIAL_ATMEL
	default y
	help
	  Say Y here if you wish to use the PDC to do DMA transfers to
	  and from the Atmel AT91 / AT32 serial port. In order to
	  actually use DMA transfers, make sure that the use_dma_tx
	  and use_dma_rx members in the atmel_uart_data struct is set
	  appropriately for each port.

	  Note that break and error handling currently doesn't work
	  properly when DMA is enabled. Make sure that ports where
	  this matters don't use DMA.

config SERIAL_ATMEL_TTYAT
	bool "Install as device ttyATn instead of ttySn"
	depends on SERIAL_ATMEL=y
	help
	  Say Y here if you wish to have the internal AT91 / AT32 UARTs
	  appear as /dev/ttyATn (major 204, minor starting at 154)
	  instead of the normal /dev/ttySn (major 4, minor starting at
	  64). This is necessary if you also want other UARTs, such as
	  external 8250/16C550 compatible UARTs.
	  The ttySn nodes are legally reserved for the 8250 serial driver
	  but are often misused by other serial drivers.

	  To use this, you should create suitable ttyATn device nodes in
	  /dev/, and pass "console=ttyATn" to the kernel.

	  Say Y if you have an external 8250/16C550 UART.  If unsure, say N.

config SERIAL_KGDB_NMI
	bool "Serial console over KGDB NMI debugger port"
	depends on KGDB_SERIAL_CONSOLE
	help
	  This special driver allows you to temporary use NMI debugger port
	  as a normal console (assuming that the port is attached to KGDB).

	  Unlike KDB's disable_nmi command, with this driver you are always
	  able to go back to the debugger using KGDB escape sequence ($3#33).
	  This is because this console driver processes the input in NMI
	  context, and thus is able to intercept the magic sequence.

	  Note that since the console interprets input and uses polling
	  communication methods, for things like PPP you still must fully
	  detach debugger port from the KGDB NMI (i.e. disable_nmi), and
	  use raw console.

	  If unsure, say N.

config SERIAL_KS8695
	bool "Micrel KS8695 (Centaur) serial port support"
	depends on ARCH_KS8695
	select SERIAL_CORE
	help
	  This selects the Micrel Centaur KS8695 UART.  Say Y here.

config SERIAL_KS8695_CONSOLE
	bool "Support for console on KS8695 (Centaur) serial port"
	depends on SERIAL_KS8695=y
	select SERIAL_CORE_CONSOLE
	help
	  Say Y here if you wish to use a KS8695 (Centaur) UART as the
	  system console (the system console is the device which
	  receives all kernel messages and warnings and which allows
	  logins in single user mode).

config SERIAL_MESON
	tristate "Meson serial port support"
	depends on ARCH_MESON
	select SERIAL_CORE
	help
	  This enables the driver for the on-chip UARTs of the Amlogic
	  MesonX processors.

config SERIAL_MESON_CONSOLE
	bool "Support for console on meson"
	depends on SERIAL_MESON=y
	select SERIAL_CORE_CONSOLE
	help
	  Say Y here if you wish to use a Amlogic MesonX UART as the
	  system console (the system console is the device which
	  receives all kernel messages and warnings and which allows
	  logins in single user mode) as /dev/ttyAMLx.

config SERIAL_CLPS711X
	tristate "CLPS711X serial port support"
	depends on ARCH_CLPS711X || COMPILE_TEST
	select SERIAL_CORE
	select SERIAL_MCTRL_GPIO if GPIOLIB
	help
	  This enables the driver for the on-chip UARTs of the Cirrus
	  Logic EP711x/EP721x/EP731x processors.

config SERIAL_CLPS711X_CONSOLE
	bool "Support for console on CLPS711X serial port"
	depends on SERIAL_CLPS711X=y
	select SERIAL_CORE_CONSOLE
	help
	  Even if you say Y here, the currently visible virtual console
	  (/dev/tty0) will still be used as the system console by default, but
	  you can alter that using a kernel command line option such as
	  "console=ttyCL1".

config SERIAL_SAMSUNG
	tristate "Samsung SoC serial support"
	depends on PLAT_SAMSUNG || ARCH_EXYNOS
	select SERIAL_CORE
	help
	  Support for the on-chip UARTs on the Samsung S3C24XX series CPUs,
	  providing /dev/ttySAC0, 1 and 2 (note, some machines may not
	  provide all of these ports, depending on how the serial port
	  pins are configured.

config SERIAL_SAMSUNG_UARTS_4
	bool
	depends on SERIAL_SAMSUNG
	default y if !(CPU_S3C2410 || CPU_S3C2412 || CPU_S3C2440 || CPU_S3C2442)
	help
	  Internal node for the common case of 4 Samsung compatible UARTs

config SERIAL_SAMSUNG_UARTS
	int
	depends on SERIAL_SAMSUNG
	default 4 if SERIAL_SAMSUNG_UARTS_4 || CPU_S3C2416
	default 3
	help
	  Select the number of available UART ports for the Samsung S3C
	  serial driver
	
config SERIAL_SAMSUNG_DEBUG
	bool "Samsung SoC serial debug"
	depends on SERIAL_SAMSUNG && DEBUG_LL
	help
	  Add support for debugging the serial driver. Since this is
	  generally being used as a console, we use our own output
	  routines that go via the low-level debug printascii()
	  function.

config SERIAL_SAMSUNG_CONSOLE
	bool "Support for console on Samsung SoC serial port"
	depends on SERIAL_SAMSUNG=y
	select SERIAL_CORE_CONSOLE
	select SERIAL_EARLYCON
	help
	  Allow selection of the S3C24XX on-board serial ports for use as
	  an virtual console.

	  Even if you say Y here, the currently visible virtual console
	  (/dev/tty0) will still be used as the system console by default, but
	  you can alter that using a kernel command line option such as
	  "console=ttySACx". (Try "man bootparam" or see the documentation of
	  your boot loader about how to pass options to the kernel at
	  boot time.)

config SERIAL_SIRFSOC
        tristate "SiRF SoC Platform Serial port support"
        depends on ARCH_SIRF
        select SERIAL_CORE
        help
          Support for the on-chip UART on the CSR SiRFprimaII series,
          providing /dev/ttySiRF0, 1 and 2 (note, some machines may not
          provide all of these ports, depending on how the serial port
          pins are configured).

config SERIAL_SIRFSOC_CONSOLE
        bool "Support for console on SiRF SoC serial port"
        depends on SERIAL_SIRFSOC=y
        select SERIAL_CORE_CONSOLE
        help
          Even if you say Y here, the currently visible virtual console
          (/dev/tty0) will still be used as the system console by default, but
          you can alter that using a kernel command line option such as
          "console=ttySiRFx". (Try "man bootparam" or see the documentation of
          your boot loader about how to pass options to the kernel at
          boot time.)

config SERIAL_TEGRA
	tristate "NVIDIA Tegra20/30 SoC serial controller"
	depends on ARCH_TEGRA && TEGRA20_APB_DMA
	select SERIAL_CORE
	help
	  Support for the on-chip UARTs on the NVIDIA Tegra series SOCs
	  providing /dev/ttyTHS0, 1, 2, 3 and 4 (note, some machines may not
	  provide all of these ports, depending on how the serial port
	  are enabled). This driver uses the APB DMA to achieve higher baudrate
	  and better performance.

config SERIAL_MAX3100
	tristate "MAX3100 support"
	depends on SPI
	select SERIAL_CORE
	help
	  MAX3100 chip support

config SERIAL_MAX310X
	tristate "MAX310X support"
	depends on SPI_MASTER
	select SERIAL_CORE
	select REGMAP_SPI if SPI_MASTER
	default n
	help
	  This selects support for an advanced UART from Maxim (Dallas).
	  Supported ICs are MAX3107, MAX3108, MAX3109, MAX14830.
	  Each IC contains 128 words each of receive and transmit FIFO
	  that can be controlled through I2C or high-speed SPI.

	  Say Y here if you want to support this ICs.

config SERIAL_DZ
	bool "DECstation DZ serial driver"
	depends on MACH_DECSTATION && 32BIT
	select SERIAL_CORE
	default y
	---help---
	  DZ11-family serial controllers for DECstations and VAXstations,
	  including the DC7085, M7814, and M7819.

config SERIAL_DZ_CONSOLE
	bool "Support console on DECstation DZ serial driver"
	depends on SERIAL_DZ=y
	select SERIAL_CORE_CONSOLE
	default y
	---help---
	  If you say Y here, it will be possible to use a serial port as the
	  system console (the system console is the device which receives all
	  kernel messages and warnings and which allows logins in single user
	  mode).

	  Note that the firmware uses ttyS3 as the serial console on
	  DECstations that use this driver.

	  If unsure, say Y.

config SERIAL_ZS
	tristate "DECstation Z85C30 serial support"
	depends on MACH_DECSTATION
	select SERIAL_CORE
	default y
	---help---
	  Support for the Zilog 85C350 serial communications controller used
	  for serial ports in newer DECstation systems.  These include the
	  DECsystem 5900 and all models of the DECstation and DECsystem 5000
	  systems except from model 200.

	  If unsure, say Y.  To compile this driver as a module, choose M here:
	  the module will be called zs.

config SERIAL_ZS_CONSOLE
	bool "Support for console on a DECstation Z85C30 serial port"
	depends on SERIAL_ZS=y
	select SERIAL_CORE_CONSOLE
	default y
	---help---
	  If you say Y here, it will be possible to use a serial port as the
	  system console (the system console is the device which receives all
	  kernel messages and warnings and which allows logins in single user
	  mode).

	  Note that the firmware uses ttyS1 as the serial console on the
	  Maxine and ttyS3 on the others using this driver.

	  If unsure, say Y.

config SERIAL_21285
	tristate "DC21285 serial port support"
	depends on FOOTBRIDGE
	select SERIAL_CORE
	help
	  If you have a machine based on a 21285 (Footbridge) StrongARM(R)/
	  PCI bridge you can enable its onboard serial port by enabling this
	  option.

config SERIAL_21285_CONSOLE
	bool "Console on DC21285 serial port"
	depends on SERIAL_21285=y
	select SERIAL_CORE_CONSOLE
	help
	  If you have enabled the serial port on the 21285 footbridge you can
	  make it the console by answering Y to this option.

	  Even if you say Y here, the currently visible virtual console
	  (/dev/tty0) will still be used as the system console by default, but
	  you can alter that using a kernel command line option such as
	  "console=ttyFB". (Try "man bootparam" or see the documentation of
	  your boot loader (lilo or loadlin) about how to pass options to the
	  kernel at boot time.)

config SERIAL_MPSC
	bool "Marvell MPSC serial port support"
	depends on MV64X60
	select SERIAL_CORE
	help
	  Say Y here if you want to use the Marvell MPSC serial controller.

config SERIAL_MPSC_CONSOLE
	bool "Support for console on Marvell MPSC serial port"
	depends on SERIAL_MPSC
	select SERIAL_CORE_CONSOLE
	help
	  Say Y here if you want to support a serial console on a Marvell MPSC.

config SERIAL_PXA
	bool "PXA serial port support"
	depends on ARCH_PXA || ARCH_MMP
	select SERIAL_CORE
	help
	  If you have a machine based on an Intel XScale PXA2xx CPU you
	  can enable its onboard serial ports by enabling this option.

config SERIAL_PXA_CONSOLE
	bool "Console on PXA serial port"
	depends on SERIAL_PXA
	select SERIAL_CORE_CONSOLE
	help
	  If you have enabled the serial port on the Intel XScale PXA
	  CPU you can make it the console by answering Y to this option.

	  Even if you say Y here, the currently visible virtual console
	  (/dev/tty0) will still be used as the system console by default, but
	  you can alter that using a kernel command line option such as
	  "console=ttySA0". (Try "man bootparam" or see the documentation of
	  your boot loader (lilo or loadlin) about how to pass options to the
	  kernel at boot time.)

config SERIAL_SA1100
	bool "SA1100 serial port support"
	depends on ARCH_SA1100
	select SERIAL_CORE
	help
	  If you have a machine based on a SA1100/SA1110 StrongARM(R) CPU you
	  can enable its onboard serial port by enabling this option.
	  Please read <file:Documentation/arm/SA1100/serial_UART> for further
	  info.

config SERIAL_SA1100_CONSOLE
	bool "Console on SA1100 serial port"
	depends on SERIAL_SA1100
	select SERIAL_CORE_CONSOLE
	help
	  If you have enabled the serial port on the SA1100/SA1110 StrongARM
	  CPU you can make it the console by answering Y to this option.

	  Even if you say Y here, the currently visible virtual console
	  (/dev/tty0) will still be used as the system console by default, but
	  you can alter that using a kernel command line option such as
	  "console=ttySA0". (Try "man bootparam" or see the documentation of
	  your boot loader (lilo or loadlin) about how to pass options to the
	  kernel at boot time.)

config SERIAL_BFIN
	tristate "Blackfin serial port support"
	depends on BLACKFIN
	select SERIAL_CORE
	select SERIAL_BFIN_UART0 if (BF531 || BF532 || BF533 || BF561)
	help
	  Add support for the built-in UARTs on the Blackfin.

	  To compile this driver as a module, choose M here: the
	  module is named bfin_uart.ko.

config SERIAL_BFIN_CONSOLE
	bool "Console on Blackfin serial port"
	depends on SERIAL_BFIN=y
	select SERIAL_CORE_CONSOLE

choice
	prompt "UART Mode"
	depends on SERIAL_BFIN
	default SERIAL_BFIN_DMA
	help
	  This driver supports the built-in serial ports of the Blackfin family
	  of CPUs

config SERIAL_BFIN_DMA
	bool "DMA mode"
	depends on !DMA_UNCACHED_NONE && KGDB_SERIAL_CONSOLE=n
	help
	  This driver works under DMA mode. If this option is selected, the
	  blackfin simple dma driver is also enabled.

config SERIAL_BFIN_PIO
	bool "PIO mode"
	help
	  This driver works under PIO mode.

endchoice

config SERIAL_BFIN_UART0
	bool "Enable UART0"
	depends on SERIAL_BFIN
	help
	  Enable UART0

config BFIN_UART0_CTSRTS
	bool "Enable UART0 hardware flow control"
	depends on SERIAL_BFIN_UART0
	help
	  Enable hardware flow control in the driver.

config SERIAL_BFIN_UART1
	bool "Enable UART1"
	depends on SERIAL_BFIN && (!BF531 && !BF532 && !BF533 && !BF561)
	help
	  Enable UART1

config BFIN_UART1_CTSRTS
	bool "Enable UART1 hardware flow control"
	depends on SERIAL_BFIN_UART1
	help
	  Enable hardware flow control in the driver.

config SERIAL_BFIN_UART2
	bool "Enable UART2"
	depends on SERIAL_BFIN && (BF54x || BF538 || BF539)
	help
	  Enable UART2

config BFIN_UART2_CTSRTS
	bool "Enable UART2 hardware flow control"
	depends on SERIAL_BFIN_UART2
	help
	  Enable hardware flow control in the driver.

config SERIAL_BFIN_UART3
	bool "Enable UART3"
	depends on SERIAL_BFIN && (BF54x)
	help
	  Enable UART3

config BFIN_UART3_CTSRTS
	bool "Enable UART3 hardware flow control"
	depends on SERIAL_BFIN_UART3
	help
	  Enable hardware flow control in the driver.

config SERIAL_IMX
	tristate "IMX serial port support"
	depends on ARCH_MXC
	select SERIAL_CORE
	select RATIONAL
	help
	  If you have a machine based on a Motorola IMX CPU you
	  can enable its onboard serial port by enabling this option.

config SERIAL_IMX_CONSOLE
	bool "Console on IMX serial port"
	depends on SERIAL_IMX=y
	select SERIAL_CORE_CONSOLE
	help
	  If you have enabled the serial port on the Freescale IMX
	  CPU you can make it the console by answering Y to this option.

	  Even if you say Y here, the currently visible virtual console
	  (/dev/tty0) will still be used as the system console by default, but
	  you can alter that using a kernel command line option such as
	  "console=ttymxc0". (Try "man bootparam" or see the documentation of
	  your bootloader about how to pass options to the kernel at boot time.)

config SERIAL_UARTLITE
	tristate "Xilinx uartlite serial port support"
	depends on HAS_IOMEM
	select SERIAL_CORE
	help
	  Say Y here if you want to use the Xilinx uartlite serial controller.

	  To compile this driver as a module, choose M here: the
	  module will be called uartlite.

config SERIAL_UARTLITE_CONSOLE
	bool "Support for console on Xilinx uartlite serial port"
	depends on SERIAL_UARTLITE=y
	select SERIAL_CORE_CONSOLE
	help
	  Say Y here if you wish to use a Xilinx uartlite as the system
	  console (the system console is the device which receives all kernel
	  messages and warnings and which allows logins in single user mode).

config SERIAL_SUNCORE
	bool
	depends on SPARC
	select SERIAL_CORE
	select SERIAL_CORE_CONSOLE
	default y

config SERIAL_SUNZILOG
	tristate "Sun Zilog8530 serial support"
	depends on SPARC
	help
	  This driver supports the Zilog8530 serial ports found on many Sparc
	  systems.  Say Y or M if you want to be able to these serial ports.

config SERIAL_SUNZILOG_CONSOLE
	bool "Console on Sun Zilog8530 serial port"
	depends on SERIAL_SUNZILOG=y
	help
	  If you would like to be able to use the Zilog8530 serial port
	  on your Sparc system as the console, you can do so by answering
	  Y to this option.

config SERIAL_SUNSU
	tristate "Sun SU serial support"
	depends on SPARC && PCI
	help
	  This driver supports the 8250 serial ports that run the keyboard and
	  mouse on (PCI) UltraSPARC systems.  Say Y or M if you want to be able
	  to these serial ports.

config SERIAL_SUNSU_CONSOLE
	bool "Console on Sun SU serial port"
	depends on SERIAL_SUNSU=y
	help
	  If you would like to be able to use the SU serial port
	  on your Sparc system as the console, you can do so by answering
	  Y to this option.

config SERIAL_MUX
	tristate "Serial MUX support"
	depends on GSC
	select SERIAL_CORE
	default y
	---help---
	  Saying Y here will enable the hardware MUX serial driver for
	  the Nova, K class systems and D class with a 'remote control card'.
	  The hardware MUX is not 8250/16550 compatible therefore the
	  /dev/ttyB0 device is shared between the Serial MUX and the PDC
	  software console. The following steps need to be completed to use
	  the Serial MUX:

	    1. create the device entry (mknod /dev/ttyB0 c 11 0)
	    2. Edit the /etc/inittab to start a getty listening on /dev/ttyB0
	    3. Add device ttyB0 to /etc/securetty (if you want to log on as
		 root on this console.)
	    4. Change the kernel command console parameter to: console=ttyB0

config SERIAL_MUX_CONSOLE
	bool "Support for console on serial MUX"
	depends on SERIAL_MUX=y
	select SERIAL_CORE_CONSOLE
	default y

config PDC_CONSOLE
	bool "PDC software console support"
	depends on PARISC && !SERIAL_MUX && VT
	default n
	help
	  Saying Y here will enable the software based PDC console to be 
	  used as the system console.  This is useful for machines in 
	  which the hardware based console has not been written yet.  The
	  following steps must be completed to use the PDC console:

	    1. create the device entry (mknod /dev/ttyB0 c 11 0)
	    2. Edit the /etc/inittab to start a getty listening on /dev/ttyB0
	    3. Add device ttyB0 to /etc/securetty (if you want to log on as
		 root on this console.)
	    4. Change the kernel command console parameter to: console=ttyB0

config SERIAL_SUNSAB
	tristate "Sun Siemens SAB82532 serial support"
	depends on SPARC && PCI
	help
	  This driver supports the Siemens SAB82532 DUSCC serial ports on newer
	  (PCI) UltraSPARC systems.  Say Y or M if you want to be able to these
	  serial ports.

config SERIAL_SUNSAB_CONSOLE
	bool "Console on Sun Siemens SAB82532 serial port"
	depends on SERIAL_SUNSAB=y
	help
	  If you would like to be able to use the SAB82532 serial port
	  on your Sparc system as the console, you can do so by answering
	  Y to this option.

config SERIAL_SUNHV
	bool "Sun4v Hypervisor Console support"
	depends on SPARC64
	help
	  This driver supports the console device found on SUN4V Sparc
	  systems.  Say Y if you want to be able to use this device.

config SERIAL_IP22_ZILOG
	tristate "SGI Zilog8530 serial support"
	depends on SGI_HAS_ZILOG
	select SERIAL_CORE
	help
	  This driver supports the Zilog8530 serial ports found on SGI
	  systems.  Say Y or M if you want to be able to these serial ports.

config SERIAL_IP22_ZILOG_CONSOLE
	bool "Console on SGI Zilog8530 serial port"
	depends on SERIAL_IP22_ZILOG=y
	select SERIAL_CORE_CONSOLE

config SERIAL_SH_SCI
	tristate "SuperH SCI(F) serial port support"
	depends on SUPERH || ARCH_SHMOBILE || H8300 || COMPILE_TEST
	select SERIAL_CORE

config SERIAL_SH_SCI_NR_UARTS
	int "Maximum number of SCI(F) serial ports"
	depends on SERIAL_SH_SCI
	default "2"

config SERIAL_SH_SCI_CONSOLE
	bool "Support for console on SuperH SCI(F)"
	depends on SERIAL_SH_SCI=y
	select SERIAL_CORE_CONSOLE

config SERIAL_SH_SCI_DMA
	bool "DMA support"
	depends on SERIAL_SH_SCI && SH_DMAE

config SERIAL_PNX8XXX
	bool "Enable PNX8XXX SoCs' UART Support"
	depends on SOC_PNX833X
	select SERIAL_CORE
	help
	  If you have a MIPS-based Philips SoC such as PNX8330 and you want
	  to use serial ports, say Y.  Otherwise, say N.

config SERIAL_PNX8XXX_CONSOLE
	bool "Enable PNX8XX0 serial console"
	depends on SERIAL_PNX8XXX
	select SERIAL_CORE_CONSOLE
	help
	  If you have a MIPS-based Philips SoC such as PNX8330 and you want
	  to use serial console, say Y. Otherwise, say N.

config SERIAL_HS_LPC32XX
	tristate "LPC32XX high speed serial port support"
	depends on ARCH_LPC32XX && OF
	select SERIAL_CORE
	help
	  Support for the LPC32XX high speed serial ports (up to 900kbps).
	  Those are UARTs completely different from the Standard UARTs on the
	  LPC32XX SoC.
	  Choose M or Y here to build this driver.

config SERIAL_HS_LPC32XX_CONSOLE
	bool "Enable LPC32XX high speed UART serial console"
	depends on SERIAL_HS_LPC32XX=y
	select SERIAL_CORE_CONSOLE
	help
	  If you would like to be able to use one of the high speed serial
	  ports on the LPC32XX as the console, you can do so by answering
	  Y to this option.

config SERIAL_CORE
	tristate

config SERIAL_CORE_CONSOLE
	bool

config CONSOLE_POLL
	bool

config SERIAL_68328
	bool "68328 serial support"
	depends on M68328 || M68EZ328 || M68VZ328
	help
	  This driver supports the built-in serial port of the Motorola 68328
	  (standard, EZ and VZ varieties).

config SERIAL_68328_RTS_CTS
	bool "Support RTS/CTS on 68328 serial port"
	depends on SERIAL_68328

config SERIAL_MCF
	bool "Coldfire serial support"
	depends on COLDFIRE
	select SERIAL_CORE
	help
	  This serial driver supports the Freescale Coldfire serial ports.

config SERIAL_MCF_BAUDRATE
	int "Default baudrate for Coldfire serial ports"
	depends on SERIAL_MCF
	default 19200
	help
	  This setting lets you define what the default baudrate is for the
	  ColdFire serial ports. The usual default varies from board to board,
	  and this setting is a way of catering for that.

config SERIAL_MCF_CONSOLE
	bool "Coldfire serial console support"
	depends on SERIAL_MCF
	select SERIAL_CORE_CONSOLE
	help
	  Enable a ColdFire internal serial port to be the system console.

config SERIAL_PMACZILOG
	tristate "Mac or PowerMac z85c30 ESCC support"
	depends on (M68K && MAC) || PPC_PMAC
	select SERIAL_CORE
	help
	  This driver supports the Zilog z85C30 serial ports found on
	  (Power)Mac machines.
	  Say Y or M if you want to be able to these serial ports.

config SERIAL_PMACZILOG_TTYS
	bool "Use ttySn device nodes for Zilog z85c30"
	depends on SERIAL_PMACZILOG
	help
	  The pmac_zilog driver for the z85C30 chip on many powermacs
	  historically used the device numbers for /dev/ttySn.  The
	  8250 serial port driver also uses these numbers, which means
	  the two drivers being unable to coexist; you could not use
	  both z85C30 and 8250 type ports at the same time.

	  If this option is not selected, the pmac_zilog driver will
	  use the device numbers allocated for /dev/ttyPZn.  This allows
	  the pmac_zilog and 8250 drivers to co-exist, but may cause
	  existing userspace setups to break.  Programs that need to
	  access the built-in serial ports on powermacs will need to
	  be reconfigured to use /dev/ttyPZn instead of /dev/ttySn.

	  If you enable this option, any z85c30 ports in the system will
	  be registered as ttyS0 onwards as in the past, and you will be
	  unable to use the 8250 module for PCMCIA or other 16C550-style
	  UARTs.

	  Say N unless you need the z85c30 ports on your (Power)Mac
	  to appear as /dev/ttySn.

config SERIAL_PMACZILOG_CONSOLE
	bool "Console on Mac or PowerMac z85c30 serial port"
	depends on SERIAL_PMACZILOG=y
	select SERIAL_CORE_CONSOLE
	help
	  If you would like to be able to use the z85c30 serial port
	  on your (Power)Mac as the console, you can do so by answering
	  Y to this option.

config SERIAL_CPM
	tristate "CPM SCC/SMC serial port support"
	depends on CPM2 || CPM1
	select SERIAL_CORE
	help
	  This driver supports the SCC and SMC serial ports on Motorola 
	  embedded PowerPC that contain a CPM1 (8xx) or CPM2 (8xxx)

config SERIAL_CPM_CONSOLE
	bool "Support for console on CPM SCC/SMC serial port"
	depends on SERIAL_CPM=y
	select SERIAL_CORE_CONSOLE
	help
	  Say Y here if you wish to use a SCC or SMC CPM UART as the system
	  console (the system console is the device which receives all kernel
	  messages and warnings and which allows logins in single user mode).

	  Even if you say Y here, the currently visible framebuffer console
	  (/dev/tty0) will still be used as the system console by default, but
	  you can alter that using a kernel command line option such as
	  "console=ttyCPM0". (Try "man bootparam" or see the documentation of
	  your boot loader (lilo or loadlin) about how to pass options to the
	  kernel at boot time.)

config SERIAL_SGI_L1_CONSOLE
	bool "SGI Altix L1 serial console support"
	depends on IA64_GENERIC || IA64_SGI_SN2
	select SERIAL_CORE
	select SERIAL_CORE_CONSOLE
	help
		If you have an SGI Altix and you would like to use the system
		controller serial port as your console (you want this!),
		say Y.  Otherwise, say N.

config SERIAL_MPC52xx
	tristate "Freescale MPC52xx/MPC512x family PSC serial support"
	depends on PPC_MPC52xx || PPC_MPC512x
	select SERIAL_CORE
	help
	  This driver supports MPC52xx and MPC512x PSC serial ports. If you would
	  like to use them, you must answer Y or M to this option. Note that
	  for use as console, it must be included in kernel and not as a
	  module.

config SERIAL_MPC52xx_CONSOLE
	bool "Console on a Freescale MPC52xx/MPC512x family PSC serial port"
	depends on SERIAL_MPC52xx=y
	select SERIAL_CORE_CONSOLE
	help
	  Select this options if you'd like to use one of the PSC serial port
	  of the Freescale MPC52xx family as a console.

config SERIAL_MPC52xx_CONSOLE_BAUD
	int "Freescale MPC52xx/MPC512x family PSC serial port baud"
	depends on SERIAL_MPC52xx_CONSOLE=y
	default "9600"
	help
	  Select the MPC52xx console baud rate.
	  This value is only used if the bootloader doesn't pass in the
	  console baudrate

config SERIAL_ICOM
	tristate "IBM Multiport Serial Adapter"
	depends on PCI && PPC_PSERIES
	select SERIAL_CORE
	select FW_LOADER
	help
	  This driver is for a family of multiport serial adapters
	  including 2 port RVX, 2 port internal modem, 4 port internal
	  modem and a split 1 port RVX and 1 port internal modem.

	  This driver can also be built as a module.  If so, the module
	  will be called icom.

config SERIAL_M32R_SIO
	bool "M32R SIO I/F"
	depends on M32R
	default y
	select SERIAL_CORE
	help
	  Say Y here if you want to use the M32R serial controller.

config SERIAL_M32R_SIO_CONSOLE
	bool "use SIO console"
	depends on SERIAL_M32R_SIO=y
	select SERIAL_CORE_CONSOLE
	help
	  Say Y here if you want to support a serial console.

	  If you use an M3T-M32700UT or an OPSPUT platform,
	  please say also y for SERIAL_M32R_PLDSIO.

config SERIAL_M32R_PLDSIO
	bool "M32R SIO I/F on a PLD"
	depends on SERIAL_M32R_SIO=y && (PLAT_OPSPUT || PLAT_USRV || PLAT_M32700UT)
	default n
	help
	  Say Y here if you want to use the M32R serial controller
	  on a PLD (Programmable Logic Device).

	  If you use an M3T-M32700UT or an OPSPUT platform,
	  please say Y.

config SERIAL_TXX9
	bool "TMPTX39XX/49XX SIO support"
	depends on HAS_TXX9_SERIAL
	select SERIAL_CORE
	default y

config HAS_TXX9_SERIAL
	bool

config SERIAL_TXX9_NR_UARTS
	int "Maximum number of TMPTX39XX/49XX SIO ports"
	depends on SERIAL_TXX9
	default "6"

config SERIAL_TXX9_CONSOLE
	bool "TMPTX39XX/49XX SIO Console support"
	depends on SERIAL_TXX9=y
	select SERIAL_CORE_CONSOLE

config SERIAL_TXX9_STDSERIAL
	bool "TX39XX/49XX SIO act as standard serial"
	depends on !SERIAL_8250 && SERIAL_TXX9

config SERIAL_VR41XX
	tristate "NEC VR4100 series Serial Interface Unit support"
	depends on CPU_VR41XX
	select SERIAL_CORE
	help
	  If you have a NEC VR4100 series processor and you want to use
	  Serial Interface Unit(SIU) or Debug Serial Interface Unit(DSIU)
	  (not include VR4111/VR4121 DSIU), say Y.  Otherwise, say N.

config SERIAL_VR41XX_CONSOLE
	bool "Enable NEC VR4100 series Serial Interface Unit console"
	depends on SERIAL_VR41XX=y
	select SERIAL_CORE_CONSOLE
	help
	  If you have a NEC VR4100 series processor and you want to use
	  a console on a serial port, say Y.  Otherwise, say N.

config SERIAL_JSM
	tristate "Digi International NEO and Classic PCI Support"
	depends on PCI
	select SERIAL_CORE
	help
	  This is a driver for Digi International's Neo and Classic series
	  of cards which provide multiple serial ports. You would need
	  something like this to connect more than two modems to your Linux
	  box, for instance in order to become a dial-in server. This driver
	  supports PCI boards only.

	  If you have a card like this, say Y here, otherwise say N.

	  To compile this driver as a module, choose M here: the
	  module will be called jsm.

config SERIAL_SGI_IOC4
	tristate "SGI IOC4 controller serial support"
	depends on (IA64_GENERIC || IA64_SGI_SN2) && SGI_IOC4
	select SERIAL_CORE
	help
		If you have an SGI Altix with an IOC4 based Base IO card
		and wish to use the serial ports on this card, say Y.
		Otherwise, say N.

config SERIAL_SGI_IOC3
	tristate "SGI Altix IOC3 serial support"
	depends on (IA64_GENERIC || IA64_SGI_SN2) && SGI_IOC3
	select SERIAL_CORE
	help
	  If you have an SGI Altix with an IOC3 serial card,
	  say Y or M.  Otherwise, say N.

config SERIAL_MSM
	bool "MSM on-chip serial port support"
	depends on ARCH_QCOM
	select SERIAL_CORE

config SERIAL_MSM_CONSOLE
	bool "MSM serial console support"
	depends on SERIAL_MSM=y
	select SERIAL_CORE_CONSOLE
	select SERIAL_EARLYCON

config SERIAL_VT8500
	bool "VIA VT8500 on-chip serial port support"
	depends on ARCH_VT8500
	select SERIAL_CORE

config SERIAL_VT8500_CONSOLE
	bool "VIA VT8500 serial console support"
	depends on SERIAL_VT8500=y
	select SERIAL_CORE_CONSOLE

config SERIAL_ETRAXFS
	bool "ETRAX FS serial port support"
	depends on ETRAX_ARCH_V32 && OF
	select SERIAL_CORE
	select SERIAL_MCTRL_GPIO if GPIOLIB

config SERIAL_ETRAXFS_CONSOLE
	bool "ETRAX FS serial console support"
	depends on SERIAL_ETRAXFS
	select SERIAL_CORE_CONSOLE

config SERIAL_NETX
	tristate "NetX serial port support"
	depends on ARCH_NETX
	select SERIAL_CORE
	help
	  If you have a machine based on a Hilscher NetX SoC you
	  can enable its onboard serial port by enabling this option.

          To compile this driver as a module, choose M here: the
          module will be called netx-serial.

config SERIAL_NETX_CONSOLE
	bool "Console on NetX serial port"
	depends on SERIAL_NETX=y
	select SERIAL_CORE_CONSOLE
	help
	  If you have enabled the serial port on the Hilscher NetX SoC
	  you can make it the console by answering Y to this option.

config SERIAL_OF_PLATFORM
	tristate "Serial port on Open Firmware platform bus"
	depends on OF
	depends on SERIAL_8250 || SERIAL_OF_PLATFORM_NWPSERIAL
	help
	  If you have a PowerPC based system that has serial ports
	  on a platform specific bus, you should enable this option.
	  Currently, only 8250 compatible ports are supported, but
	  others can easily be added.

config SERIAL_OMAP
	tristate "OMAP serial port support"
	depends on ARCH_OMAP2PLUS
	select SERIAL_CORE
	help
	  If you have a machine based on an Texas Instruments OMAP CPU you
	  can enable its onboard serial ports by enabling this option.

	  By enabling this option you take advantage of dma feature available
	  with the omap-serial driver. DMA support can be enabled from platform
	  data.

config SERIAL_OMAP_CONSOLE
	bool "Console on OMAP serial port"
	depends on SERIAL_OMAP=y
	select SERIAL_CORE_CONSOLE
	help
	  Select this option if you would like to use omap serial port as
	  console.

	  Even if you say Y here, the currently visible virtual console
	  (/dev/tty0) will still be used as the system console by default, but
	  you can alter that using a kernel command line option such as
	  "console=ttyOx". (Try "man bootparam" or see the documentation of
	  your boot loader about how to pass options to the kernel at
	  boot time.)

config SERIAL_OF_PLATFORM_NWPSERIAL
	tristate "NWP serial port driver"
	depends on PPC_DCR
	select SERIAL_OF_PLATFORM
	select SERIAL_CORE_CONSOLE
	select SERIAL_CORE
	help
	  This driver supports the cell network processor nwp serial
	  device.

config SERIAL_OF_PLATFORM_NWPSERIAL_CONSOLE
	bool "Console on NWP serial port"
	depends on SERIAL_OF_PLATFORM_NWPSERIAL=y
	select SERIAL_CORE_CONSOLE
	help
	  Support for Console on the NWP serial ports.

config SERIAL_LANTIQ
	bool "Lantiq serial driver"
	depends on LANTIQ
	select SERIAL_CORE
	select SERIAL_CORE_CONSOLE
	help
	  Support for console and UART on Lantiq SoCs.

config SERIAL_QE
	tristate "Freescale QUICC Engine serial port support"
	depends on QUICC_ENGINE
	select SERIAL_CORE
	select FW_LOADER
	default n
	help
	  This driver supports the QE serial ports on Freescale embedded
	  PowerPC that contain a QUICC Engine.

config SERIAL_SCCNXP
	tristate "SCCNXP serial port support"
	select SERIAL_CORE
	help
	  This selects support for an advanced UART from NXP (Philips).
	  Supported ICs are SCC2681, SCC2691, SCC2692, SC28L91, SC28L92,
	  SC28L202, SCC68681 and SCC68692.

config SERIAL_SCCNXP_CONSOLE
	bool "Console on SCCNXP serial port"
	depends on SERIAL_SCCNXP=y
	select SERIAL_CORE_CONSOLE
	help
	  Support for console on SCCNXP serial ports.

config SERIAL_SC16IS7XX_CORE
        tristate

config SERIAL_SC16IS7XX
        tristate "SC16IS7xx serial support"
        select SERIAL_CORE
        depends on (SPI_MASTER && !I2C) || I2C
        help
          This selects support for SC16IS7xx serial ports.
          Supported ICs are SC16IS740, SC16IS741, SC16IS750, SC16IS752,
          SC16IS760 and SC16IS762. Select supported buses using options below.

config SERIAL_SC16IS7XX_I2C
        bool "SC16IS7xx for I2C interface"
        depends on SERIAL_SC16IS7XX
        depends on I2C
        select SERIAL_SC16IS7XX_CORE if SERIAL_SC16IS7XX
        select REGMAP_I2C if I2C
        default y
        help
          Enable SC16IS7xx driver on I2C bus,
          If required say y, and say n to i2c if not required,
          Enabled by default to support oldconfig.
          You must select at least one bus for the driver to be built.

config SERIAL_SC16IS7XX_SPI
        bool "SC16IS7xx for spi interface"
        depends on SERIAL_SC16IS7XX
        depends on SPI_MASTER
        select SERIAL_SC16IS7XX_CORE if SERIAL_SC16IS7XX
        select REGMAP_SPI if SPI_MASTER
        help
          Enable SC16IS7xx driver on SPI bus,
          If required say y, and say n to spi if not required,
          This is additional support to exsisting driver.
          You must select at least one bus for the driver to be built.

config SERIAL_BFIN_SPORT
	tristate "Blackfin SPORT emulate UART"
	depends on BLACKFIN
	select SERIAL_CORE
	help
	  Enable SPORT emulate UART on Blackfin series.

	  To compile this driver as a module, choose M here: the
	  module will be called bfin_sport_uart.

config SERIAL_BFIN_SPORT_CONSOLE
	bool "Console on Blackfin sport emulated uart"
	depends on SERIAL_BFIN_SPORT=y
	select SERIAL_CORE_CONSOLE

config SERIAL_BFIN_SPORT0_UART
	bool "Enable UART over SPORT0"
	depends on SERIAL_BFIN_SPORT && !(BF542 || BF544)
	help
	  Enable UART over SPORT0

config SERIAL_BFIN_SPORT0_UART_CTSRTS
	bool "Enable UART over SPORT0 hardware flow control"
	depends on SERIAL_BFIN_SPORT0_UART
	help
	  Enable hardware flow control in the driver.

config SERIAL_BFIN_SPORT1_UART
	bool "Enable UART over SPORT1"
	depends on SERIAL_BFIN_SPORT
	help
	  Enable UART over SPORT1

config SERIAL_BFIN_SPORT1_UART_CTSRTS
	bool "Enable UART over SPORT1 hardware flow control"
	depends on SERIAL_BFIN_SPORT1_UART
	help
	  Enable hardware flow control in the driver.

config SERIAL_BFIN_SPORT2_UART
	bool "Enable UART over SPORT2"
	depends on SERIAL_BFIN_SPORT && (BF54x || BF538 || BF539)
	help
	  Enable UART over SPORT2

config SERIAL_BFIN_SPORT2_UART_CTSRTS
	bool "Enable UART over SPORT2 hardware flow control"
	depends on SERIAL_BFIN_SPORT2_UART
	help
	  Enable hardware flow control in the driver.

config SERIAL_BFIN_SPORT3_UART
	bool "Enable UART over SPORT3"
	depends on SERIAL_BFIN_SPORT && (BF54x || BF538 || BF539)
	help
	  Enable UART over SPORT3

config SERIAL_BFIN_SPORT3_UART_CTSRTS
	bool "Enable UART over SPORT3 hardware flow control"
	depends on SERIAL_BFIN_SPORT3_UART
	help
	  Enable hardware flow control in the driver.

config SERIAL_TIMBERDALE
	tristate "Support for timberdale UART"
	select SERIAL_CORE
	depends on X86_32 || COMPILE_TEST
	---help---
	Add support for UART controller on timberdale.

config SERIAL_BCM63XX
	tristate "Broadcom BCM63xx/BCM33xx UART support"
	select SERIAL_CORE
	depends on MIPS || ARM || COMPILE_TEST
	help
	  This enables the driver for the onchip UART core found on
	  the following chipsets:

	    BCM33xx (cable modem)
	    BCM63xx/BCM63xxx (DSL)
	    BCM68xx (PON)
	    BCM7xxx (STB) - DOCSIS console

config SERIAL_BCM63XX_CONSOLE
	bool "Console on BCM63xx serial port"
	depends on SERIAL_BCM63XX=y
	select SERIAL_CORE_CONSOLE
	select SERIAL_EARLYCON
	help
	  If you have enabled the serial port on the BCM63xx CPU
	  you can make it the console by answering Y to this option.

config SERIAL_GRLIB_GAISLER_APBUART
	tristate "GRLIB APBUART serial support"
	depends on OF && SPARC
	select SERIAL_CORE
	---help---
	Add support for the GRLIB APBUART serial port.

config SERIAL_GRLIB_GAISLER_APBUART_CONSOLE
	bool "Console on GRLIB APBUART serial port"
	depends on SERIAL_GRLIB_GAISLER_APBUART=y
	select SERIAL_CORE_CONSOLE
	help
	Support for running a console on the GRLIB APBUART

config SERIAL_ALTERA_JTAGUART
	tristate "Altera JTAG UART support"
	select SERIAL_CORE
	help
	  This driver supports the Altera JTAG UART port.

config SERIAL_ALTERA_JTAGUART_CONSOLE
	bool "Altera JTAG UART console support"
	depends on SERIAL_ALTERA_JTAGUART=y
	select SERIAL_CORE_CONSOLE
	help
	  Enable a Altera JTAG UART port to be the system console.

config SERIAL_ALTERA_JTAGUART_CONSOLE_BYPASS
	bool "Bypass output when no connection"
	depends on SERIAL_ALTERA_JTAGUART_CONSOLE
	select SERIAL_CORE_CONSOLE
	help
	  Bypass console output and keep going even if there is no
	  JTAG terminal connection with the host.

config SERIAL_ALTERA_UART
	tristate "Altera UART support"
	select SERIAL_CORE
	help
	  This driver supports the Altera softcore UART port.

config SERIAL_ALTERA_UART_MAXPORTS
	int "Maximum number of Altera UART ports"
	depends on SERIAL_ALTERA_UART
	default 4
	help
	  This setting lets you define the maximum number of the Altera
	  UART ports. The usual default varies from board to board, and
	  this setting is a way of catering for that.

config SERIAL_ALTERA_UART_BAUDRATE
	int "Default baudrate for Altera UART ports"
	depends on SERIAL_ALTERA_UART
	default 115200
	help
	  This setting lets you define what the default baudrate is for the
	  Altera UART ports. The usual default varies from board to board,
	  and this setting is a way of catering for that.

config SERIAL_ALTERA_UART_CONSOLE
	bool "Altera UART console support"
	depends on SERIAL_ALTERA_UART=y
	select SERIAL_CORE_CONSOLE
	help
	  Enable a Altera UART port to be the system console.

config SERIAL_IFX6X60
        tristate "SPI protocol driver for Infineon 6x60 modem (EXPERIMENTAL)"
<<<<<<< HEAD
	depends on GPIOLIB && SPI && HAS_DMA
=======
	depends on GPIOLIB || COMPILE_TEST
	depends on SPI && HAS_DMA
>>>>>>> 9fe8ecca
	help
	  Support for the IFX6x60 modem devices on Intel MID platforms.

config SERIAL_PCH_UART
	tristate "Intel EG20T PCH/LAPIS Semicon IOH(ML7213/ML7223/ML7831) UART"
	depends on PCI && (X86_32 || COMPILE_TEST)
	select SERIAL_CORE
	help
	  This driver is for PCH(Platform controller Hub) UART of Intel EG20T
	  which is an IOH(Input/Output Hub) for x86 embedded processor.
	  Enabling PCH_DMA, this PCH UART works as DMA mode.

	  This driver also can be used for LAPIS Semiconductor IOH(Input/
	  Output Hub), ML7213, ML7223 and ML7831.
	  ML7213 IOH is for IVI(In-Vehicle Infotainment) use, ML7223 IOH is
	  for MP(Media Phone) use and ML7831 IOH is for general purpose use.
	  ML7213/ML7223/ML7831 is companion chip for Intel Atom E6xx series.
	  ML7213/ML7223/ML7831 is completely compatible for Intel EG20T PCH.

config SERIAL_PCH_UART_CONSOLE
	bool "Support for console on Intel EG20T PCH UART/OKI SEMICONDUCTOR ML7213 IOH"
	depends on SERIAL_PCH_UART=y
	select SERIAL_CORE_CONSOLE
	help
	  Say Y here if you wish to use the PCH UART as the system console
	  (the system  console is the device which receives all kernel messages and
	  warnings and which allows logins in single user mode).

config SERIAL_MXS_AUART
	depends on ARCH_MXS
	tristate "MXS AUART support"
	select SERIAL_CORE
	select SERIAL_MCTRL_GPIO if GPIOLIB
	help
	  This driver supports the MXS Application UART (AUART) port.

config SERIAL_MXS_AUART_CONSOLE
	bool "MXS AUART console support"
	depends on SERIAL_MXS_AUART=y
	select SERIAL_CORE_CONSOLE
	help
	  Enable a MXS AUART port to be the system console.

config SERIAL_XILINX_PS_UART
	tristate "Cadence (Xilinx Zynq) UART support"
	depends on OF
	select SERIAL_CORE
	help
	  This driver supports the Cadence UART. It is found e.g. in Xilinx
	  Zynq.

config SERIAL_XILINX_PS_UART_CONSOLE
	bool "Cadence UART console support"
	depends on SERIAL_XILINX_PS_UART=y
	select SERIAL_CORE_CONSOLE
	select SERIAL_EARLYCON
	help
	  Enable a Cadence UART port to be the system console.

config SERIAL_AR933X
	tristate "AR933X serial port support"
	depends on HAVE_CLK && SOC_AR933X
	select SERIAL_CORE
	help
	  If you have an Atheros AR933X SOC based board and want to use the
	  built-in UART of the SoC, say Y to this option.

	  To compile this driver as a module, choose M here: the
	  module will be called ar933x_uart.

config SERIAL_AR933X_CONSOLE
	bool "Console on AR933X serial port"
	depends on SERIAL_AR933X=y
	select SERIAL_CORE_CONSOLE
	help
	  Enable a built-in UART port of the AR933X to be the system console.

config SERIAL_AR933X_NR_UARTS
	int "Maximum number of AR933X serial ports"
	depends on SERIAL_AR933X
	default "2"
	help
	  Set this to the number of serial ports you want the driver
	  to support.

config SERIAL_EFM32_UART
	tristate "EFM32 UART/USART port"
	depends on ARM && (ARCH_EFM32 || COMPILE_TEST)
	select SERIAL_CORE
	help
	  This driver support the USART and UART ports on
	  Energy Micro's efm32 SoCs.

config SERIAL_EFM32_UART_CONSOLE
	bool "EFM32 UART/USART console support"
	depends on SERIAL_EFM32_UART=y
	select SERIAL_CORE_CONSOLE

config SERIAL_TILEGX
	tristate "TILE-Gx on-chip serial port support"
	depends on TILEGX
	select TILE_GXIO_UART
	select SERIAL_CORE
	---help---
	  This device provides access to the on-chip UARTs on the TILE-Gx
	  processor.

config SERIAL_ARC
	tristate "ARC UART driver support"
	select SERIAL_CORE
	help
	  Driver for on-chip UART for ARC(Synopsys) for the legacy
	  FPGA Boards (ML50x/ARCAngel4)

config SERIAL_ARC_CONSOLE
	bool "Console on ARC UART"
	depends on SERIAL_ARC=y
	select SERIAL_CORE_CONSOLE
	select SERIAL_EARLYCON
	help
	  Enable system Console on ARC UART

config SERIAL_ARC_NR_PORTS
	int "Number of ARC UART ports"
	depends on SERIAL_ARC
	range 1 3
	default "1"
	help
	  Set this to the number of serial ports you want the driver
	  to support.

config SERIAL_RP2
	tristate "Comtrol RocketPort EXPRESS/INFINITY support"
	depends on PCI
	select SERIAL_CORE
	help
	  This driver supports the Comtrol RocketPort EXPRESS and
	  RocketPort INFINITY families of PCI/PCIe multiport serial adapters.
	  These adapters use a "RocketPort 2" ASIC that is not compatible
	  with the original RocketPort driver (CONFIG_ROCKETPORT).

	  To compile this driver as a module, choose M here: the
	  module will be called rp2.

	  If you want to compile this driver into the kernel, say Y here.  If
	  you don't have a suitable RocketPort card installed, say N.

config SERIAL_RP2_NR_UARTS
	int "Maximum number of RocketPort EXPRESS/INFINITY ports"
	depends on SERIAL_RP2
	default "32"
	help
	  If multiple cards are present, the default limit of 32 ports may
	  need to be increased.

config SERIAL_FSL_LPUART
	tristate "Freescale lpuart serial port support"
	depends on HAS_DMA
	select SERIAL_CORE
	help
	  Support for the on-chip lpuart on some Freescale SOCs.

config SERIAL_FSL_LPUART_CONSOLE
	bool "Console on Freescale lpuart serial port"
	depends on SERIAL_FSL_LPUART=y
	select SERIAL_CORE_CONSOLE
	help
	  If you have enabled the lpuart serial port on the Freescale SoCs,
	  you can make it the console by answering Y to this option.

config SERIAL_CONEXANT_DIGICOLOR
	tristate "Conexant Digicolor CX92xxx USART serial port support"
	depends on OF
	select SERIAL_CORE
	help
	  Support for the on-chip USART on Conexant Digicolor SoCs.

config SERIAL_CONEXANT_DIGICOLOR_CONSOLE
	bool "Console on Conexant Digicolor serial port"
	depends on SERIAL_CONEXANT_DIGICOLOR=y
	select SERIAL_CORE_CONSOLE
	help
	  If you have enabled the USART serial port on Conexant Digicolor
	  SoCs, you can make it the console by answering Y to this option.

config SERIAL_ST_ASC
	tristate "ST ASC serial port support"
	select SERIAL_CORE
	depends on ARM || COMPILE_TEST
	help
	  This driver is for the on-chip Asychronous Serial Controller on
	  STMicroelectronics STi SoCs.
	  ASC is embedded in ST COMMS IP block. It supports Rx & Tx functionality.
	  It support all industry standard baud rates.

	  If unsure, say N.

config SERIAL_ST_ASC_CONSOLE
	bool "Support for console on ST ASC"
	depends on SERIAL_ST_ASC=y
	select SERIAL_CORE_CONSOLE

config SERIAL_MEN_Z135
	tristate "MEN 16z135 Support"
	select SERIAL_CORE
	depends on MCB
	help
	  Say yes here to enable support for the MEN 16z135 High Speed UART IP-Core
	  on a MCB carrier.

	  This driver can also be build as a module. If so, the module will be called
	  men_z135_uart.ko

config SERIAL_SPRD
	tristate "Support for Spreadtrum serial"
	depends on ARCH_SPRD
	select SERIAL_CORE
	help
	  This enables the driver for the Spreadtrum's serial.

config SERIAL_SPRD_CONSOLE
	bool "Spreadtrum UART console support"
	depends on SERIAL_SPRD=y
	select SERIAL_CORE_CONSOLE
	select SERIAL_EARLYCON
	help
	  Support for early debug console using Spreadtrum's serial. This enables
	  the console before standard serial driver is probed. This is enabled
	  with "earlycon" on the kernel command line. The console is
	  enabled when early_param is processed.

config SERIAL_STM32
	tristate "STMicroelectronics STM32 serial port support"
	select SERIAL_CORE
	depends on ARM || COMPILE_TEST
	help
	  This driver is for the on-chip Serial Controller on
	  STMicroelectronics STM32 MCUs.
	  USART supports Rx & Tx functionality.
	  It support all industry standard baud rates.

	  If unsure, say N.

config SERIAL_STM32_CONSOLE
	bool "Support for console on STM32"
	depends on SERIAL_STM32=y
	select SERIAL_CORE_CONSOLE

endmenu

config SERIAL_MCTRL_GPIO
	tristate

endif # TTY<|MERGE_RESOLUTION|>--- conflicted
+++ resolved
@@ -1377,12 +1377,8 @@
 
 config SERIAL_IFX6X60
         tristate "SPI protocol driver for Infineon 6x60 modem (EXPERIMENTAL)"
-<<<<<<< HEAD
-	depends on GPIOLIB && SPI && HAS_DMA
-=======
 	depends on GPIOLIB || COMPILE_TEST
 	depends on SPI && HAS_DMA
->>>>>>> 9fe8ecca
 	help
 	  Support for the IFX6x60 modem devices on Intel MID platforms.
 
