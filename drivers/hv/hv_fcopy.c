--- conflicted
+++ resolved
@@ -116,11 +116,7 @@
 
 static void fcopy_send_data(struct work_struct *dummy)
 {
-<<<<<<< HEAD
-	struct hv_start_fcopy smsg_out;
-=======
 	struct hv_start_fcopy *smsg_out = NULL;
->>>>>>> 9fe8ecca
 	int operation = fcopy_transaction.fcopy_msg->operation;
 	struct hv_start_fcopy *smsg_in;
 	void *out_src;
@@ -140,31 +136,15 @@
 	switch (operation) {
 	case START_FILE_COPY:
 		out_len = sizeof(struct hv_start_fcopy);
-<<<<<<< HEAD
-		memset(&smsg_out, 0, out_len);
-		smsg_out.hdr.operation = operation;
-=======
 		smsg_out = kzalloc(sizeof(*smsg_out), GFP_KERNEL);
 		if (!smsg_out)
 			return;
 
 		smsg_out->hdr.operation = operation;
->>>>>>> 9fe8ecca
 		smsg_in = (struct hv_start_fcopy *)fcopy_transaction.fcopy_msg;
 
 		utf16s_to_utf8s((wchar_t *)smsg_in->file_name, W_MAX_PATH,
 				UTF16_LITTLE_ENDIAN,
-<<<<<<< HEAD
-				(__u8 *)&smsg_out.file_name, W_MAX_PATH - 1);
-
-		utf16s_to_utf8s((wchar_t *)smsg_in->path_name, W_MAX_PATH,
-				UTF16_LITTLE_ENDIAN,
-				(__u8 *)&smsg_out.path_name, W_MAX_PATH - 1);
-
-		smsg_out.copy_flags = smsg_in->copy_flags;
-		smsg_out.file_size = smsg_in->file_size;
-		out_src = &smsg_out;
-=======
 				(__u8 *)&smsg_out->file_name, W_MAX_PATH - 1);
 
 		utf16s_to_utf8s((wchar_t *)smsg_in->path_name, W_MAX_PATH,
@@ -174,7 +154,6 @@
 		smsg_out->copy_flags = smsg_in->copy_flags;
 		smsg_out->file_size = smsg_in->file_size;
 		out_src = smsg_out;
->>>>>>> 9fe8ecca
 		break;
 
 	default:
@@ -192,11 +171,8 @@
 			fcopy_transaction.state = HVUTIL_READY;
 		}
 	}
-<<<<<<< HEAD
-=======
 	kfree(smsg_out);
 
->>>>>>> 9fe8ecca
 	return;
 }
 
