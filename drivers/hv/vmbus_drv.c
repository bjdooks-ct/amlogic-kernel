/*
 * Copyright (c) 2009, Microsoft Corporation.
 *
 * This program is free software; you can redistribute it and/or modify it
 * under the terms and conditions of the GNU General Public License,
 * version 2, as published by the Free Software Foundation.
 *
 * This program is distributed in the hope it will be useful, but WITHOUT
 * ANY WARRANTY; without even the implied warranty of MERCHANTABILITY or
 * FITNESS FOR A PARTICULAR PURPOSE.  See the GNU General Public License for
 * more details.
 *
 * You should have received a copy of the GNU General Public License along with
 * this program; if not, write to the Free Software Foundation, Inc., 59 Temple
 * Place - Suite 330, Boston, MA 02111-1307 USA.
 *
 * Authors:
 *   Haiyang Zhang <haiyangz@microsoft.com>
 *   Hank Janssen  <hjanssen@microsoft.com>
 *   K. Y. Srinivasan <kys@microsoft.com>
 *
 */
#define pr_fmt(fmt) KBUILD_MODNAME ": " fmt

#include <linux/init.h>
#include <linux/module.h>
#include <linux/device.h>
#include <linux/interrupt.h>
#include <linux/sysctl.h>
#include <linux/slab.h>
#include <linux/acpi.h>
#include <linux/completion.h>
#include <linux/hyperv.h>
#include <linux/kernel_stat.h>
#include <linux/clockchips.h>
#include <linux/cpu.h>
#include <asm/hyperv.h>
#include <asm/hypervisor.h>
#include <asm/mshyperv.h>
#include <linux/notifier.h>
#include <linux/ptrace.h>
#include <linux/screen_info.h>
#include <linux/kdebug.h>
#include "hyperv_vmbus.h"

static struct acpi_device  *hv_acpi_dev;

static struct tasklet_struct msg_dpc;
static struct completion probe_event;
static int irq;


static void hyperv_report_panic(struct pt_regs *regs)
{
	static bool panic_reported;

	/*
	 * We prefer to report panic on 'die' chain as we have proper
	 * registers to report, but if we miss it (e.g. on BUG()) we need
	 * to report it on 'panic'.
	 */
	if (panic_reported)
		return;
	panic_reported = true;

	wrmsrl(HV_X64_MSR_CRASH_P0, regs->ip);
	wrmsrl(HV_X64_MSR_CRASH_P1, regs->ax);
	wrmsrl(HV_X64_MSR_CRASH_P2, regs->bx);
	wrmsrl(HV_X64_MSR_CRASH_P3, regs->cx);
	wrmsrl(HV_X64_MSR_CRASH_P4, regs->dx);

	/*
	 * Let Hyper-V know there is crash data available
	 */
	wrmsrl(HV_X64_MSR_CRASH_CTL, HV_CRASH_CTL_CRASH_NOTIFY);
}

static int hyperv_panic_event(struct notifier_block *nb, unsigned long val,
			      void *args)
{
	struct pt_regs *regs;

	regs = current_pt_regs();

	hyperv_report_panic(regs);
	return NOTIFY_DONE;
}

static int hyperv_die_event(struct notifier_block *nb, unsigned long val,
			    void *args)
{
	struct die_args *die = (struct die_args *)args;
	struct pt_regs *regs = die->regs;

	hyperv_report_panic(regs);
	return NOTIFY_DONE;
}

static struct notifier_block hyperv_die_block = {
	.notifier_call = hyperv_die_event,
};
static struct notifier_block hyperv_panic_block = {
	.notifier_call = hyperv_panic_event,
};

struct resource *hyperv_mmio;

static int vmbus_exists(void)
{
	if (hv_acpi_dev == NULL)
		return -ENODEV;

	return 0;
}

#define VMBUS_ALIAS_LEN ((sizeof((struct hv_vmbus_device_id *)0)->guid) * 2)
static void print_alias_name(struct hv_device *hv_dev, char *alias_name)
{
	int i;
	for (i = 0; i < VMBUS_ALIAS_LEN; i += 2)
		sprintf(&alias_name[i], "%02x", hv_dev->dev_type.b[i/2]);
}

static u8 channel_monitor_group(struct vmbus_channel *channel)
{
	return (u8)channel->offermsg.monitorid / 32;
}

static u8 channel_monitor_offset(struct vmbus_channel *channel)
{
	return (u8)channel->offermsg.monitorid % 32;
}

static u32 channel_pending(struct vmbus_channel *channel,
			   struct hv_monitor_page *monitor_page)
{
	u8 monitor_group = channel_monitor_group(channel);
	return monitor_page->trigger_group[monitor_group].pending;
}

static u32 channel_latency(struct vmbus_channel *channel,
			   struct hv_monitor_page *monitor_page)
{
	u8 monitor_group = channel_monitor_group(channel);
	u8 monitor_offset = channel_monitor_offset(channel);
	return monitor_page->latency[monitor_group][monitor_offset];
}

static u32 channel_conn_id(struct vmbus_channel *channel,
			   struct hv_monitor_page *monitor_page)
{
	u8 monitor_group = channel_monitor_group(channel);
	u8 monitor_offset = channel_monitor_offset(channel);
	return monitor_page->parameter[monitor_group][monitor_offset].connectionid.u.id;
}

static ssize_t id_show(struct device *dev, struct device_attribute *dev_attr,
		       char *buf)
{
	struct hv_device *hv_dev = device_to_hv_device(dev);

	if (!hv_dev->channel)
		return -ENODEV;
	return sprintf(buf, "%d\n", hv_dev->channel->offermsg.child_relid);
}
static DEVICE_ATTR_RO(id);

static ssize_t state_show(struct device *dev, struct device_attribute *dev_attr,
			  char *buf)
{
	struct hv_device *hv_dev = device_to_hv_device(dev);

	if (!hv_dev->channel)
		return -ENODEV;
	return sprintf(buf, "%d\n", hv_dev->channel->state);
}
static DEVICE_ATTR_RO(state);

static ssize_t monitor_id_show(struct device *dev,
			       struct device_attribute *dev_attr, char *buf)
{
	struct hv_device *hv_dev = device_to_hv_device(dev);

	if (!hv_dev->channel)
		return -ENODEV;
	return sprintf(buf, "%d\n", hv_dev->channel->offermsg.monitorid);
}
static DEVICE_ATTR_RO(monitor_id);

static ssize_t class_id_show(struct device *dev,
			       struct device_attribute *dev_attr, char *buf)
{
	struct hv_device *hv_dev = device_to_hv_device(dev);

	if (!hv_dev->channel)
		return -ENODEV;
	return sprintf(buf, "{%pUl}\n",
		       hv_dev->channel->offermsg.offer.if_type.b);
}
static DEVICE_ATTR_RO(class_id);

static ssize_t device_id_show(struct device *dev,
			      struct device_attribute *dev_attr, char *buf)
{
	struct hv_device *hv_dev = device_to_hv_device(dev);

	if (!hv_dev->channel)
		return -ENODEV;
	return sprintf(buf, "{%pUl}\n",
		       hv_dev->channel->offermsg.offer.if_instance.b);
}
static DEVICE_ATTR_RO(device_id);

static ssize_t modalias_show(struct device *dev,
			     struct device_attribute *dev_attr, char *buf)
{
	struct hv_device *hv_dev = device_to_hv_device(dev);
	char alias_name[VMBUS_ALIAS_LEN + 1];

	print_alias_name(hv_dev, alias_name);
	return sprintf(buf, "vmbus:%s\n", alias_name);
}
static DEVICE_ATTR_RO(modalias);

static ssize_t server_monitor_pending_show(struct device *dev,
					   struct device_attribute *dev_attr,
					   char *buf)
{
	struct hv_device *hv_dev = device_to_hv_device(dev);

	if (!hv_dev->channel)
		return -ENODEV;
	return sprintf(buf, "%d\n",
		       channel_pending(hv_dev->channel,
				       vmbus_connection.monitor_pages[1]));
}
static DEVICE_ATTR_RO(server_monitor_pending);

static ssize_t client_monitor_pending_show(struct device *dev,
					   struct device_attribute *dev_attr,
					   char *buf)
{
	struct hv_device *hv_dev = device_to_hv_device(dev);

	if (!hv_dev->channel)
		return -ENODEV;
	return sprintf(buf, "%d\n",
		       channel_pending(hv_dev->channel,
				       vmbus_connection.monitor_pages[1]));
}
static DEVICE_ATTR_RO(client_monitor_pending);

static ssize_t server_monitor_latency_show(struct device *dev,
					   struct device_attribute *dev_attr,
					   char *buf)
{
	struct hv_device *hv_dev = device_to_hv_device(dev);

	if (!hv_dev->channel)
		return -ENODEV;
	return sprintf(buf, "%d\n",
		       channel_latency(hv_dev->channel,
				       vmbus_connection.monitor_pages[0]));
}
static DEVICE_ATTR_RO(server_monitor_latency);

static ssize_t client_monitor_latency_show(struct device *dev,
					   struct device_attribute *dev_attr,
					   char *buf)
{
	struct hv_device *hv_dev = device_to_hv_device(dev);

	if (!hv_dev->channel)
		return -ENODEV;
	return sprintf(buf, "%d\n",
		       channel_latency(hv_dev->channel,
				       vmbus_connection.monitor_pages[1]));
}
static DEVICE_ATTR_RO(client_monitor_latency);

static ssize_t server_monitor_conn_id_show(struct device *dev,
					   struct device_attribute *dev_attr,
					   char *buf)
{
	struct hv_device *hv_dev = device_to_hv_device(dev);

	if (!hv_dev->channel)
		return -ENODEV;
	return sprintf(buf, "%d\n",
		       channel_conn_id(hv_dev->channel,
				       vmbus_connection.monitor_pages[0]));
}
static DEVICE_ATTR_RO(server_monitor_conn_id);

static ssize_t client_monitor_conn_id_show(struct device *dev,
					   struct device_attribute *dev_attr,
					   char *buf)
{
	struct hv_device *hv_dev = device_to_hv_device(dev);

	if (!hv_dev->channel)
		return -ENODEV;
	return sprintf(buf, "%d\n",
		       channel_conn_id(hv_dev->channel,
				       vmbus_connection.monitor_pages[1]));
}
static DEVICE_ATTR_RO(client_monitor_conn_id);

static ssize_t out_intr_mask_show(struct device *dev,
				  struct device_attribute *dev_attr, char *buf)
{
	struct hv_device *hv_dev = device_to_hv_device(dev);
	struct hv_ring_buffer_debug_info outbound;

	if (!hv_dev->channel)
		return -ENODEV;
	hv_ringbuffer_get_debuginfo(&hv_dev->channel->outbound, &outbound);
	return sprintf(buf, "%d\n", outbound.current_interrupt_mask);
}
static DEVICE_ATTR_RO(out_intr_mask);

static ssize_t out_read_index_show(struct device *dev,
				   struct device_attribute *dev_attr, char *buf)
{
	struct hv_device *hv_dev = device_to_hv_device(dev);
	struct hv_ring_buffer_debug_info outbound;

	if (!hv_dev->channel)
		return -ENODEV;
	hv_ringbuffer_get_debuginfo(&hv_dev->channel->outbound, &outbound);
	return sprintf(buf, "%d\n", outbound.current_read_index);
}
static DEVICE_ATTR_RO(out_read_index);

static ssize_t out_write_index_show(struct device *dev,
				    struct device_attribute *dev_attr,
				    char *buf)
{
	struct hv_device *hv_dev = device_to_hv_device(dev);
	struct hv_ring_buffer_debug_info outbound;

	if (!hv_dev->channel)
		return -ENODEV;
	hv_ringbuffer_get_debuginfo(&hv_dev->channel->outbound, &outbound);
	return sprintf(buf, "%d\n", outbound.current_write_index);
}
static DEVICE_ATTR_RO(out_write_index);

static ssize_t out_read_bytes_avail_show(struct device *dev,
					 struct device_attribute *dev_attr,
					 char *buf)
{
	struct hv_device *hv_dev = device_to_hv_device(dev);
	struct hv_ring_buffer_debug_info outbound;

	if (!hv_dev->channel)
		return -ENODEV;
	hv_ringbuffer_get_debuginfo(&hv_dev->channel->outbound, &outbound);
	return sprintf(buf, "%d\n", outbound.bytes_avail_toread);
}
static DEVICE_ATTR_RO(out_read_bytes_avail);

static ssize_t out_write_bytes_avail_show(struct device *dev,
					  struct device_attribute *dev_attr,
					  char *buf)
{
	struct hv_device *hv_dev = device_to_hv_device(dev);
	struct hv_ring_buffer_debug_info outbound;

	if (!hv_dev->channel)
		return -ENODEV;
	hv_ringbuffer_get_debuginfo(&hv_dev->channel->outbound, &outbound);
	return sprintf(buf, "%d\n", outbound.bytes_avail_towrite);
}
static DEVICE_ATTR_RO(out_write_bytes_avail);

static ssize_t in_intr_mask_show(struct device *dev,
				 struct device_attribute *dev_attr, char *buf)
{
	struct hv_device *hv_dev = device_to_hv_device(dev);
	struct hv_ring_buffer_debug_info inbound;

	if (!hv_dev->channel)
		return -ENODEV;
	hv_ringbuffer_get_debuginfo(&hv_dev->channel->inbound, &inbound);
	return sprintf(buf, "%d\n", inbound.current_interrupt_mask);
}
static DEVICE_ATTR_RO(in_intr_mask);

static ssize_t in_read_index_show(struct device *dev,
				  struct device_attribute *dev_attr, char *buf)
{
	struct hv_device *hv_dev = device_to_hv_device(dev);
	struct hv_ring_buffer_debug_info inbound;

	if (!hv_dev->channel)
		return -ENODEV;
	hv_ringbuffer_get_debuginfo(&hv_dev->channel->inbound, &inbound);
	return sprintf(buf, "%d\n", inbound.current_read_index);
}
static DEVICE_ATTR_RO(in_read_index);

static ssize_t in_write_index_show(struct device *dev,
				   struct device_attribute *dev_attr, char *buf)
{
	struct hv_device *hv_dev = device_to_hv_device(dev);
	struct hv_ring_buffer_debug_info inbound;

	if (!hv_dev->channel)
		return -ENODEV;
	hv_ringbuffer_get_debuginfo(&hv_dev->channel->inbound, &inbound);
	return sprintf(buf, "%d\n", inbound.current_write_index);
}
static DEVICE_ATTR_RO(in_write_index);

static ssize_t in_read_bytes_avail_show(struct device *dev,
					struct device_attribute *dev_attr,
					char *buf)
{
	struct hv_device *hv_dev = device_to_hv_device(dev);
	struct hv_ring_buffer_debug_info inbound;

	if (!hv_dev->channel)
		return -ENODEV;
	hv_ringbuffer_get_debuginfo(&hv_dev->channel->inbound, &inbound);
	return sprintf(buf, "%d\n", inbound.bytes_avail_toread);
}
static DEVICE_ATTR_RO(in_read_bytes_avail);

static ssize_t in_write_bytes_avail_show(struct device *dev,
					 struct device_attribute *dev_attr,
					 char *buf)
{
	struct hv_device *hv_dev = device_to_hv_device(dev);
	struct hv_ring_buffer_debug_info inbound;

	if (!hv_dev->channel)
		return -ENODEV;
	hv_ringbuffer_get_debuginfo(&hv_dev->channel->inbound, &inbound);
	return sprintf(buf, "%d\n", inbound.bytes_avail_towrite);
}
static DEVICE_ATTR_RO(in_write_bytes_avail);

static ssize_t channel_vp_mapping_show(struct device *dev,
				       struct device_attribute *dev_attr,
				       char *buf)
{
	struct hv_device *hv_dev = device_to_hv_device(dev);
	struct vmbus_channel *channel = hv_dev->channel, *cur_sc;
	unsigned long flags;
	int buf_size = PAGE_SIZE, n_written, tot_written;
	struct list_head *cur;

	if (!channel)
		return -ENODEV;

	tot_written = snprintf(buf, buf_size, "%u:%u\n",
		channel->offermsg.child_relid, channel->target_cpu);

	spin_lock_irqsave(&channel->lock, flags);

	list_for_each(cur, &channel->sc_list) {
		if (tot_written >= buf_size - 1)
			break;

		cur_sc = list_entry(cur, struct vmbus_channel, sc_list);
		n_written = scnprintf(buf + tot_written,
				     buf_size - tot_written,
				     "%u:%u\n",
				     cur_sc->offermsg.child_relid,
				     cur_sc->target_cpu);
		tot_written += n_written;
	}

	spin_unlock_irqrestore(&channel->lock, flags);

	return tot_written;
}
static DEVICE_ATTR_RO(channel_vp_mapping);

/* Set up per device attributes in /sys/bus/vmbus/devices/<bus device> */
static struct attribute *vmbus_attrs[] = {
	&dev_attr_id.attr,
	&dev_attr_state.attr,
	&dev_attr_monitor_id.attr,
	&dev_attr_class_id.attr,
	&dev_attr_device_id.attr,
	&dev_attr_modalias.attr,
	&dev_attr_server_monitor_pending.attr,
	&dev_attr_client_monitor_pending.attr,
	&dev_attr_server_monitor_latency.attr,
	&dev_attr_client_monitor_latency.attr,
	&dev_attr_server_monitor_conn_id.attr,
	&dev_attr_client_monitor_conn_id.attr,
	&dev_attr_out_intr_mask.attr,
	&dev_attr_out_read_index.attr,
	&dev_attr_out_write_index.attr,
	&dev_attr_out_read_bytes_avail.attr,
	&dev_attr_out_write_bytes_avail.attr,
	&dev_attr_in_intr_mask.attr,
	&dev_attr_in_read_index.attr,
	&dev_attr_in_write_index.attr,
	&dev_attr_in_read_bytes_avail.attr,
	&dev_attr_in_write_bytes_avail.attr,
	&dev_attr_channel_vp_mapping.attr,
	NULL,
};
ATTRIBUTE_GROUPS(vmbus);

/*
 * vmbus_uevent - add uevent for our device
 *
 * This routine is invoked when a device is added or removed on the vmbus to
 * generate a uevent to udev in the userspace. The udev will then look at its
 * rule and the uevent generated here to load the appropriate driver
 *
 * The alias string will be of the form vmbus:guid where guid is the string
 * representation of the device guid (each byte of the guid will be
 * represented with two hex characters.
 */
static int vmbus_uevent(struct device *device, struct kobj_uevent_env *env)
{
	struct hv_device *dev = device_to_hv_device(device);
	int ret;
	char alias_name[VMBUS_ALIAS_LEN + 1];

	print_alias_name(dev, alias_name);
	ret = add_uevent_var(env, "MODALIAS=vmbus:%s", alias_name);
	return ret;
}

static const uuid_le null_guid;

static inline bool is_null_guid(const __u8 *guid)
{
	if (memcmp(guid, &null_guid, sizeof(uuid_le)))
		return false;
	return true;
}

/*
 * Return a matching hv_vmbus_device_id pointer.
 * If there is no match, return NULL.
 */
static const struct hv_vmbus_device_id *hv_vmbus_get_id(
					const struct hv_vmbus_device_id *id,
					const __u8 *guid)
{
	for (; !is_null_guid(id->guid); id++)
		if (!memcmp(&id->guid, guid, sizeof(uuid_le)))
			return id;

	return NULL;
}



/*
 * vmbus_match - Attempt to match the specified device to the specified driver
 */
static int vmbus_match(struct device *device, struct device_driver *driver)
{
	struct hv_driver *drv = drv_to_hv_drv(driver);
	struct hv_device *hv_dev = device_to_hv_device(device);

	if (hv_vmbus_get_id(drv->id_table, hv_dev->dev_type.b))
		return 1;

	return 0;
}

/*
 * vmbus_probe - Add the new vmbus's child device
 */
static int vmbus_probe(struct device *child_device)
{
	int ret = 0;
	struct hv_driver *drv =
			drv_to_hv_drv(child_device->driver);
	struct hv_device *dev = device_to_hv_device(child_device);
	const struct hv_vmbus_device_id *dev_id;

	dev_id = hv_vmbus_get_id(drv->id_table, dev->dev_type.b);
	if (drv->probe) {
		ret = drv->probe(dev, dev_id);
		if (ret != 0)
			pr_err("probe failed for device %s (%d)\n",
			       dev_name(child_device), ret);

	} else {
		pr_err("probe not set for driver %s\n",
		       dev_name(child_device));
		ret = -ENODEV;
	}
	return ret;
}

/*
 * vmbus_remove - Remove a vmbus device
 */
static int vmbus_remove(struct device *child_device)
{
	struct hv_driver *drv;
	struct hv_device *dev = device_to_hv_device(child_device);
	u32 relid = dev->channel->offermsg.child_relid;

	if (child_device->driver) {
		drv = drv_to_hv_drv(child_device->driver);
		if (drv->remove)
			drv->remove(dev);
		else {
			hv_process_channel_removal(dev->channel, relid);
			pr_err("remove not set for driver %s\n",
				dev_name(child_device));
		}
	} else {
		/*
		 * We don't have a driver for this device; deal with the
		 * rescind message by removing the channel.
		 */
		hv_process_channel_removal(dev->channel, relid);
	}

	return 0;
}


/*
 * vmbus_shutdown - Shutdown a vmbus device
 */
static void vmbus_shutdown(struct device *child_device)
{
	struct hv_driver *drv;
	struct hv_device *dev = device_to_hv_device(child_device);


	/* The device may not be attached yet */
	if (!child_device->driver)
		return;

	drv = drv_to_hv_drv(child_device->driver);

	if (drv->shutdown)
		drv->shutdown(dev);

	return;
}


/*
 * vmbus_device_release - Final callback release of the vmbus child device
 */
static void vmbus_device_release(struct device *device)
{
	struct hv_device *hv_dev = device_to_hv_device(device);

	kfree(hv_dev);

}

/* The one and only one */
static struct bus_type  hv_bus = {
	.name =		"vmbus",
	.match =		vmbus_match,
	.shutdown =		vmbus_shutdown,
	.remove =		vmbus_remove,
	.probe =		vmbus_probe,
	.uevent =		vmbus_uevent,
	.dev_groups =		vmbus_groups,
};

struct onmessage_work_context {
	struct work_struct work;
	struct hv_message msg;
};

static void vmbus_onmessage_work(struct work_struct *work)
{
	struct onmessage_work_context *ctx;

	/* Do not process messages if we're in DISCONNECTED state */
	if (vmbus_connection.conn_state == DISCONNECTED)
		return;

	ctx = container_of(work, struct onmessage_work_context,
			   work);
	vmbus_onmessage(&ctx->msg);
	kfree(ctx);
}

static void hv_process_timer_expiration(struct hv_message *msg, int cpu)
{
	struct clock_event_device *dev = hv_context.clk_evt[cpu];

	if (dev->event_handler)
		dev->event_handler(dev);

	msg->header.message_type = HVMSG_NONE;

	/*
	 * Make sure the write to MessageType (ie set to
	 * HVMSG_NONE) happens before we read the
	 * MessagePending and EOMing. Otherwise, the EOMing
	 * will not deliver any more messages since there is
	 * no empty slot
	 */
	mb();

	if (msg->header.message_flags.msg_pending) {
		/*
		 * This will cause message queue rescan to
		 * possibly deliver another msg from the
		 * hypervisor
		 */
		wrmsrl(HV_X64_MSR_EOM, 0);
	}
}

static void vmbus_on_msg_dpc(unsigned long data)
{
	int cpu = smp_processor_id();
	void *page_addr = hv_context.synic_message_page[cpu];
	struct hv_message *msg = (struct hv_message *)page_addr +
				  VMBUS_MESSAGE_SINT;
	struct vmbus_channel_message_header *hdr;
	struct vmbus_channel_message_table_entry *entry;
	struct onmessage_work_context *ctx;

	while (1) {
		if (msg->header.message_type == HVMSG_NONE)
			/* no msg */
			break;

		hdr = (struct vmbus_channel_message_header *)msg->u.payload;

		if (hdr->msgtype >= CHANNELMSG_COUNT) {
			WARN_ONCE(1, "unknown msgtype=%d\n", hdr->msgtype);
			goto msg_handled;
		}

		entry = &channel_message_table[hdr->msgtype];
		if (entry->handler_type	== VMHT_BLOCKING) {
			ctx = kmalloc(sizeof(*ctx), GFP_ATOMIC);
			if (ctx == NULL)
				continue;

			INIT_WORK(&ctx->work, vmbus_onmessage_work);
			memcpy(&ctx->msg, msg, sizeof(*msg));

			queue_work(vmbus_connection.work_queue, &ctx->work);
		} else
			entry->message_handler(hdr);

msg_handled:
		msg->header.message_type = HVMSG_NONE;

		/*
		 * Make sure the write to MessageType (ie set to
		 * HVMSG_NONE) happens before we read the
		 * MessagePending and EOMing. Otherwise, the EOMing
		 * will not deliver any more messages since there is
		 * no empty slot
		 */
		mb();

		if (msg->header.message_flags.msg_pending) {
			/*
			 * This will cause message queue rescan to
			 * possibly deliver another msg from the
			 * hypervisor
			 */
			wrmsrl(HV_X64_MSR_EOM, 0);
		}
	}
}

static void vmbus_isr(void)
{
	int cpu = smp_processor_id();
	void *page_addr;
	struct hv_message *msg;
	union hv_synic_event_flags *event;
	bool handled = false;

	page_addr = hv_context.synic_event_page[cpu];
	if (page_addr == NULL)
		return;

	event = (union hv_synic_event_flags *)page_addr +
					 VMBUS_MESSAGE_SINT;
	/*
	 * Check for events before checking for messages. This is the order
	 * in which events and messages are checked in Windows guests on
	 * Hyper-V, and the Windows team suggested we do the same.
	 */

	if ((vmbus_proto_version == VERSION_WS2008) ||
		(vmbus_proto_version == VERSION_WIN7)) {

		/* Since we are a child, we only need to check bit 0 */
		if (sync_test_and_clear_bit(0,
			(unsigned long *) &event->flags32[0])) {
			handled = true;
		}
	} else {
		/*
		 * Our host is win8 or above. The signaling mechanism
		 * has changed and we can directly look at the event page.
		 * If bit n is set then we have an interrup on the channel
		 * whose id is n.
		 */
		handled = true;
	}

	if (handled)
		tasklet_schedule(hv_context.event_dpc[cpu]);


	page_addr = hv_context.synic_message_page[cpu];
	msg = (struct hv_message *)page_addr + VMBUS_MESSAGE_SINT;

	/* Check if there are actual msgs to be processed */
	if (msg->header.message_type != HVMSG_NONE) {
		if (msg->header.message_type == HVMSG_TIMER_EXPIRED)
			hv_process_timer_expiration(msg, cpu);
		else
			tasklet_schedule(&msg_dpc);
	}
}


/*
 * vmbus_bus_init -Main vmbus driver initialization routine.
 *
 * Here, we
 *	- initialize the vmbus driver context
 *	- invoke the vmbus hv main init routine
 *	- get the irq resource
 *	- retrieve the channel offers
 */
static int vmbus_bus_init(int irq)
{
	int ret;

	/* Hypervisor initialization...setup hypercall page..etc */
	ret = hv_init();
	if (ret != 0) {
		pr_err("Unable to initialize the hypervisor - 0x%x\n", ret);
		return ret;
	}

	tasklet_init(&msg_dpc, vmbus_on_msg_dpc, 0);

	ret = bus_register(&hv_bus);
	if (ret)
		goto err_cleanup;

	hv_setup_vmbus_irq(vmbus_isr);

	ret = hv_synic_alloc();
	if (ret)
		goto err_alloc;
	/*
	 * Initialize the per-cpu interrupt state and
	 * connect to the host.
	 */
	on_each_cpu(hv_synic_init, NULL, 1);
	ret = vmbus_connect();
	if (ret)
		goto err_alloc;

	if (vmbus_proto_version > VERSION_WIN7)
		cpu_hotplug_disable();

	/*
	 * Only register if the crash MSRs are available
	 */
	if (ms_hyperv.misc_features & HV_FEATURE_GUEST_CRASH_MSR_AVAILABLE) {
		register_die_notifier(&hyperv_die_block);
		atomic_notifier_chain_register(&panic_notifier_list,
					       &hyperv_panic_block);
	}

	vmbus_request_offers();

	return 0;

err_alloc:
	hv_synic_free();
	hv_remove_vmbus_irq();

	bus_unregister(&hv_bus);

err_cleanup:
	hv_cleanup();

	return ret;
}

/**
 * __vmbus_child_driver_register() - Register a vmbus's driver
 * @hv_driver: Pointer to driver structure you want to register
 * @owner: owner module of the drv
 * @mod_name: module name string
 *
 * Registers the given driver with Linux through the 'driver_register()' call
 * and sets up the hyper-v vmbus handling for this driver.
 * It will return the state of the 'driver_register()' call.
 *
 */
int __vmbus_driver_register(struct hv_driver *hv_driver, struct module *owner, const char *mod_name)
{
	int ret;

	pr_info("registering driver %s\n", hv_driver->name);

	ret = vmbus_exists();
	if (ret < 0)
		return ret;

	hv_driver->driver.name = hv_driver->name;
	hv_driver->driver.owner = owner;
	hv_driver->driver.mod_name = mod_name;
	hv_driver->driver.bus = &hv_bus;

	ret = driver_register(&hv_driver->driver);

	return ret;
}
EXPORT_SYMBOL_GPL(__vmbus_driver_register);

/**
 * vmbus_driver_unregister() - Unregister a vmbus's driver
 * @hv_driver: Pointer to driver structure you want to
 *             un-register
 *
 * Un-register the given driver that was previous registered with a call to
 * vmbus_driver_register()
 */
void vmbus_driver_unregister(struct hv_driver *hv_driver)
{
	pr_info("unregistering driver %s\n", hv_driver->name);

	if (!vmbus_exists())
		driver_unregister(&hv_driver->driver);
}
EXPORT_SYMBOL_GPL(vmbus_driver_unregister);

/*
 * vmbus_device_create - Creates and registers a new child device
 * on the vmbus.
 */
struct hv_device *vmbus_device_create(const uuid_le *type,
				      const uuid_le *instance,
				      struct vmbus_channel *channel)
{
	struct hv_device *child_device_obj;

	child_device_obj = kzalloc(sizeof(struct hv_device), GFP_KERNEL);
	if (!child_device_obj) {
		pr_err("Unable to allocate device object for child device\n");
		return NULL;
	}

	child_device_obj->channel = channel;
	memcpy(&child_device_obj->dev_type, type, sizeof(uuid_le));
	memcpy(&child_device_obj->dev_instance, instance,
	       sizeof(uuid_le));


	return child_device_obj;
}

/*
 * vmbus_device_register - Register the child device
 */
int vmbus_device_register(struct hv_device *child_device_obj)
{
	int ret = 0;

	dev_set_name(&child_device_obj->device, "vmbus_%d",
		     child_device_obj->channel->id);

	child_device_obj->device.bus = &hv_bus;
	child_device_obj->device.parent = &hv_acpi_dev->dev;
	child_device_obj->device.release = vmbus_device_release;

	/*
	 * Register with the LDM. This will kick off the driver/device
	 * binding...which will eventually call vmbus_match() and vmbus_probe()
	 */
	ret = device_register(&child_device_obj->device);

	if (ret)
		pr_err("Unable to register child device\n");
	else
		pr_debug("child device %s registered\n",
			dev_name(&child_device_obj->device));

	return ret;
}

/*
 * vmbus_device_unregister - Remove the specified child device
 * from the vmbus.
 */
void vmbus_device_unregister(struct hv_device *device_obj)
{
	pr_debug("child device %s unregistered\n",
		dev_name(&device_obj->device));

	/*
	 * Kick off the process of unregistering the device.
	 * This will call vmbus_remove() and eventually vmbus_device_release()
	 */
	device_unregister(&device_obj->device);
}


/*
 * VMBUS is an acpi enumerated device. Get the information we
 * need from DSDT.
 */
#define VTPM_BASE_ADDRESS 0xfed40000
static acpi_status vmbus_walk_resources(struct acpi_resource *res, void *ctx)
{
	resource_size_t start = 0;
	resource_size_t end = 0;
	struct resource *new_res;
	struct resource **old_res = &hyperv_mmio;
	struct resource **prev_res = NULL;

	switch (res->type) {
	case ACPI_RESOURCE_TYPE_IRQ:
		irq = res->data.irq.interrupts[0];
		return AE_OK;

	/*
	 * "Address" descriptors are for bus windows. Ignore
	 * "memory" descriptors, which are for registers on
	 * devices.
	 */
	case ACPI_RESOURCE_TYPE_ADDRESS32:
		start = res->data.address32.address.minimum;
		end = res->data.address32.address.maximum;
		break;

	case ACPI_RESOURCE_TYPE_ADDRESS64:
		start = res->data.address64.address.minimum;
		end = res->data.address64.address.maximum;
		break;

	default:
		/* Unused resource type */
		return AE_OK;

	}
	/*
	 * Ignore ranges that are below 1MB, as they're not
	 * necessary or useful here.
	 */
	if (end < 0x100000)
		return AE_OK;

	new_res = kzalloc(sizeof(*new_res), GFP_ATOMIC);
	if (!new_res)
		return AE_NO_MEMORY;

	/* If this range overlaps the virtual TPM, truncate it. */
	if (end > VTPM_BASE_ADDRESS && start < VTPM_BASE_ADDRESS)
		end = VTPM_BASE_ADDRESS;

	new_res->name = "hyperv mmio";
	new_res->flags = IORESOURCE_MEM;
	new_res->start = start;
	new_res->end = end;

	do {
		if (!*old_res) {
			*old_res = new_res;
			break;
		}

		if ((*old_res)->end < new_res->start) {
			new_res->sibling = *old_res;
			if (prev_res)
				(*prev_res)->sibling = new_res;
			*old_res = new_res;
			break;
		}

		prev_res = old_res;
		old_res = &(*old_res)->sibling;

	} while (1);

	return AE_OK;
}

static int vmbus_acpi_remove(struct acpi_device *device)
{
	struct resource *cur_res;
	struct resource *next_res;

	if (hyperv_mmio) {
		for (cur_res = hyperv_mmio; cur_res; cur_res = next_res) {
			next_res = cur_res->sibling;
			kfree(cur_res);
		}
	}

	return 0;
}

/**
 * vmbus_allocate_mmio() - Pick a memory-mapped I/O range.
 * @new:		If successful, supplied a pointer to the
 *			allocated MMIO space.
 * @device_obj:		Identifies the caller
 * @min:		Minimum guest physical address of the
 *			allocation
 * @max:		Maximum guest physical address
 * @size:		Size of the range to be allocated
 * @align:		Alignment of the range to be allocated
 * @fb_overlap_ok:	Whether this allocation can be allowed
 *			to overlap the video frame buffer.
 *
 * This function walks the resources granted to VMBus by the
 * _CRS object in the ACPI namespace underneath the parent
 * "bridge" whether that's a root PCI bus in the Generation 1
 * case or a Module Device in the Generation 2 case.  It then
 * attempts to allocate from the global MMIO pool in a way that
 * matches the constraints supplied in these parameters and by
 * that _CRS.
 *
 * Return: 0 on success, -errno on failure
 */
int vmbus_allocate_mmio(struct resource **new, struct hv_device *device_obj,
			resource_size_t min, resource_size_t max,
			resource_size_t size, resource_size_t align,
			bool fb_overlap_ok)
{
	struct resource *iter;
	resource_size_t range_min, range_max, start, local_min, local_max;
	const char *dev_n = dev_name(&device_obj->device);
	u32 fb_end = screen_info.lfb_base + (screen_info.lfb_size << 1);
	int i;

	for (iter = hyperv_mmio; iter; iter = iter->sibling) {
		if ((iter->start >= max) || (iter->end <= min))
			continue;

		range_min = iter->start;
		range_max = iter->end;

		/* If this range overlaps the frame buffer, split it into
		   two tries. */
		for (i = 0; i < 2; i++) {
			local_min = range_min;
			local_max = range_max;
			if (fb_overlap_ok || (range_min >= fb_end) ||
			    (range_max <= screen_info.lfb_base)) {
				i++;
			} else {
				if ((range_min <= screen_info.lfb_base) &&
				    (range_max >= screen_info.lfb_base)) {
					/*
					 * The frame buffer is in this window,
					 * so trim this into the part that
					 * preceeds the frame buffer.
					 */
					local_max = screen_info.lfb_base - 1;
					range_min = fb_end;
				} else {
					range_min = fb_end;
					continue;
				}
			}

			start = (local_min + align - 1) & ~(align - 1);
			for (; start + size - 1 <= local_max; start += align) {
				*new = request_mem_region_exclusive(start, size,
								    dev_n);
				if (*new)
					return 0;
			}
		}
	}

	return -ENXIO;
}
EXPORT_SYMBOL_GPL(vmbus_allocate_mmio);

static int vmbus_acpi_add(struct acpi_device *device)
{
	acpi_status result;
	int ret_val = -ENODEV;
	struct acpi_device *ancestor;

	hv_acpi_dev = device;

	result = acpi_walk_resources(device->handle, METHOD_NAME__CRS,
					vmbus_walk_resources, NULL);

	if (ACPI_FAILURE(result))
		goto acpi_walk_err;
	/*
	 * Some ancestor of the vmbus acpi device (Gen1 or Gen2
	 * firmware) is the VMOD that has the mmio ranges. Get that.
	 */
	for (ancestor = device->parent; ancestor; ancestor = ancestor->parent) {
		result = acpi_walk_resources(ancestor->handle, METHOD_NAME__CRS,
					     vmbus_walk_resources, NULL);

		if (ACPI_FAILURE(result))
			continue;
		if (hyperv_mmio)
			break;
	}
	ret_val = 0;

acpi_walk_err:
	complete(&probe_event);
	if (ret_val)
		vmbus_acpi_remove(device);
	return ret_val;
}

static int vmbus_acpi_remove(struct acpi_device *device)
{
	int ret = 0;

	if (hyperv_mmio.start && hyperv_mmio.end)
		ret = release_resource(&hyperv_mmio);
	return ret;
}

static const struct acpi_device_id vmbus_acpi_device_ids[] = {
	{"VMBUS", 0},
	{"VMBus", 0},
	{"", 0},
};
MODULE_DEVICE_TABLE(acpi, vmbus_acpi_device_ids);

static struct acpi_driver vmbus_acpi_driver = {
	.name = "vmbus",
	.ids = vmbus_acpi_device_ids,
	.ops = {
		.add = vmbus_acpi_add,
		.remove = vmbus_acpi_remove,
	},
};

static void hv_kexec_handler(void)
{
	int cpu;

	hv_synic_clockevents_cleanup();
	vmbus_initiate_unload();
	for_each_online_cpu(cpu)
		smp_call_function_single(cpu, hv_synic_cleanup, NULL, 1);
	hv_cleanup();
};

static void hv_crash_handler(struct pt_regs *regs)
{
	vmbus_initiate_unload();
	/*
	 * In crash handler we can't schedule synic cleanup for all CPUs,
	 * doing the cleanup for current CPU only. This should be sufficient
	 * for kdump.
	 */
	hv_synic_cleanup(NULL);
	hv_cleanup();
};

static int __init hv_acpi_init(void)
{
	int ret, t;

	if (x86_hyper != &x86_hyper_ms_hyperv)
		return -ENODEV;

	init_completion(&probe_event);

	/*
	 * Get irq resources first.
	 */
	ret = acpi_bus_register_driver(&vmbus_acpi_driver);

	if (ret)
		return ret;

	t = wait_for_completion_timeout(&probe_event, 5*HZ);
	if (t == 0) {
		ret = -ETIMEDOUT;
		goto cleanup;
	}

	if (irq <= 0) {
		ret = -ENODEV;
		goto cleanup;
	}

	ret = vmbus_bus_init(irq);
	if (ret)
		goto cleanup;

	hv_setup_kexec_handler(hv_kexec_handler);
	hv_setup_crash_handler(hv_crash_handler);

	return 0;

cleanup:
	acpi_bus_unregister_driver(&vmbus_acpi_driver);
	hv_acpi_dev = NULL;
	return ret;
}

static void __exit vmbus_exit(void)
{
	int cpu;

	hv_remove_kexec_handler();
	hv_remove_crash_handler();
	vmbus_connection.conn_state = DISCONNECTED;
	hv_synic_clockevents_cleanup();
	vmbus_disconnect();
	hv_remove_vmbus_irq();
	tasklet_kill(&msg_dpc);
	vmbus_free_channels();
<<<<<<< HEAD
	if (ms_hyperv.features & HV_FEATURE_GUEST_CRASH_MSR_AVAILABLE) {
=======
	if (ms_hyperv.misc_features & HV_FEATURE_GUEST_CRASH_MSR_AVAILABLE) {
		unregister_die_notifier(&hyperv_die_block);
>>>>>>> 9fe8ecca
		atomic_notifier_chain_unregister(&panic_notifier_list,
						 &hyperv_panic_block);
	}
	bus_unregister(&hv_bus);
	hv_cleanup();
	for_each_online_cpu(cpu) {
		tasklet_kill(hv_context.event_dpc[cpu]);
		smp_call_function_single(cpu, hv_synic_cleanup, NULL, 1);
	}
<<<<<<< HEAD
	acpi_bus_unregister_driver(&vmbus_acpi_driver);
	hv_cpu_hotplug_quirk(false);
=======
	hv_synic_free();
	acpi_bus_unregister_driver(&vmbus_acpi_driver);
	if (vmbus_proto_version > VERSION_WIN7)
		cpu_hotplug_enable();
>>>>>>> 9fe8ecca
}


MODULE_LICENSE("GPL");

subsys_initcall(hv_acpi_init);
module_exit(vmbus_exit);<|MERGE_RESOLUTION|>--- conflicted
+++ resolved
@@ -1226,15 +1226,6 @@
 	return ret_val;
 }
 
-static int vmbus_acpi_remove(struct acpi_device *device)
-{
-	int ret = 0;
-
-	if (hyperv_mmio.start && hyperv_mmio.end)
-		ret = release_resource(&hyperv_mmio);
-	return ret;
-}
-
 static const struct acpi_device_id vmbus_acpi_device_ids[] = {
 	{"VMBUS", 0},
 	{"VMBus", 0},
@@ -1329,12 +1320,8 @@
 	hv_remove_vmbus_irq();
 	tasklet_kill(&msg_dpc);
 	vmbus_free_channels();
-<<<<<<< HEAD
-	if (ms_hyperv.features & HV_FEATURE_GUEST_CRASH_MSR_AVAILABLE) {
-=======
 	if (ms_hyperv.misc_features & HV_FEATURE_GUEST_CRASH_MSR_AVAILABLE) {
 		unregister_die_notifier(&hyperv_die_block);
->>>>>>> 9fe8ecca
 		atomic_notifier_chain_unregister(&panic_notifier_list,
 						 &hyperv_panic_block);
 	}
@@ -1344,15 +1331,10 @@
 		tasklet_kill(hv_context.event_dpc[cpu]);
 		smp_call_function_single(cpu, hv_synic_cleanup, NULL, 1);
 	}
-<<<<<<< HEAD
-	acpi_bus_unregister_driver(&vmbus_acpi_driver);
-	hv_cpu_hotplug_quirk(false);
-=======
 	hv_synic_free();
 	acpi_bus_unregister_driver(&vmbus_acpi_driver);
 	if (vmbus_proto_version > VERSION_WIN7)
 		cpu_hotplug_enable();
->>>>>>> 9fe8ecca
 }
 
 
