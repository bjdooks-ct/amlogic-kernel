--- conflicted
+++ resolved
@@ -693,15 +693,9 @@
 	if (nbd->flags & NBD_FLAG_SEND_TRIM)
 		queue_flag_set_unlocked(QUEUE_FLAG_DISCARD, nbd->disk->queue);
 	if (nbd->flags & NBD_FLAG_SEND_FLUSH)
-<<<<<<< HEAD
-		blk_queue_flush(nbd->disk->queue, REQ_FLUSH);
-	else
-		blk_queue_flush(nbd->disk->queue, 0);
-=======
 		blk_queue_write_cache(nbd->disk->queue, true, false);
 	else
 		blk_queue_write_cache(nbd->disk->queue, false, false);
->>>>>>> ed596a4a
 }
 
 static int nbd_dev_dbg_init(struct nbd_device *nbd);
