/*
   drbd_req.c

   This file is part of DRBD by Philipp Reisner and Lars Ellenberg.

   Copyright (C) 2001-2008, LINBIT Information Technologies GmbH.
   Copyright (C) 1999-2008, Philipp Reisner <philipp.reisner@linbit.com>.
   Copyright (C) 2002-2008, Lars Ellenberg <lars.ellenberg@linbit.com>.

   drbd is free software; you can redistribute it and/or modify
   it under the terms of the GNU General Public License as published by
   the Free Software Foundation; either version 2, or (at your option)
   any later version.

   drbd is distributed in the hope that it will be useful,
   but WITHOUT ANY WARRANTY; without even the implied warranty of
   MERCHANTABILITY or FITNESS FOR A PARTICULAR PURPOSE.  See the
   GNU General Public License for more details.

   You should have received a copy of the GNU General Public License
   along with drbd; see the file COPYING.  If not, write to
   the Free Software Foundation, 675 Mass Ave, Cambridge, MA 02139, USA.

 */

#include <linux/module.h>

#include <linux/slab.h>
#include <linux/drbd.h>
#include "drbd_int.h"
#include "drbd_req.h"


static bool drbd_may_do_local_read(struct drbd_conf *mdev, sector_t sector, int size);

/* Update disk stats at start of I/O request */
static void _drbd_start_io_acct(struct drbd_conf *mdev, struct drbd_request *req, struct bio *bio)
{
	const int rw = bio_data_dir(bio);
	int cpu;
	cpu = part_stat_lock();
	part_round_stats(cpu, &mdev->vdisk->part0);
	part_stat_inc(cpu, &mdev->vdisk->part0, ios[rw]);
	part_stat_add(cpu, &mdev->vdisk->part0, sectors[rw], bio_sectors(bio));
	(void) cpu; /* The macro invocations above want the cpu argument, I do not like
		       the compiler warning about cpu only assigned but never used... */
	part_inc_in_flight(&mdev->vdisk->part0, rw);
	part_stat_unlock();
}

/* Update disk stats when completing request upwards */
static void _drbd_end_io_acct(struct drbd_conf *mdev, struct drbd_request *req)
{
	int rw = bio_data_dir(req->master_bio);
	unsigned long duration = jiffies - req->start_time;
	int cpu;
	cpu = part_stat_lock();
	part_stat_add(cpu, &mdev->vdisk->part0, ticks[rw], duration);
	part_round_stats(cpu, &mdev->vdisk->part0);
	part_dec_in_flight(&mdev->vdisk->part0, rw);
	part_stat_unlock();
}

static struct drbd_request *drbd_req_new(struct drbd_conf *mdev,
					       struct bio *bio_src)
{
	struct drbd_request *req;

	req = mempool_alloc(drbd_request_mempool, GFP_NOIO);
	if (!req)
		return NULL;

	drbd_req_make_private_bio(req, bio_src);
	req->rq_state    = bio_data_dir(bio_src) == WRITE ? RQ_WRITE : 0;
	req->w.mdev      = mdev;
	req->master_bio  = bio_src;
	req->epoch       = 0;

	drbd_clear_interval(&req->i);
	req->i.sector     = bio_src->bi_sector;
	req->i.size      = bio_src->bi_size;
	req->i.local = true;
	req->i.waiting = false;

	INIT_LIST_HEAD(&req->tl_requests);
	INIT_LIST_HEAD(&req->w.list);

	/* one reference to be put by __drbd_make_request */
	atomic_set(&req->completion_ref, 1);
	/* one kref as long as completion_ref > 0 */
	kref_init(&req->kref);
	return req;
}

void drbd_req_destroy(struct kref *kref)
{
	struct drbd_request *req = container_of(kref, struct drbd_request, kref);
	struct drbd_conf *mdev = req->w.mdev;
	const unsigned s = req->rq_state;

	if ((req->master_bio && !(s & RQ_POSTPONED)) ||
		atomic_read(&req->completion_ref) ||
		(s & RQ_LOCAL_PENDING) ||
		((s & RQ_NET_MASK) && !(s & RQ_NET_DONE))) {
		dev_err(DEV, "drbd_req_destroy: Logic BUG rq_state = 0x%x, completion_ref = %d\n",
				s, atomic_read(&req->completion_ref));
		return;
	}

	/* remove it from the transfer log.
	 * well, only if it had been there in the first
	 * place... if it had not (local only or conflicting
	 * and never sent), it should still be "empty" as
	 * initialized in drbd_req_new(), so we can list_del() it
	 * here unconditionally */
	list_del_init(&req->tl_requests);

	/* if it was a write, we may have to set the corresponding
	 * bit(s) out-of-sync first. If it had a local part, we need to
	 * release the reference to the activity log. */
	if (s & RQ_WRITE) {
		/* Set out-of-sync unless both OK flags are set
		 * (local only or remote failed).
		 * Other places where we set out-of-sync:
		 * READ with local io-error */

		/* There is a special case:
		 * we may notice late that IO was suspended,
		 * and postpone, or schedule for retry, a write,
		 * before it even was submitted or sent.
		 * In that case we do not want to touch the bitmap at all.
		 */
		if ((s & (RQ_POSTPONED|RQ_LOCAL_MASK|RQ_NET_MASK)) != RQ_POSTPONED) {
			if (!(s & RQ_NET_OK) || !(s & RQ_LOCAL_OK))
				drbd_set_out_of_sync(mdev, req->i.sector, req->i.size);

			if ((s & RQ_NET_OK) && (s & RQ_LOCAL_OK) && (s & RQ_NET_SIS))
				drbd_set_in_sync(mdev, req->i.sector, req->i.size);
		}

		/* one might be tempted to move the drbd_al_complete_io
		 * to the local io completion callback drbd_request_endio.
		 * but, if this was a mirror write, we may only
		 * drbd_al_complete_io after this is RQ_NET_DONE,
		 * otherwise the extent could be dropped from the al
		 * before it has actually been written on the peer.
		 * if we crash before our peer knows about the request,
		 * but after the extent has been dropped from the al,
		 * we would forget to resync the corresponding extent.
		 */
		if (s & RQ_IN_ACT_LOG) {
			if (get_ldev_if_state(mdev, D_FAILED)) {
				drbd_al_complete_io(mdev, &req->i);
				put_ldev(mdev);
			} else if (__ratelimit(&drbd_ratelimit_state)) {
				dev_warn(DEV, "Should have called drbd_al_complete_io(, %llu, %u), "
					 "but my Disk seems to have failed :(\n",
					 (unsigned long long) req->i.sector, req->i.size);
			}
		}
	}

	mempool_free(req, drbd_request_mempool);
}

<<<<<<< HEAD
static void queue_barrier(struct drbd_conf *mdev)
{
	struct drbd_tl_epoch *b;

	/* We are within the req_lock. Once we queued the barrier for sending,
	 * we set the CREATE_BARRIER bit. It is cleared as soon as a new
	 * barrier/epoch object is added. This is the only place this bit is
	 * set. It indicates that the barrier for this epoch is already queued,
	 * and no new epoch has been created yet. */
	if (drbd_test_flag(mdev, CREATE_BARRIER))
		return;

	b = mdev->newest_tle;
	b->w.cb = w_send_barrier;
	/* inc_ap_pending done here, so we won't
	 * get imbalanced on connection loss.
	 * dec_ap_pending will be done in got_BarrierAck
	 * or (on connection loss) in tl_clear.  */
	inc_ap_pending(mdev);
	drbd_queue_work(&mdev->data.work, &b->w);
	drbd_set_flag(mdev, CREATE_BARRIER);
=======
static void wake_all_senders(struct drbd_tconn *tconn) {
	wake_up(&tconn->sender_work.q_wait);
>>>>>>> 328e0f12
}

/* must hold resource->req_lock */
static void start_new_tl_epoch(struct drbd_tconn *tconn)
{
	/* no point closing an epoch, if it is empty, anyways. */
	if (tconn->current_tle_writes == 0)
		return;

	tconn->current_tle_writes = 0;
	atomic_inc(&tconn->current_tle_nr);
	wake_all_senders(tconn);
}

void complete_master_bio(struct drbd_conf *mdev,
		struct bio_and_error *m)
{
	bio_endio(m->bio, m->error);
	dec_ap_bio(mdev);
}


static void drbd_remove_request_interval(struct rb_root *root,
					 struct drbd_request *req)
{
	struct drbd_conf *mdev = req->w.mdev;
	struct drbd_interval *i = &req->i;

	drbd_remove_interval(root, i);

	/* Wake up any processes waiting for this request to complete.  */
	if (i->waiting)
		wake_up(&mdev->misc_wait);
}

/* Helper for __req_mod().
 * Set m->bio to the master bio, if it is fit to be completed,
 * or leave it alone (it is initialized to NULL in __req_mod),
 * if it has already been completed, or cannot be completed yet.
 * If m->bio is set, the error status to be returned is placed in m->error.
 */
static
void drbd_req_complete(struct drbd_request *req, struct bio_and_error *m)
{
<<<<<<< HEAD
	const unsigned long s = req->rq_state;
	struct drbd_conf *mdev = req->mdev;
	int rw = req->rq_state & RQ_WRITE ? WRITE : READ;
=======
	const unsigned s = req->rq_state;
	struct drbd_conf *mdev = req->w.mdev;
	int rw;
	int error, ok;
>>>>>>> 328e0f12

	/* we must not complete the master bio, while it is
	 *	still being processed by _drbd_send_zc_bio (drbd_send_dblock)
	 *	not yet acknowledged by the peer
	 *	not yet completed by the local io subsystem
	 * these flags may get cleared in any order by
	 *	the worker,
	 *	the receiver,
	 *	the bio_endio completion callbacks.
	 */
	if ((s & RQ_LOCAL_PENDING && !(s & RQ_LOCAL_ABORTED)) ||
	    (s & RQ_NET_QUEUED) || (s & RQ_NET_PENDING) ||
	    (s & RQ_COMPLETION_SUSP)) {
		dev_err(DEV, "drbd_req_complete: Logic BUG rq_state = 0x%x\n", s);
		return;
<<<<<<< HEAD
	if (s & RQ_LOCAL_PENDING && !(s & RQ_LOCAL_ABORTED))
=======
	}

	if (!req->master_bio) {
		dev_err(DEV, "drbd_req_complete: Logic BUG, master_bio == NULL!\n");
>>>>>>> 328e0f12
		return;
	}

	rw = bio_rw(req->master_bio);

	/*
	 * figure out whether to report success or failure.
	 *
	 * report success when at least one of the operations succeeded.
	 * or, to put the other way,
	 * only report failure, when both operations failed.
	 *
	 * what to do about the failures is handled elsewhere.
	 * what we need to do here is just: complete the master_bio.
	 *
	 * local completion error, if any, has been stored as ERR_PTR
	 * in private_bio within drbd_request_endio.
	 */
	ok = (s & RQ_LOCAL_OK) || (s & RQ_NET_OK);
	error = PTR_ERR(req->private_bio);

	/* remove the request from the conflict detection
	 * respective block_id verification hash */
	if (!drbd_interval_empty(&req->i)) {
		struct rb_root *root;

		if (rw == WRITE)
			root = &mdev->write_requests;
		else
			root = &mdev->read_requests;
		drbd_remove_request_interval(root, req);
	} else if (!(s & RQ_POSTPONED))
		D_ASSERT((s & (RQ_NET_MASK & ~RQ_NET_DONE)) == 0);

	/* Before we can signal completion to the upper layers,
	 * we may need to close the current transfer log epoch.
	 * We are within the request lock, so we can simply compare
	 * the request epoch number with the current transfer log
	 * epoch number.  If they match, increase the current_tle_nr,
	 * and reset the transfer log epoch write_cnt.
	 */
	if (rw == WRITE &&
	    req->epoch == atomic_read(&mdev->tconn->current_tle_nr))
		start_new_tl_epoch(mdev->tconn);

	/* Update disk stats */
	_drbd_end_io_acct(mdev, req);

	/* If READ failed,
	 * have it be pushed back to the retry work queue,
	 * so it will re-enter __drbd_make_request(),
	 * and be re-assigned to a suitable local or remote path,
	 * or failed if we do not have access to good data anymore.
	 *
	 * Unless it was failed early by __drbd_make_request(),
	 * because no path was available, in which case
	 * it was not even added to the transfer_log.
	 *
	 * READA may fail, and will not be retried.
	 *
	 * WRITE should have used all available paths already.
	 */
	if (!ok && rw == READ && !list_empty(&req->tl_requests))
		req->rq_state |= RQ_POSTPONED;

	if (!(req->rq_state & RQ_POSTPONED)) {
		m->error = ok ? 0 : (error ?: -EIO);
		m->bio = req->master_bio;
		req->master_bio = NULL;
	}
<<<<<<< HEAD

	if (s & RQ_LOCAL_PENDING)
		return;

	if ((s & RQ_NET_MASK) == 0 || (s & RQ_NET_DONE)) {
		/* this is disconnected (local only) operation,
		 * or protocol C P_WRITE_ACK,
		 * or protocol A or B P_BARRIER_ACK,
		 * or killed from the transfer log due to connection loss. */
		_req_is_done(mdev, req, rw);
	}
	/* else: network part and not DONE yet. that is
	 * protocol A or B, barrier ack still pending... */
=======
>>>>>>> 328e0f12
}

static int drbd_req_put_completion_ref(struct drbd_request *req, struct bio_and_error *m, int put)
{
	struct drbd_conf *mdev = req->w.mdev;
	D_ASSERT(m || (req->rq_state & RQ_POSTPONED));

	if (!atomic_sub_and_test(put, &req->completion_ref))
		return 0;

	drbd_req_complete(req, m);

	if (req->rq_state & RQ_POSTPONED) {
		/* don't destroy the req object just yet,
		 * but queue it for retry */
		drbd_restart_request(req);
		return 0;
	}

	return 1;
}

/* I'd like this to be the only place that manipulates
 * req->completion_ref and req->kref. */
static void mod_rq_state(struct drbd_request *req, struct bio_and_error *m,
		int clear, int set)
{
	struct drbd_conf *mdev = req->w.mdev;
	unsigned s = req->rq_state;
	int c_put = 0;
	int k_put = 0;

	if (drbd_suspended(mdev) && !((s | clear) & RQ_COMPLETION_SUSP))
		set |= RQ_COMPLETION_SUSP;

	/* apply */

	req->rq_state &= ~clear;
	req->rq_state |= set;

	/* no change? */
	if (req->rq_state == s)
		return;

	/* intent: get references */

	if (!(s & RQ_LOCAL_PENDING) && (set & RQ_LOCAL_PENDING))
		atomic_inc(&req->completion_ref);

	if (!(s & RQ_NET_PENDING) && (set & RQ_NET_PENDING)) {
		inc_ap_pending(mdev);
		atomic_inc(&req->completion_ref);
	}

	if (!(s & RQ_NET_QUEUED) && (set & RQ_NET_QUEUED))
		atomic_inc(&req->completion_ref);

	if (!(s & RQ_EXP_BARR_ACK) && (set & RQ_EXP_BARR_ACK))
		kref_get(&req->kref); /* wait for the DONE */

	if (!(s & RQ_NET_SENT) && (set & RQ_NET_SENT))
		atomic_add(req->i.size >> 9, &mdev->ap_in_flight);

	if (!(s & RQ_COMPLETION_SUSP) && (set & RQ_COMPLETION_SUSP))
		atomic_inc(&req->completion_ref);

	/* progress: put references */

	if ((s & RQ_COMPLETION_SUSP) && (clear & RQ_COMPLETION_SUSP))
		++c_put;

	if (!(s & RQ_LOCAL_ABORTED) && (set & RQ_LOCAL_ABORTED)) {
		D_ASSERT(req->rq_state & RQ_LOCAL_PENDING);
		/* local completion may still come in later,
		 * we need to keep the req object around. */
		kref_get(&req->kref);
		++c_put;
	}

	if ((s & RQ_LOCAL_PENDING) && (clear & RQ_LOCAL_PENDING)) {
		if (req->rq_state & RQ_LOCAL_ABORTED)
			++k_put;
		else
			++c_put;
	}

	if ((s & RQ_NET_PENDING) && (clear & RQ_NET_PENDING)) {
		dec_ap_pending(mdev);
		++c_put;
	}

	if ((s & RQ_NET_QUEUED) && (clear & RQ_NET_QUEUED))
		++c_put;

	if ((s & RQ_EXP_BARR_ACK) && !(s & RQ_NET_DONE) && (set & RQ_NET_DONE)) {
		if (req->rq_state & RQ_NET_SENT)
			atomic_sub(req->i.size >> 9, &mdev->ap_in_flight);
		++k_put;
	}

	/* potentially complete and destroy */

	if (k_put || c_put) {
		/* Completion does it's own kref_put.  If we are going to
		 * kref_sub below, we need req to be still around then. */
		int at_least = k_put + !!c_put;
		int refcount = atomic_read(&req->kref.refcount);
		if (refcount < at_least)
			dev_err(DEV,
				"mod_rq_state: Logic BUG: %x -> %x: refcount = %d, should be >= %d\n",
				s, req->rq_state, refcount, at_least);
	}

	/* If we made progress, retry conflicting peer requests, if any. */
	if (req->i.waiting)
		wake_up(&mdev->misc_wait);

	if (c_put)
		k_put += drbd_req_put_completion_ref(req, m, c_put);
	if (k_put)
		kref_sub(&req->kref, k_put, drbd_req_destroy);
}

static void drbd_report_io_error(struct drbd_conf *mdev, struct drbd_request *req)
{
        char b[BDEVNAME_SIZE];

	if (!__ratelimit(&drbd_ratelimit_state))
		return;

	dev_warn(DEV, "local %s IO error sector %llu+%u on %s\n",
			(req->rq_state & RQ_WRITE) ? "WRITE" : "READ",
			(unsigned long long)req->i.sector,
			req->i.size >> 9,
			bdevname(mdev->ldev->backing_bdev, b));
}

static void drbd_report_io_error(struct drbd_conf *mdev, struct drbd_request *req)
{
        char b[BDEVNAME_SIZE];

	if (__ratelimit(&drbd_ratelimit_state))
		return;

	dev_warn(DEV, "local %s IO error sector %llu+%u on %s\n",
			(req->rq_state & RQ_WRITE) ? "WRITE" : "READ",
			(unsigned long long)req->sector,
			req->size >> 9,
			bdevname(mdev->ldev->backing_bdev, b));
}

/* obviously this could be coded as many single functions
 * instead of one huge switch,
 * or by putting the code directly in the respective locations
 * (as it has been before).
 *
 * but having it this way
 *  enforces that it is all in this one place, where it is easier to audit,
 *  it makes it obvious that whatever "event" "happens" to a request should
 *  happen "atomically" within the req_lock,
 *  and it enforces that we have to think in a very structured manner
 *  about the "events" that may happen to a request during its life time ...
 */
int __req_mod(struct drbd_request *req, enum drbd_req_event what,
		struct bio_and_error *m)
{
	struct drbd_conf *mdev = req->w.mdev;
	struct net_conf *nc;
	int p, rv = 0;

	if (m)
		m->bio = NULL;

	switch (what) {
	default:
		dev_err(DEV, "LOGIC BUG in %s:%u\n", __FILE__ , __LINE__);
		break;

	/* does not happen...
	 * initialization done in drbd_req_new
	case CREATED:
		break;
		*/

	case TO_BE_SENT: /* via network */
		/* reached via __drbd_make_request
		 * and from w_read_retry_remote */
		D_ASSERT(!(req->rq_state & RQ_NET_MASK));
		rcu_read_lock();
		nc = rcu_dereference(mdev->tconn->net_conf);
		p = nc->wire_protocol;
		rcu_read_unlock();
		req->rq_state |=
			p == DRBD_PROT_C ? RQ_EXP_WRITE_ACK :
			p == DRBD_PROT_B ? RQ_EXP_RECEIVE_ACK : 0;
		mod_rq_state(req, m, 0, RQ_NET_PENDING);
		break;

	case TO_BE_SUBMITTED: /* locally */
		/* reached via __drbd_make_request */
		D_ASSERT(!(req->rq_state & RQ_LOCAL_MASK));
		mod_rq_state(req, m, 0, RQ_LOCAL_PENDING);
		break;

<<<<<<< HEAD
	case completed_ok:
		if (req->rq_state & RQ_WRITE)
			mdev->writ_cnt += req->size>>9;
=======
	case COMPLETED_OK:
		if (req->rq_state & RQ_WRITE)
			mdev->writ_cnt += req->i.size >> 9;
>>>>>>> 328e0f12
		else
			mdev->read_cnt += req->i.size >> 9;

<<<<<<< HEAD
		_req_may_be_done_not_susp(req, m);
		break;

	case abort_disk_io:
		req->rq_state |= RQ_LOCAL_ABORTED;
		if (req->rq_state & RQ_WRITE)
			_req_may_be_done_not_susp(req, m);
		else
			goto goto_queue_for_net_read;
		break;

	case write_completed_with_error:
		req->rq_state |= RQ_LOCAL_COMPLETED;
		req->rq_state &= ~RQ_LOCAL_PENDING;

		drbd_report_io_error(mdev, req);
		__drbd_chk_io_error(mdev, DRBD_WRITE_ERROR);
		_req_may_be_done_not_susp(req, m);
		break;

	case read_ahead_completed_with_error:
		/* it is legal to fail READA */
		req->rq_state |= RQ_LOCAL_COMPLETED;
		req->rq_state &= ~RQ_LOCAL_PENDING;
		_req_may_be_done_not_susp(req, m);
		break;

	case read_completed_with_error:
		drbd_set_out_of_sync(mdev, req->sector, req->size);

		req->rq_state |= RQ_LOCAL_COMPLETED;
		req->rq_state &= ~RQ_LOCAL_PENDING;

		if (req->rq_state & RQ_LOCAL_ABORTED) {
			_req_may_be_done(req, m);
			break;
		}

		drbd_report_io_error(mdev, req);
		__drbd_chk_io_error(mdev, DRBD_READ_ERROR);

	goto_queue_for_net_read:

		D_ASSERT(!(req->rq_state & RQ_NET_MASK));

		/* no point in retrying if there is no good remote data,
		 * or we have no connection. */
		if (mdev->state.pdsk != D_UP_TO_DATE) {
			_req_may_be_done_not_susp(req, m);
			break;
		}

		/* _req_mod(req,to_be_send); oops, recursion... */
		req->rq_state |= RQ_NET_PENDING;
		inc_ap_pending(mdev);
		/* fall through: _req_mod(req,queue_for_net_read); */
=======
		mod_rq_state(req, m, RQ_LOCAL_PENDING,
				RQ_LOCAL_COMPLETED|RQ_LOCAL_OK);
		break;

	case ABORT_DISK_IO:
		mod_rq_state(req, m, 0, RQ_LOCAL_ABORTED);
		break;

	case WRITE_COMPLETED_WITH_ERROR:
		drbd_report_io_error(mdev, req);
		__drbd_chk_io_error(mdev, DRBD_WRITE_ERROR);
		mod_rq_state(req, m, RQ_LOCAL_PENDING, RQ_LOCAL_COMPLETED);
		break;

	case READ_COMPLETED_WITH_ERROR:
		drbd_set_out_of_sync(mdev, req->i.sector, req->i.size);
		drbd_report_io_error(mdev, req);
		__drbd_chk_io_error(mdev, DRBD_READ_ERROR);
		/* fall through. */
	case READ_AHEAD_COMPLETED_WITH_ERROR:
		/* it is legal to fail READA, no __drbd_chk_io_error in that case. */
		mod_rq_state(req, m, RQ_LOCAL_PENDING, RQ_LOCAL_COMPLETED);
		break;
>>>>>>> 328e0f12

	case QUEUE_FOR_NET_READ:
		/* READ or READA, and
		 * no local disk,
		 * or target area marked as invalid,
		 * or just got an io-error. */
		/* from __drbd_make_request
		 * or from bio_endio during read io-error recovery */

		/* So we can verify the handle in the answer packet.
		 * Corresponding drbd_remove_request_interval is in
		 * drbd_req_complete() */
		D_ASSERT(drbd_interval_empty(&req->i));
		drbd_insert_interval(&mdev->read_requests, &req->i);

		drbd_set_flag(mdev, UNPLUG_REMOTE);

		D_ASSERT(req->rq_state & RQ_NET_PENDING);
		D_ASSERT((req->rq_state & RQ_LOCAL_MASK) == 0);
		mod_rq_state(req, m, 0, RQ_NET_QUEUED);
		req->w.cb = w_send_read_req;
		drbd_queue_work(&mdev->tconn->sender_work, &req->w);
		break;

	case QUEUE_FOR_NET_WRITE:
		/* assert something? */
		/* from __drbd_make_request only */

		/* Corresponding drbd_remove_request_interval is in
		 * drbd_req_complete() */
		D_ASSERT(drbd_interval_empty(&req->i));
		drbd_insert_interval(&mdev->write_requests, &req->i);

		/* NOTE
		 * In case the req ended up on the transfer log before being
		 * queued on the worker, it could lead to this request being
		 * missed during cleanup after connection loss.
		 * So we have to do both operations here,
		 * within the same lock that protects the transfer log.
		 *
		 * _req_add_to_epoch(req); this has to be after the
		 * _maybe_start_new_epoch(req); which happened in
		 * __drbd_make_request, because we now may set the bit
		 * again ourselves to close the current epoch.
		 *
		 * Add req to the (now) current epoch (barrier). */

		/* otherwise we may lose an unplug, which may cause some remote
		 * io-scheduler timeout to expire, increasing maximum latency,
		 * hurting performance. */
		drbd_set_flag(mdev, UNPLUG_REMOTE);

<<<<<<< HEAD
		/* see drbd_make_request_common,
		 * just after it grabs the req_lock */
		D_ASSERT(drbd_test_flag(mdev, CREATE_BARRIER) == 0);

		req->epoch = mdev->newest_tle->br_number;

		/* increment size of current epoch */
		mdev->newest_tle->n_writes++;

=======
>>>>>>> 328e0f12
		/* queue work item to send data */
		D_ASSERT(req->rq_state & RQ_NET_PENDING);
		mod_rq_state(req, m, 0, RQ_NET_QUEUED|RQ_EXP_BARR_ACK);
		req->w.cb =  w_send_dblock;
		drbd_queue_work(&mdev->tconn->sender_work, &req->w);

		/* close the epoch, in case it outgrew the limit */
		rcu_read_lock();
		nc = rcu_dereference(mdev->tconn->net_conf);
		p = nc->max_epoch_size;
		rcu_read_unlock();
		if (mdev->tconn->current_tle_writes >= p)
			start_new_tl_epoch(mdev->tconn);

		break;

	case QUEUE_FOR_SEND_OOS:
		mod_rq_state(req, m, 0, RQ_NET_QUEUED);
		req->w.cb =  w_send_out_of_sync;
		drbd_queue_work(&mdev->tconn->sender_work, &req->w);
		break;

<<<<<<< HEAD
	case read_retry_remote_canceled:
	case send_canceled:
	case send_failed:
=======
	case READ_RETRY_REMOTE_CANCELED:
	case SEND_CANCELED:
	case SEND_FAILED:
>>>>>>> 328e0f12
		/* real cleanup will be done from tl_clear.  just update flags
		 * so it is no longer marked as on the worker queue */
		mod_rq_state(req, m, RQ_NET_QUEUED, 0);
		break;

	case HANDED_OVER_TO_NETWORK:
		/* assert something? */
		if (bio_data_dir(req->master_bio) == WRITE &&
		    !(req->rq_state & (RQ_EXP_RECEIVE_ACK | RQ_EXP_WRITE_ACK))) {
			/* this is what is dangerous about protocol A:
			 * pretend it was successfully written on the peer. */
			if (req->rq_state & RQ_NET_PENDING)
				mod_rq_state(req, m, RQ_NET_PENDING, RQ_NET_OK);
			/* else: neg-ack was faster... */
			/* it is still not yet RQ_NET_DONE until the
			 * corresponding epoch barrier got acked as well,
			 * so we know what to dirty on connection loss */
		}
<<<<<<< HEAD
		req->rq_state &= ~RQ_NET_QUEUED;
		req->rq_state |= RQ_NET_SENT;
		_req_may_be_done_not_susp(req, m);
		break;

	case oos_handed_to_network:
		/* Was not set PENDING, no longer QUEUED, so is now DONE
		 * as far as this connection is concerned. */
		req->rq_state &= ~RQ_NET_QUEUED;
		req->rq_state |= RQ_NET_DONE;
		_req_may_be_done_not_susp(req, m);
		break;

	case connection_lost_while_pending:
=======
		mod_rq_state(req, m, RQ_NET_QUEUED, RQ_NET_SENT);
		break;

	case OOS_HANDED_TO_NETWORK:
		/* Was not set PENDING, no longer QUEUED, so is now DONE
		 * as far as this connection is concerned. */
		mod_rq_state(req, m, RQ_NET_QUEUED, RQ_NET_DONE);
		break;

	case CONNECTION_LOST_WHILE_PENDING:
>>>>>>> 328e0f12
		/* transfer log cleanup after connection loss */
		mod_rq_state(req, m,
				RQ_NET_OK|RQ_NET_PENDING|RQ_COMPLETION_SUSP,
				RQ_NET_DONE);
		break;

<<<<<<< HEAD
	case conflict_discarded_by_peer:
		/* for discarded conflicting writes of multiple primaries,
		 * there is no need to keep anything in the tl, potential
		 * node crashes are covered by the activity log. */
		if (what == conflict_discarded_by_peer)
			dev_alert(DEV, "Got DiscardAck packet %llus +%u!"
			      " DRBD is not a random data generator!\n",
			      (unsigned long long)req->sector, req->size);
		req->rq_state |= RQ_NET_DONE;
		/* fall through */
	case write_acked_by_peer_and_sis:
	case write_acked_by_peer:
		if (what == write_acked_by_peer_and_sis)
			req->rq_state |= RQ_NET_SIS;
=======
	case CONFLICT_RESOLVED:
		/* for superseded conflicting writes of multiple primaries,
		 * there is no need to keep anything in the tl, potential
		 * node crashes are covered by the activity log.
		 *
		 * If this request had been marked as RQ_POSTPONED before,
		 * it will actually not be completed, but "restarted",
		 * resubmitted from the retry worker context. */
		D_ASSERT(req->rq_state & RQ_NET_PENDING);
		D_ASSERT(req->rq_state & RQ_EXP_WRITE_ACK);
		mod_rq_state(req, m, RQ_NET_PENDING, RQ_NET_DONE|RQ_NET_OK);
		break;

	case WRITE_ACKED_BY_PEER_AND_SIS:
		req->rq_state |= RQ_NET_SIS;
	case WRITE_ACKED_BY_PEER:
		D_ASSERT(req->rq_state & RQ_EXP_WRITE_ACK);
>>>>>>> 328e0f12
		/* protocol C; successfully written on peer.
		 * Nothing more to do here.
		 * We want to keep the tl in place for all protocols, to cater
		 * for volatile write-back caches on lower level devices. */

<<<<<<< HEAD
	case recv_acked_by_peer:
=======
		goto ack_common;
	case RECV_ACKED_BY_PEER:
		D_ASSERT(req->rq_state & RQ_EXP_RECEIVE_ACK);
>>>>>>> 328e0f12
		/* protocol B; pretends to be successfully written on peer.
		 * see also notes above in HANDED_OVER_TO_NETWORK about
		 * protocol != C */
	ack_common:
		D_ASSERT(req->rq_state & RQ_NET_PENDING);
		mod_rq_state(req, m, RQ_NET_PENDING, RQ_NET_OK);
		break;

	case POSTPONE_WRITE:
		D_ASSERT(req->rq_state & RQ_EXP_WRITE_ACK);
		/* If this node has already detected the write conflict, the
		 * worker will be waiting on misc_wait.  Wake it up once this
		 * request has completed locally.
		 */
		D_ASSERT(req->rq_state & RQ_NET_PENDING);
		req->rq_state |= RQ_POSTPONED;
		if (req->i.waiting)
			wake_up(&mdev->misc_wait);
		/* Do not clear RQ_NET_PENDING. This request will make further
		 * progress via restart_conflicting_writes() or
		 * fail_postponed_requests(). Hopefully. */
		break;

	case NEG_ACKED:
		mod_rq_state(req, m, RQ_NET_OK|RQ_NET_PENDING, 0);
		break;

	case FAIL_FROZEN_DISK_IO:
		if (!(req->rq_state & RQ_LOCAL_COMPLETED))
			break;
		mod_rq_state(req, m, RQ_COMPLETION_SUSP, 0);
		break;

	case RESTART_FROZEN_DISK_IO:
		if (!(req->rq_state & RQ_LOCAL_COMPLETED))
			break;

		mod_rq_state(req, m,
				RQ_COMPLETION_SUSP|RQ_LOCAL_COMPLETED,
				RQ_LOCAL_PENDING);

		rv = MR_READ;
		if (bio_data_dir(req->master_bio) == WRITE)
			rv = MR_WRITE;

		get_ldev(mdev); /* always succeeds in this call path */
		req->w.cb = w_restart_disk_io;
		drbd_queue_work(&mdev->tconn->sender_work, &req->w);
		break;

<<<<<<< HEAD
	case resend:
		/* Simply complete (local only) READs. */
		if (!(req->rq_state & RQ_WRITE) && !req->w.cb) {
			_req_may_be_done(req, m);
=======
	case RESEND:
		/* Simply complete (local only) READs. */
		if (!(req->rq_state & RQ_WRITE) && !req->w.cb) {
			mod_rq_state(req, m, RQ_COMPLETION_SUSP, 0);
>>>>>>> 328e0f12
			break;
		}

		/* If RQ_NET_OK is already set, we got a P_WRITE_ACK or P_RECV_ACK
		   before the connection loss (B&C only); only P_BARRIER_ACK
		   (or the local completion?) was missing when we suspended.
		   Throwing them out of the TL here by pretending we got a BARRIER_ACK.
		   During connection handshake, we ensure that the peer was not rebooted. */
		if (!(req->rq_state & RQ_NET_OK)) {
			/* FIXME could this possibly be a req->w.cb == w_send_out_of_sync?
			 * in that case we must not set RQ_NET_PENDING. */

			mod_rq_state(req, m, RQ_COMPLETION_SUSP, RQ_NET_QUEUED|RQ_NET_PENDING);
			if (req->w.cb) {
				drbd_queue_work(&mdev->tconn->sender_work, &req->w);
				rv = req->rq_state & RQ_WRITE ? MR_WRITE : MR_READ;
			} /* else: FIXME can this happen? */
			break;
		}
		/* else, fall through to BARRIER_ACKED */

	case BARRIER_ACKED:
		/* barrier ack for READ requests does not make sense */
		if (!(req->rq_state & RQ_WRITE))
			break;

		if (req->rq_state & RQ_NET_PENDING) {
			/* barrier came in before all requests were acked.
			 * this is bad, because if the connection is lost now,
			 * we won't be able to clean them up... */
			dev_err(DEV, "FIXME (BARRIER_ACKED but pending)\n");
		}
		/* Allowed to complete requests, even while suspended.
		 * As this is called for all requests within a matching epoch,
		 * we need to filter, and only set RQ_NET_DONE for those that
		 * have actually been on the wire. */
		mod_rq_state(req, m, RQ_COMPLETION_SUSP,
				(req->rq_state & RQ_NET_MASK) ? RQ_NET_DONE : 0);
		break;

	case DATA_RECEIVED:
		D_ASSERT(req->rq_state & RQ_NET_PENDING);
		mod_rq_state(req, m, RQ_NET_PENDING, RQ_NET_OK|RQ_NET_DONE);
		break;
	};

	return rv;
}

/* we may do a local read if:
 * - we are consistent (of course),
 * - or we are generally inconsistent,
 *   BUT we are still/already IN SYNC for this area.
 *   since size may be bigger than BM_BLOCK_SIZE,
 *   we may need to check several bits.
 */
static bool drbd_may_do_local_read(struct drbd_conf *mdev, sector_t sector, int size)
{
	unsigned long sbnr, ebnr;
	sector_t esector, nr_sectors;

	if (mdev->state.disk == D_UP_TO_DATE)
		return true;
	if (mdev->state.disk != D_INCONSISTENT)
		return false;
	esector = sector + (size >> 9) - 1;
	nr_sectors = drbd_get_capacity(mdev->this_bdev);
	D_ASSERT(sector  < nr_sectors);
	D_ASSERT(esector < nr_sectors);

	sbnr = BM_SECT_TO_BIT(sector);
	ebnr = BM_SECT_TO_BIT(esector);

	return drbd_bm_count_bits(mdev, sbnr, ebnr) == 0;
}

<<<<<<< HEAD
static void maybe_pull_ahead(struct drbd_conf *mdev)
{
	int congested = 0;

	/* If I don't even have good local storage, we can not reasonably try
	 * to pull ahead of the peer. We also need the local reference to make
	 * sure mdev->act_log is there.
	 * Note: caller has to make sure that net_conf is there.
	 */
	if (!get_ldev_if_state(mdev, D_UP_TO_DATE))
		return;

	if (mdev->net_conf->cong_fill &&
	    atomic_read(&mdev->ap_in_flight) >= mdev->net_conf->cong_fill) {
		dev_info(DEV, "Congestion-fill threshold reached\n");
		congested = 1;
	}

	if (mdev->act_log->used >= mdev->net_conf->cong_extents) {
		dev_info(DEV, "Congestion-extents threshold reached\n");
		congested = 1;
	}

	if (congested) {
		queue_barrier(mdev); /* last barrier, after mirrored writes */

		if (mdev->net_conf->on_congestion == OC_PULL_AHEAD)
			_drbd_set_state(_NS(mdev, conn, C_AHEAD), 0, NULL);
		else  /*mdev->net_conf->on_congestion == OC_DISCONNECT */
			_drbd_set_state(_NS(mdev, conn, C_DISCONNECTING), 0, NULL);
	}
	put_ldev(mdev);
}

static int drbd_make_request_common(struct drbd_conf *mdev, struct bio *bio, unsigned long start_time)
{
	const int rw = bio_rw(bio);
	const int size = bio->bi_size;
	const sector_t sector = bio->bi_sector;
	struct drbd_tl_epoch *b = NULL;
	struct drbd_request *req;
	int local, remote, send_oos = 0;
	int err = -EIO;
	int ret = 0;
	union drbd_state s;

	/* allocate outside of all locks; */
	req = drbd_req_new(mdev, bio);
	if (!req) {
		dec_ap_bio(mdev);
		/* only pass the error to the upper layers.
		 * if user cannot handle io errors, that's not our business. */
		dev_err(DEV, "could not kmalloc() req\n");
		bio_endio(bio, -ENOMEM);
		return 0;
=======
static bool remote_due_to_read_balancing(struct drbd_conf *mdev, sector_t sector,
		enum drbd_read_balancing rbm)
{
	struct backing_dev_info *bdi;
	int stripe_shift;

	switch (rbm) {
	case RB_CONGESTED_REMOTE:
		bdi = &mdev->ldev->backing_bdev->bd_disk->queue->backing_dev_info;
		return bdi_read_congested(bdi);
	case RB_LEAST_PENDING:
		return atomic_read(&mdev->local_cnt) >
			atomic_read(&mdev->ap_pending_cnt) + atomic_read(&mdev->rs_pending_cnt);
	case RB_32K_STRIPING:  /* stripe_shift = 15 */
	case RB_64K_STRIPING:
	case RB_128K_STRIPING:
	case RB_256K_STRIPING:
	case RB_512K_STRIPING:
	case RB_1M_STRIPING:   /* stripe_shift = 20 */
		stripe_shift = (rbm - RB_32K_STRIPING + 15);
		return (sector >> (stripe_shift - 9)) & 1;
	case RB_ROUND_ROBIN:
		return test_and_change_bit(READ_BALANCE_RR, &mdev->flags);
	case RB_PREFER_REMOTE:
		return true;
	case RB_PREFER_LOCAL:
	default:
		return false;
>>>>>>> 328e0f12
	}
}

<<<<<<< HEAD
	local = get_ldev(mdev);
	if (!local) {
		bio_put(req->private_bio); /* or we get a bio leak */
		req->private_bio = NULL;
	}
	if (rw == WRITE) {
		/* Need to replicate writes.  Unless it is an empty flush,
		 * which is better mapped to a DRBD P_BARRIER packet,
		 * also for drbd wire protocol compatibility reasons. */
		if (unlikely(size == 0)) {
			/* The only size==0 bios we expect are empty flushes. */
			D_ASSERT(bio->bi_rw & REQ_FLUSH);
			remote = 0;
		} else
			remote = 1;
	} else {
		/* READ || READA */
		if (local) {
			if (!drbd_may_do_local_read(mdev, sector, size)) {
				/* we could kick the syncer to
				 * sync this extent asap, wait for
				 * it, then continue locally.
				 * Or just issue the request remotely.
				 */
				local = 0;
				bio_put(req->private_bio);
				req->private_bio = NULL;
				put_ldev(mdev);
			}
		}
		remote = !local && mdev->state.pdsk >= D_UP_TO_DATE;
=======
/*
 * complete_conflicting_writes  -  wait for any conflicting write requests
 *
 * The write_requests tree contains all active write requests which we
 * currently know about.  Wait for any requests to complete which conflict with
 * the new one.
 *
 * Only way out: remove the conflicting intervals from the tree.
 */
static void complete_conflicting_writes(struct drbd_request *req)
{
	DEFINE_WAIT(wait);
	struct drbd_conf *mdev = req->w.mdev;
	struct drbd_interval *i;
	sector_t sector = req->i.sector;
	int size = req->i.size;

	i = drbd_find_overlap(&mdev->write_requests, sector, size);
	if (!i)
		return;

	for (;;) {
		prepare_to_wait(&mdev->misc_wait, &wait, TASK_UNINTERRUPTIBLE);
		i = drbd_find_overlap(&mdev->write_requests, sector, size);
		if (!i)
			break;
		/* Indicate to wake up device->misc_wait on progress.  */
		i->waiting = true;
		spin_unlock_irq(&mdev->tconn->req_lock);
		schedule();
		spin_lock_irq(&mdev->tconn->req_lock);
>>>>>>> 328e0f12
	}
	finish_wait(&mdev->misc_wait, &wait);
}

/* called within req_lock and rcu_read_lock() */
static void maybe_pull_ahead(struct drbd_conf *mdev)
{
	struct drbd_tconn *tconn = mdev->tconn;
	struct net_conf *nc;
	bool congested = false;
	enum drbd_on_congestion on_congestion;

	nc = rcu_dereference(tconn->net_conf);
	on_congestion = nc ? nc->on_congestion : OC_BLOCK;
	if (on_congestion == OC_BLOCK ||
	    tconn->agreed_pro_version < 96)
		return;

	/* If I don't even have good local storage, we can not reasonably try
	 * to pull ahead of the peer. We also need the local reference to make
	 * sure mdev->act_log is there.
	 */
	if (!get_ldev_if_state(mdev, D_UP_TO_DATE))
		return;

	if (nc->cong_fill &&
	    atomic_read(&mdev->ap_in_flight) >= nc->cong_fill) {
		dev_info(DEV, "Congestion-fill threshold reached\n");
		congested = true;
	}

<<<<<<< HEAD
	/* For WRITES going to the local disk, grab a reference on the target
	 * extent.  This waits for any resync activity in the corresponding
	 * resync extent to finish, and, if necessary, pulls in the target
	 * extent into the activity log, which involves further disk io because
	 * of transactional on-disk meta data updates.
	 * Empty flushes don't need to go into the activity log, they can only
	 * flush data for pending writes which are already in there. */
	if (rw == WRITE && local && size
	&& !drbd_test_flag(mdev, AL_SUSPENDED)) {
		req->rq_state |= RQ_IN_ACT_LOG;
		drbd_al_begin_io(mdev, sector);
	}

	s = mdev->state;
	remote = remote && drbd_should_do_remote(s);
	send_oos = rw == WRITE && drbd_should_send_oos(s);
	D_ASSERT(!(remote && send_oos));

	if (!(local || remote) && !is_susp(mdev->state)) {
		if (__ratelimit(&drbd_ratelimit_state))
			dev_err(DEV, "IO ERROR: neither local nor remote data, sector %llu+%u\n",
					(unsigned long long)req->sector, req->size >> 9);
		goto fail_free_complete;
=======
	if (mdev->act_log->used >= nc->cong_extents) {
		dev_info(DEV, "Congestion-extents threshold reached\n");
		congested = true;
	}

	if (congested) {
		/* start a new epoch for non-mirrored writes */
		start_new_tl_epoch(mdev->tconn);

		if (on_congestion == OC_PULL_AHEAD)
			_drbd_set_state(_NS(mdev, conn, C_AHEAD), 0, NULL);
		else  /*nc->on_congestion == OC_DISCONNECT */
			_drbd_set_state(_NS(mdev, conn, C_DISCONNECTING), 0, NULL);
>>>>>>> 328e0f12
	}
	put_ldev(mdev);
}

<<<<<<< HEAD
	/* For WRITE request, we have to make sure that we have an
	 * unused_spare_tle, in case we need to start a new epoch.
	 * I try to be smart and avoid to pre-allocate always "just in case",
	 * but there is a race between testing the bit and pointer outside the
	 * spinlock, and grabbing the spinlock.
	 * if we lost that race, we retry.  */
	if (rw == WRITE && (remote || send_oos) &&
	    mdev->unused_spare_tle == NULL &&
	    drbd_test_flag(mdev, CREATE_BARRIER)) {
allocate_barrier:
		b = kmalloc(sizeof(struct drbd_tl_epoch), GFP_NOIO);
		if (!b) {
			dev_err(DEV, "Failed to alloc barrier.\n");
			err = -ENOMEM;
			goto fail_free_complete;
		}
	}

	/* GOOD, everything prepared, grab the spin_lock */
	spin_lock_irq(&mdev->req_lock);

	if (is_susp(mdev->state)) {
		/* If we got suspended, use the retry mechanism of
		   drbd_make_request() to restart processing of this
		   bio. In the next call to drbd_make_request
		   we sleep in inc_ap_bio() */
		ret = 1;
		spin_unlock_irq(&mdev->req_lock);
		goto fail_free_complete;
	}
=======
/* If this returns false, and req->private_bio is still set,
 * this should be submitted locally.
 *
 * If it returns false, but req->private_bio is not set,
 * we do not have access to good data :(
 *
 * Otherwise, this destroys req->private_bio, if any,
 * and returns true.
 */
static bool do_remote_read(struct drbd_request *req)
{
	struct drbd_conf *mdev = req->w.mdev;
	enum drbd_read_balancing rbm;

	if (req->private_bio) {
		if (!drbd_may_do_local_read(mdev,
					req->i.sector, req->i.size)) {
			bio_put(req->private_bio);
			req->private_bio = NULL;
			put_ldev(mdev);
		}
	}

	if (mdev->state.pdsk != D_UP_TO_DATE)
		return false;
>>>>>>> 328e0f12

	if (req->private_bio == NULL)
		return true;

	/* TODO: improve read balancing decisions, take into account drbd
	 * protocol, pending requests etc. */

	rcu_read_lock();
	rbm = rcu_dereference(mdev->ldev->disk_conf)->read_balancing;
	rcu_read_unlock();

	if (rbm == RB_PREFER_LOCAL && req->private_bio)
		return false; /* submit locally */

	if (remote_due_to_read_balancing(mdev, req->i.sector, rbm)) {
		if (req->private_bio) {
			bio_put(req->private_bio);
			req->private_bio = NULL;
			put_ldev(mdev);
		}
		return true;
	}

	return false;
}

/* returns number of connections (== 1, for drbd 8.4)
 * expected to actually write this data,
 * which does NOT include those that we are L_AHEAD for. */
static int drbd_process_write_request(struct drbd_request *req)
{
	struct drbd_conf *mdev = req->w.mdev;
	int remote, send_oos;

	rcu_read_lock();
	remote = drbd_should_do_remote(mdev->state);
	if (remote) {
		maybe_pull_ahead(mdev);
		remote = drbd_should_do_remote(mdev->state);
	}
<<<<<<< HEAD
	if (rw == WRITE && (remote || send_oos) &&
	    mdev->unused_spare_tle == NULL &&
	    drbd_test_flag(mdev, CREATE_BARRIER)) {
		/* someone closed the current epoch
		 * while we were grabbing the spinlock */
		spin_unlock_irq(&mdev->req_lock);
		goto allocate_barrier;
=======
	send_oos = drbd_should_send_out_of_sync(mdev->state);
	rcu_read_unlock();

	/* Need to replicate writes.  Unless it is an empty flush,
	 * which is better mapped to a DRBD P_BARRIER packet,
	 * also for drbd wire protocol compatibility reasons.
	 * If this was a flush, just start a new epoch.
	 * Unless the current epoch was empty anyways, or we are not currently
	 * replicating, in which case there is no point. */
	if (unlikely(req->i.size == 0)) {
		/* The only size==0 bios we expect are empty flushes. */
		D_ASSERT(req->master_bio->bi_rw & REQ_FLUSH);
		if (remote)
			start_new_tl_epoch(mdev->tconn);
		return 0;
>>>>>>> 328e0f12
	}

	if (!remote && !send_oos)
		return 0;

	D_ASSERT(!(remote && send_oos));

<<<<<<< HEAD
	/* _maybe_start_new_epoch(mdev);
	 * If we need to generate a write barrier packet, we have to add the
	 * new epoch (barrier) object, and queue the barrier packet for sending,
	 * and queue the req's data after it _within the same lock_, otherwise
	 * we have race conditions were the reorder domains could be mixed up.
	 *
	 * Even read requests may start a new epoch and queue the corresponding
	 * barrier packet.  To get the write ordering right, we only have to
	 * make sure that, if this is a write request and it triggered a
	 * barrier packet, this request is queued within the same spinlock. */
	if ((remote || send_oos) && mdev->unused_spare_tle &&
	    drbd_test_and_clear_flag(mdev, CREATE_BARRIER)) {
		_tl_add_barrier(mdev, mdev->unused_spare_tle);
		mdev->unused_spare_tle = NULL;
	} else {
		D_ASSERT(!(remote && rw == WRITE &&
			   drbd_test_flag(mdev, CREATE_BARRIER)));
	}
=======
	if (remote) {
		_req_mod(req, TO_BE_SENT);
		_req_mod(req, QUEUE_FOR_NET_WRITE);
	} else if (drbd_set_out_of_sync(mdev, req->i.sector, req->i.size))
		_req_mod(req, QUEUE_FOR_SEND_OOS);
>>>>>>> 328e0f12

	return remote;
}

static void
drbd_submit_req_private_bio(struct drbd_request *req)
{
	struct drbd_conf *mdev = req->w.mdev;
	struct bio *bio = req->private_bio;
	const int rw = bio_rw(bio);

	bio->bi_bdev = mdev->ldev->backing_bdev;

	/* State may have changed since we grabbed our reference on the
	 * ->ldev member. Double check, and short-circuit to endio.
	 * In case the last activity log transaction failed to get on
	 * stable storage, and this is a WRITE, we may not even submit
	 * this bio. */
	if (get_ldev(mdev)) {
		if (drbd_insert_fault(mdev,
				      rw == WRITE ? DRBD_FAULT_DT_WR
				    : rw == READ  ? DRBD_FAULT_DT_RD
				    :               DRBD_FAULT_DT_RA))
			bio_endio(bio, -EIO);
		else
			generic_make_request(bio);
		put_ldev(mdev);
	} else
		bio_endio(bio, -EIO);
}

<<<<<<< HEAD
	/* no point in adding empty flushes to the transfer log,
	 * they are mapped to drbd barriers already. */
	if (likely(size!=0))
		list_add_tail(&req->tl_requests, &mdev->newest_tle->requests);
=======
void __drbd_make_request(struct drbd_conf *mdev, struct bio *bio, unsigned long start_time)
{
	const int rw = bio_rw(bio);
	struct bio_and_error m = { NULL, };
	struct drbd_request *req;
	bool no_remote = false;
>>>>>>> 328e0f12

	/* allocate outside of all locks; */
	req = drbd_req_new(mdev, bio);
	if (!req) {
		dec_ap_bio(mdev);
		/* only pass the error to the upper layers.
		 * if user cannot handle io errors, that's not our business. */
		dev_err(DEV, "could not kmalloc() req\n");
		bio_endio(bio, -ENOMEM);
		return;
	}
	req->start_time = start_time;

<<<<<<< HEAD
	if (remote &&
	    mdev->net_conf->on_congestion != OC_BLOCK && mdev->agreed_pro_version >= 96)
		maybe_pull_ahead(mdev);

	/* If this was a flush, queue a drbd barrier/start a new epoch.
	 * Unless the current epoch was empty anyways, or we are not currently
	 * replicating, in which case there is no point. */
	if (unlikely(bio->bi_rw & REQ_FLUSH)
		&& mdev->newest_tle->n_writes
		&& drbd_should_do_remote(mdev->state))
		queue_barrier(mdev);
=======
	if (!get_ldev(mdev)) {
		bio_put(req->private_bio);
		req->private_bio = NULL;
	}

	/* For WRITES going to the local disk, grab a reference on the target
	 * extent.  This waits for any resync activity in the corresponding
	 * resync extent to finish, and, if necessary, pulls in the target
	 * extent into the activity log, which involves further disk io because
	 * of transactional on-disk meta data updates.
	 * Empty flushes don't need to go into the activity log, they can only
	 * flush data for pending writes which are already in there. */
	if (rw == WRITE && req->private_bio && req->i.size
	&& !test_bit(AL_SUSPENDED, &mdev->flags)) {
		req->rq_state |= RQ_IN_ACT_LOG;
		drbd_al_begin_io(mdev, &req->i);
	}

	spin_lock_irq(&mdev->tconn->req_lock);
	if (rw == WRITE) {
		/* This may temporarily give up the req_lock,
		 * but will re-aquire it before it returns here.
		 * Needs to be before the check on drbd_suspended() */
		complete_conflicting_writes(req);
	}

	/* no more giving up req_lock from now on! */

	if (drbd_suspended(mdev)) {
		/* push back and retry: */
		req->rq_state |= RQ_POSTPONED;
		if (req->private_bio) {
			bio_put(req->private_bio);
			req->private_bio = NULL;
			put_ldev(mdev);
		}
		goto out;
	}
>>>>>>> 328e0f12

	/* Update disk stats */
	_drbd_start_io_acct(mdev, req, bio);

	/* We fail READ/READA early, if we can not serve it.
	 * We must do this before req is registered on any lists.
	 * Otherwise, drbd_req_complete() will queue failed READ for retry. */
	if (rw != WRITE) {
		if (!do_remote_read(req) && !req->private_bio)
			goto nodata;
	}

	/* which transfer log epoch does this belong to? */
	req->epoch = atomic_read(&mdev->tconn->current_tle_nr);

	/* no point in adding empty flushes to the transfer log,
	 * they are mapped to drbd barriers already. */
	if (likely(req->i.size!=0)) {
		if (rw == WRITE)
			mdev->tconn->current_tle_writes++;

		list_add_tail(&req->tl_requests, &mdev->tconn->transfer_log);
	}

	if (rw == WRITE) {
		if (!drbd_process_write_request(req))
			no_remote = true;
	} else {
		/* We either have a private_bio, or we can read from remote.
		 * Otherwise we had done the goto nodata above. */
		if (req->private_bio == NULL) {
			_req_mod(req, TO_BE_SENT);
			_req_mod(req, QUEUE_FOR_NET_READ);
		} else
			no_remote = true;
	}

	if (req->private_bio) {
		/* needs to be marked within the same spinlock */
		_req_mod(req, TO_BE_SUBMITTED);
		/* but we need to give up the spinlock to submit */
		spin_unlock_irq(&mdev->tconn->req_lock);
		drbd_submit_req_private_bio(req);
		spin_lock_irq(&mdev->tconn->req_lock);
	} else if (no_remote) {
nodata:
		if (__ratelimit(&drbd_ratelimit_state))
			dev_err(DEV, "IO ERROR: neither local nor remote data, sector %llu+%u\n",
					(unsigned long long)req->i.sector, req->i.size >> 9);
		/* A write may have been queued for send_oos, however.
		 * So we can not simply free it, we must go through drbd_req_put_completion_ref() */
	}

out:
	if (drbd_req_put_completion_ref(req, &m, 1))
		kref_put(&req->kref, drbd_req_destroy);
	spin_unlock_irq(&mdev->tconn->req_lock);

	if (m.bio)
		complete_master_bio(mdev, &m);
	return;
}

void drbd_make_request(struct request_queue *q, struct bio *bio)
{
	struct drbd_conf *mdev = (struct drbd_conf *) q->queuedata;
	unsigned long start_time;

<<<<<<< HEAD
	if (drbd_fail_request_early(mdev, bio_data_dir(bio) & WRITE)) {
		bio_endio(bio, -EPERM);
		return;
	}

=======
>>>>>>> 328e0f12
	start_time = jiffies;

	/*
	 * what we "blindly" assume:
	 */
<<<<<<< HEAD
	D_ASSERT((bio->bi_size & 0x1ff) == 0);

	/* to make some things easier, force alignment of requests within the
	 * granularity of our hash tables */
	s_enr = bio->bi_sector >> HT_SHIFT;
	e_enr = bio->bi_size ? (bio->bi_sector+(bio->bi_size>>9)-1) >> HT_SHIFT : s_enr;

	if (likely(s_enr == e_enr)) {
		do {
			inc_ap_bio(mdev, 1);
		} while (drbd_make_request_common(mdev, bio, start_time));
		return;
	}

	/* can this bio be split generically?
	 * Maybe add our own split-arbitrary-bios function. */
	if (bio->bi_vcnt != 1 || bio->bi_idx != 0 || bio->bi_size > DRBD_MAX_BIO_SIZE) {
		/* rather error out here than BUG in bio_split */
		dev_err(DEV, "bio would need to, but cannot, be split: "
		    "(vcnt=%u,idx=%u,size=%u,sector=%llu)\n",
		    bio->bi_vcnt, bio->bi_idx, bio->bi_size,
		    (unsigned long long)bio->bi_sector);
		bio_endio(bio, -EINVAL);
	} else {
		/* This bio crosses some boundary, so we have to split it. */
		struct bio_pair *bp;
		/* works for the "do not cross hash slot boundaries" case
		 * e.g. sector 262269, size 4096
		 * s_enr = 262269 >> 6 = 4097
		 * e_enr = (262269+8-1) >> 6 = 4098
		 * HT_SHIFT = 6
		 * sps = 64, mask = 63
		 * first_sectors = 64 - (262269 & 63) = 3
		 */
		const sector_t sect = bio->bi_sector;
		const int sps = 1 << HT_SHIFT; /* sectors per slot */
		const int mask = sps - 1;
		const sector_t first_sectors = sps - (sect & mask);
		bp = bio_split(bio, first_sectors);

		/* we need to get a "reference count" (ap_bio_cnt)
		 * to avoid races with the disconnect/reconnect/suspend code.
		 * In case we need to split the bio here, we need to get three references
		 * atomically, otherwise we might deadlock when trying to submit the
		 * second one! */
		inc_ap_bio(mdev, 3);
=======
	D_ASSERT(IS_ALIGNED(bio->bi_size, 512));
>>>>>>> 328e0f12

	inc_ap_bio(mdev);
	__drbd_make_request(mdev, bio, start_time);

<<<<<<< HEAD
		while (drbd_make_request_common(mdev, &bp->bio1, start_time))
			inc_ap_bio(mdev, 1);

		while (drbd_make_request_common(mdev, &bp->bio2, start_time))
			inc_ap_bio(mdev, 1);

		dec_ap_bio(mdev);

		bio_pair_release(bp);
	}
=======
	return 0;
>>>>>>> 328e0f12
}

/* This is called by bio_add_page().
 *
 * q->max_hw_sectors and other global limits are already enforced there.
 *
 * We need to call down to our lower level device,
 * in case it has special restrictions.
 *
 * We also may need to enforce configured max-bio-bvecs limits.
 *
 * As long as the BIO is empty we have to allow at least one bvec,
 * regardless of size and offset, so no need to ask lower levels.
 */
int drbd_merge_bvec(struct request_queue *q, struct bvec_merge_data *bvm, struct bio_vec *bvec)
{
	struct drbd_conf *mdev = (struct drbd_conf *) q->queuedata;
	unsigned int bio_size = bvm->bi_size;
	int limit = DRBD_MAX_BIO_SIZE;
	int backing_limit;

	if (bio_size && get_ldev(mdev)) {
		struct request_queue * const b =
			mdev->ldev->backing_bdev->bd_disk->queue;
		if (b->merge_bvec_fn) {
			backing_limit = b->merge_bvec_fn(b, bvm, bvec);
			limit = min(limit, backing_limit);
		}
		put_ldev(mdev);
	}
	return limit;
}

struct drbd_request *find_oldest_request(struct drbd_tconn *tconn)
{
	/* Walk the transfer log,
	 * and find the oldest not yet completed request */
	struct drbd_request *r;
	list_for_each_entry(r, &tconn->transfer_log, tl_requests) {
		if (atomic_read(&r->completion_ref))
			return r;
	}
	return NULL;
}

void request_timer_fn(unsigned long data)
{
	struct drbd_conf *mdev = (struct drbd_conf *) data;
	struct drbd_tconn *tconn = mdev->tconn;
	struct drbd_request *req; /* oldest request */
<<<<<<< HEAD
	struct list_head *le;
	unsigned long ent = 0, dt = 0, et, nt; /* effective timeout = ko_count * timeout */
	unsigned long now;

	if (get_net_conf(mdev)) {
		if (mdev->state.conn >= C_WF_REPORT_PARAMS)
			ent = mdev->net_conf->timeout*HZ/10
				* mdev->net_conf->ko_count;
		put_net_conf(mdev);
	}
	if (get_ldev(mdev)) { /* implicit state.disk >= D_INCONSISTENT */
		dt = mdev->ldev->dc.disk_timeout * HZ / 10;
		put_ldev(mdev);
	}
=======
	struct net_conf *nc;
	unsigned long ent = 0, dt = 0, et, nt; /* effective timeout = ko_count * timeout */
	unsigned long now;

	rcu_read_lock();
	nc = rcu_dereference(tconn->net_conf);
	if (nc && mdev->state.conn >= C_WF_REPORT_PARAMS)
		ent = nc->timeout * HZ/10 * nc->ko_count;

	if (get_ldev(mdev)) { /* implicit state.disk >= D_INCONSISTENT */
		dt = rcu_dereference(mdev->ldev->disk_conf)->disk_timeout * HZ / 10;
		put_ldev(mdev);
	}
	rcu_read_unlock();

>>>>>>> 328e0f12
	et = min_not_zero(dt, ent);

	if (!et)
		return; /* Recurring timer stopped */

	now = jiffies;

<<<<<<< HEAD
	spin_lock_irq(&mdev->req_lock);
	le = &mdev->oldest_tle->requests;
	if (list_empty(le)) {
		spin_unlock_irq(&mdev->req_lock);
=======
	spin_lock_irq(&tconn->req_lock);
	req = find_oldest_request(tconn);
	if (!req) {
		spin_unlock_irq(&tconn->req_lock);
>>>>>>> 328e0f12
		mod_timer(&mdev->request_timer, now + et);
		return;
	}

<<<<<<< HEAD
	le = le->prev;
	req = list_entry(le, struct drbd_request, tl_requests);

=======
>>>>>>> 328e0f12
	/* The request is considered timed out, if
	 * - we have some effective timeout from the configuration,
	 *   with above state restrictions applied,
	 * - the oldest request is waiting for a response from the network
	 *   resp. the local disk,
	 * - the oldest request is in fact older than the effective timeout,
	 * - the connection was established (resp. disk was attached)
	 *   for longer than the timeout already.
	 * Note that for 32bit jiffies and very stable connections/disks,
	 * we may have a wrap around, which is catched by
	 *   !time_in_range(now, last_..._jif, last_..._jif + timeout).
	 *
	 * Side effect: once per 32bit wrap-around interval, which means every
	 * ~198 days with 250 HZ, we have a window where the timeout would need
	 * to expire twice (worst case) to become effective. Good enough.
	 */
	if (ent && req->rq_state & RQ_NET_PENDING &&
		 time_after(now, req->start_time + ent) &&
<<<<<<< HEAD
		!time_in_range(now, mdev->last_reconnect_jif, mdev->last_reconnect_jif + ent)) {
		dev_warn(DEV, "Remote failed to finish a request within ko-count * timeout\n");
		_drbd_set_state(_NS(mdev, conn, C_TIMEOUT), CS_VERBOSE | CS_HARD, NULL);
	}
	if (dt && req->rq_state & RQ_LOCAL_PENDING &&
=======
		!time_in_range(now, tconn->last_reconnect_jif, tconn->last_reconnect_jif + ent)) {
		dev_warn(DEV, "Remote failed to finish a request within ko-count * timeout\n");
		_drbd_set_state(_NS(mdev, conn, C_TIMEOUT), CS_VERBOSE | CS_HARD, NULL);
	}
	if (dt && req->rq_state & RQ_LOCAL_PENDING && req->w.mdev == mdev &&
>>>>>>> 328e0f12
		 time_after(now, req->start_time + dt) &&
		!time_in_range(now, mdev->last_reattach_jif, mdev->last_reattach_jif + dt)) {
		dev_warn(DEV, "Local backing device failed to meet the disk-timeout\n");
		__drbd_chk_io_error(mdev, DRBD_FORCE_DETACH);
	}
	nt = (time_after(now, req->start_time + et) ? now : req->start_time) + et;
<<<<<<< HEAD
	spin_unlock_irq(&mdev->req_lock);
=======
	spin_unlock_irq(&tconn->req_lock);
>>>>>>> 328e0f12
	mod_timer(&mdev->request_timer, nt);
}<|MERGE_RESOLUTION|>--- conflicted
+++ resolved
@@ -163,32 +163,8 @@
 	mempool_free(req, drbd_request_mempool);
 }
 
-<<<<<<< HEAD
-static void queue_barrier(struct drbd_conf *mdev)
-{
-	struct drbd_tl_epoch *b;
-
-	/* We are within the req_lock. Once we queued the barrier for sending,
-	 * we set the CREATE_BARRIER bit. It is cleared as soon as a new
-	 * barrier/epoch object is added. This is the only place this bit is
-	 * set. It indicates that the barrier for this epoch is already queued,
-	 * and no new epoch has been created yet. */
-	if (drbd_test_flag(mdev, CREATE_BARRIER))
-		return;
-
-	b = mdev->newest_tle;
-	b->w.cb = w_send_barrier;
-	/* inc_ap_pending done here, so we won't
-	 * get imbalanced on connection loss.
-	 * dec_ap_pending will be done in got_BarrierAck
-	 * or (on connection loss) in tl_clear.  */
-	inc_ap_pending(mdev);
-	drbd_queue_work(&mdev->data.work, &b->w);
-	drbd_set_flag(mdev, CREATE_BARRIER);
-=======
 static void wake_all_senders(struct drbd_tconn *tconn) {
 	wake_up(&tconn->sender_work.q_wait);
->>>>>>> 328e0f12
 }
 
 /* must hold resource->req_lock */
@@ -233,16 +209,10 @@
 static
 void drbd_req_complete(struct drbd_request *req, struct bio_and_error *m)
 {
-<<<<<<< HEAD
-	const unsigned long s = req->rq_state;
-	struct drbd_conf *mdev = req->mdev;
-	int rw = req->rq_state & RQ_WRITE ? WRITE : READ;
-=======
 	const unsigned s = req->rq_state;
 	struct drbd_conf *mdev = req->w.mdev;
 	int rw;
 	int error, ok;
->>>>>>> 328e0f12
 
 	/* we must not complete the master bio, while it is
 	 *	still being processed by _drbd_send_zc_bio (drbd_send_dblock)
@@ -258,14 +228,10 @@
 	    (s & RQ_COMPLETION_SUSP)) {
 		dev_err(DEV, "drbd_req_complete: Logic BUG rq_state = 0x%x\n", s);
 		return;
-<<<<<<< HEAD
-	if (s & RQ_LOCAL_PENDING && !(s & RQ_LOCAL_ABORTED))
-=======
 	}
 
 	if (!req->master_bio) {
 		dev_err(DEV, "drbd_req_complete: Logic BUG, master_bio == NULL!\n");
->>>>>>> 328e0f12
 		return;
 	}
 
@@ -336,22 +302,6 @@
 		m->bio = req->master_bio;
 		req->master_bio = NULL;
 	}
-<<<<<<< HEAD
-
-	if (s & RQ_LOCAL_PENDING)
-		return;
-
-	if ((s & RQ_NET_MASK) == 0 || (s & RQ_NET_DONE)) {
-		/* this is disconnected (local only) operation,
-		 * or protocol C P_WRITE_ACK,
-		 * or protocol A or B P_BARRIER_ACK,
-		 * or killed from the transfer log due to connection loss. */
-		_req_is_done(mdev, req, rw);
-	}
-	/* else: network part and not DONE yet. that is
-	 * protocol A or B, barrier ack still pending... */
-=======
->>>>>>> 328e0f12
 }
 
 static int drbd_req_put_completion_ref(struct drbd_request *req, struct bio_and_error *m, int put)
@@ -486,20 +436,6 @@
 			(req->rq_state & RQ_WRITE) ? "WRITE" : "READ",
 			(unsigned long long)req->i.sector,
 			req->i.size >> 9,
-			bdevname(mdev->ldev->backing_bdev, b));
-}
-
-static void drbd_report_io_error(struct drbd_conf *mdev, struct drbd_request *req)
-{
-        char b[BDEVNAME_SIZE];
-
-	if (__ratelimit(&drbd_ratelimit_state))
-		return;
-
-	dev_warn(DEV, "local %s IO error sector %llu+%u on %s\n",
-			(req->rq_state & RQ_WRITE) ? "WRITE" : "READ",
-			(unsigned long long)req->sector,
-			req->size >> 9,
 			bdevname(mdev->ldev->backing_bdev, b));
 }
 
@@ -556,76 +492,12 @@
 		mod_rq_state(req, m, 0, RQ_LOCAL_PENDING);
 		break;
 
-<<<<<<< HEAD
-	case completed_ok:
-		if (req->rq_state & RQ_WRITE)
-			mdev->writ_cnt += req->size>>9;
-=======
 	case COMPLETED_OK:
 		if (req->rq_state & RQ_WRITE)
 			mdev->writ_cnt += req->i.size >> 9;
->>>>>>> 328e0f12
 		else
 			mdev->read_cnt += req->i.size >> 9;
 
-<<<<<<< HEAD
-		_req_may_be_done_not_susp(req, m);
-		break;
-
-	case abort_disk_io:
-		req->rq_state |= RQ_LOCAL_ABORTED;
-		if (req->rq_state & RQ_WRITE)
-			_req_may_be_done_not_susp(req, m);
-		else
-			goto goto_queue_for_net_read;
-		break;
-
-	case write_completed_with_error:
-		req->rq_state |= RQ_LOCAL_COMPLETED;
-		req->rq_state &= ~RQ_LOCAL_PENDING;
-
-		drbd_report_io_error(mdev, req);
-		__drbd_chk_io_error(mdev, DRBD_WRITE_ERROR);
-		_req_may_be_done_not_susp(req, m);
-		break;
-
-	case read_ahead_completed_with_error:
-		/* it is legal to fail READA */
-		req->rq_state |= RQ_LOCAL_COMPLETED;
-		req->rq_state &= ~RQ_LOCAL_PENDING;
-		_req_may_be_done_not_susp(req, m);
-		break;
-
-	case read_completed_with_error:
-		drbd_set_out_of_sync(mdev, req->sector, req->size);
-
-		req->rq_state |= RQ_LOCAL_COMPLETED;
-		req->rq_state &= ~RQ_LOCAL_PENDING;
-
-		if (req->rq_state & RQ_LOCAL_ABORTED) {
-			_req_may_be_done(req, m);
-			break;
-		}
-
-		drbd_report_io_error(mdev, req);
-		__drbd_chk_io_error(mdev, DRBD_READ_ERROR);
-
-	goto_queue_for_net_read:
-
-		D_ASSERT(!(req->rq_state & RQ_NET_MASK));
-
-		/* no point in retrying if there is no good remote data,
-		 * or we have no connection. */
-		if (mdev->state.pdsk != D_UP_TO_DATE) {
-			_req_may_be_done_not_susp(req, m);
-			break;
-		}
-
-		/* _req_mod(req,to_be_send); oops, recursion... */
-		req->rq_state |= RQ_NET_PENDING;
-		inc_ap_pending(mdev);
-		/* fall through: _req_mod(req,queue_for_net_read); */
-=======
 		mod_rq_state(req, m, RQ_LOCAL_PENDING,
 				RQ_LOCAL_COMPLETED|RQ_LOCAL_OK);
 		break;
@@ -649,7 +521,6 @@
 		/* it is legal to fail READA, no __drbd_chk_io_error in that case. */
 		mod_rq_state(req, m, RQ_LOCAL_PENDING, RQ_LOCAL_COMPLETED);
 		break;
->>>>>>> 328e0f12
 
 	case QUEUE_FOR_NET_READ:
 		/* READ or READA, and
@@ -665,7 +536,7 @@
 		D_ASSERT(drbd_interval_empty(&req->i));
 		drbd_insert_interval(&mdev->read_requests, &req->i);
 
-		drbd_set_flag(mdev, UNPLUG_REMOTE);
+		set_bit(UNPLUG_REMOTE, &mdev->flags);
 
 		D_ASSERT(req->rq_state & RQ_NET_PENDING);
 		D_ASSERT((req->rq_state & RQ_LOCAL_MASK) == 0);
@@ -700,20 +571,8 @@
 		/* otherwise we may lose an unplug, which may cause some remote
 		 * io-scheduler timeout to expire, increasing maximum latency,
 		 * hurting performance. */
-		drbd_set_flag(mdev, UNPLUG_REMOTE);
-
-<<<<<<< HEAD
-		/* see drbd_make_request_common,
-		 * just after it grabs the req_lock */
-		D_ASSERT(drbd_test_flag(mdev, CREATE_BARRIER) == 0);
-
-		req->epoch = mdev->newest_tle->br_number;
-
-		/* increment size of current epoch */
-		mdev->newest_tle->n_writes++;
-
-=======
->>>>>>> 328e0f12
+		set_bit(UNPLUG_REMOTE, &mdev->flags);
+
 		/* queue work item to send data */
 		D_ASSERT(req->rq_state & RQ_NET_PENDING);
 		mod_rq_state(req, m, 0, RQ_NET_QUEUED|RQ_EXP_BARR_ACK);
@@ -736,15 +595,9 @@
 		drbd_queue_work(&mdev->tconn->sender_work, &req->w);
 		break;
 
-<<<<<<< HEAD
-	case read_retry_remote_canceled:
-	case send_canceled:
-	case send_failed:
-=======
 	case READ_RETRY_REMOTE_CANCELED:
 	case SEND_CANCELED:
 	case SEND_FAILED:
->>>>>>> 328e0f12
 		/* real cleanup will be done from tl_clear.  just update flags
 		 * so it is no longer marked as on the worker queue */
 		mod_rq_state(req, m, RQ_NET_QUEUED, 0);
@@ -763,22 +616,6 @@
 			 * corresponding epoch barrier got acked as well,
 			 * so we know what to dirty on connection loss */
 		}
-<<<<<<< HEAD
-		req->rq_state &= ~RQ_NET_QUEUED;
-		req->rq_state |= RQ_NET_SENT;
-		_req_may_be_done_not_susp(req, m);
-		break;
-
-	case oos_handed_to_network:
-		/* Was not set PENDING, no longer QUEUED, so is now DONE
-		 * as far as this connection is concerned. */
-		req->rq_state &= ~RQ_NET_QUEUED;
-		req->rq_state |= RQ_NET_DONE;
-		_req_may_be_done_not_susp(req, m);
-		break;
-
-	case connection_lost_while_pending:
-=======
 		mod_rq_state(req, m, RQ_NET_QUEUED, RQ_NET_SENT);
 		break;
 
@@ -789,29 +626,12 @@
 		break;
 
 	case CONNECTION_LOST_WHILE_PENDING:
->>>>>>> 328e0f12
 		/* transfer log cleanup after connection loss */
 		mod_rq_state(req, m,
 				RQ_NET_OK|RQ_NET_PENDING|RQ_COMPLETION_SUSP,
 				RQ_NET_DONE);
 		break;
 
-<<<<<<< HEAD
-	case conflict_discarded_by_peer:
-		/* for discarded conflicting writes of multiple primaries,
-		 * there is no need to keep anything in the tl, potential
-		 * node crashes are covered by the activity log. */
-		if (what == conflict_discarded_by_peer)
-			dev_alert(DEV, "Got DiscardAck packet %llus +%u!"
-			      " DRBD is not a random data generator!\n",
-			      (unsigned long long)req->sector, req->size);
-		req->rq_state |= RQ_NET_DONE;
-		/* fall through */
-	case write_acked_by_peer_and_sis:
-	case write_acked_by_peer:
-		if (what == write_acked_by_peer_and_sis)
-			req->rq_state |= RQ_NET_SIS;
-=======
 	case CONFLICT_RESOLVED:
 		/* for superseded conflicting writes of multiple primaries,
 		 * there is no need to keep anything in the tl, potential
@@ -829,19 +649,14 @@
 		req->rq_state |= RQ_NET_SIS;
 	case WRITE_ACKED_BY_PEER:
 		D_ASSERT(req->rq_state & RQ_EXP_WRITE_ACK);
->>>>>>> 328e0f12
 		/* protocol C; successfully written on peer.
 		 * Nothing more to do here.
 		 * We want to keep the tl in place for all protocols, to cater
 		 * for volatile write-back caches on lower level devices. */
 
-<<<<<<< HEAD
-	case recv_acked_by_peer:
-=======
 		goto ack_common;
 	case RECV_ACKED_BY_PEER:
 		D_ASSERT(req->rq_state & RQ_EXP_RECEIVE_ACK);
->>>>>>> 328e0f12
 		/* protocol B; pretends to be successfully written on peer.
 		 * see also notes above in HANDED_OVER_TO_NETWORK about
 		 * protocol != C */
@@ -892,17 +707,10 @@
 		drbd_queue_work(&mdev->tconn->sender_work, &req->w);
 		break;
 
-<<<<<<< HEAD
-	case resend:
-		/* Simply complete (local only) READs. */
-		if (!(req->rq_state & RQ_WRITE) && !req->w.cb) {
-			_req_may_be_done(req, m);
-=======
 	case RESEND:
 		/* Simply complete (local only) READs. */
 		if (!(req->rq_state & RQ_WRITE) && !req->w.cb) {
 			mod_rq_state(req, m, RQ_COMPLETION_SUSP, 0);
->>>>>>> 328e0f12
 			break;
 		}
 
@@ -979,63 +787,6 @@
 	return drbd_bm_count_bits(mdev, sbnr, ebnr) == 0;
 }
 
-<<<<<<< HEAD
-static void maybe_pull_ahead(struct drbd_conf *mdev)
-{
-	int congested = 0;
-
-	/* If I don't even have good local storage, we can not reasonably try
-	 * to pull ahead of the peer. We also need the local reference to make
-	 * sure mdev->act_log is there.
-	 * Note: caller has to make sure that net_conf is there.
-	 */
-	if (!get_ldev_if_state(mdev, D_UP_TO_DATE))
-		return;
-
-	if (mdev->net_conf->cong_fill &&
-	    atomic_read(&mdev->ap_in_flight) >= mdev->net_conf->cong_fill) {
-		dev_info(DEV, "Congestion-fill threshold reached\n");
-		congested = 1;
-	}
-
-	if (mdev->act_log->used >= mdev->net_conf->cong_extents) {
-		dev_info(DEV, "Congestion-extents threshold reached\n");
-		congested = 1;
-	}
-
-	if (congested) {
-		queue_barrier(mdev); /* last barrier, after mirrored writes */
-
-		if (mdev->net_conf->on_congestion == OC_PULL_AHEAD)
-			_drbd_set_state(_NS(mdev, conn, C_AHEAD), 0, NULL);
-		else  /*mdev->net_conf->on_congestion == OC_DISCONNECT */
-			_drbd_set_state(_NS(mdev, conn, C_DISCONNECTING), 0, NULL);
-	}
-	put_ldev(mdev);
-}
-
-static int drbd_make_request_common(struct drbd_conf *mdev, struct bio *bio, unsigned long start_time)
-{
-	const int rw = bio_rw(bio);
-	const int size = bio->bi_size;
-	const sector_t sector = bio->bi_sector;
-	struct drbd_tl_epoch *b = NULL;
-	struct drbd_request *req;
-	int local, remote, send_oos = 0;
-	int err = -EIO;
-	int ret = 0;
-	union drbd_state s;
-
-	/* allocate outside of all locks; */
-	req = drbd_req_new(mdev, bio);
-	if (!req) {
-		dec_ap_bio(mdev);
-		/* only pass the error to the upper layers.
-		 * if user cannot handle io errors, that's not our business. */
-		dev_err(DEV, "could not kmalloc() req\n");
-		bio_endio(bio, -ENOMEM);
-		return 0;
-=======
 static bool remote_due_to_read_balancing(struct drbd_conf *mdev, sector_t sector,
 		enum drbd_read_balancing rbm)
 {
@@ -1064,43 +815,9 @@
 	case RB_PREFER_LOCAL:
 	default:
 		return false;
->>>>>>> 328e0f12
-	}
-}
-
-<<<<<<< HEAD
-	local = get_ldev(mdev);
-	if (!local) {
-		bio_put(req->private_bio); /* or we get a bio leak */
-		req->private_bio = NULL;
-	}
-	if (rw == WRITE) {
-		/* Need to replicate writes.  Unless it is an empty flush,
-		 * which is better mapped to a DRBD P_BARRIER packet,
-		 * also for drbd wire protocol compatibility reasons. */
-		if (unlikely(size == 0)) {
-			/* The only size==0 bios we expect are empty flushes. */
-			D_ASSERT(bio->bi_rw & REQ_FLUSH);
-			remote = 0;
-		} else
-			remote = 1;
-	} else {
-		/* READ || READA */
-		if (local) {
-			if (!drbd_may_do_local_read(mdev, sector, size)) {
-				/* we could kick the syncer to
-				 * sync this extent asap, wait for
-				 * it, then continue locally.
-				 * Or just issue the request remotely.
-				 */
-				local = 0;
-				bio_put(req->private_bio);
-				req->private_bio = NULL;
-				put_ldev(mdev);
-			}
-		}
-		remote = !local && mdev->state.pdsk >= D_UP_TO_DATE;
-=======
+	}
+}
+
 /*
  * complete_conflicting_writes  -  wait for any conflicting write requests
  *
@@ -1132,7 +849,6 @@
 		spin_unlock_irq(&mdev->tconn->req_lock);
 		schedule();
 		spin_lock_irq(&mdev->tconn->req_lock);
->>>>>>> 328e0f12
 	}
 	finish_wait(&mdev->misc_wait, &wait);
 }
@@ -1164,31 +880,6 @@
 		congested = true;
 	}
 
-<<<<<<< HEAD
-	/* For WRITES going to the local disk, grab a reference on the target
-	 * extent.  This waits for any resync activity in the corresponding
-	 * resync extent to finish, and, if necessary, pulls in the target
-	 * extent into the activity log, which involves further disk io because
-	 * of transactional on-disk meta data updates.
-	 * Empty flushes don't need to go into the activity log, they can only
-	 * flush data for pending writes which are already in there. */
-	if (rw == WRITE && local && size
-	&& !drbd_test_flag(mdev, AL_SUSPENDED)) {
-		req->rq_state |= RQ_IN_ACT_LOG;
-		drbd_al_begin_io(mdev, sector);
-	}
-
-	s = mdev->state;
-	remote = remote && drbd_should_do_remote(s);
-	send_oos = rw == WRITE && drbd_should_send_oos(s);
-	D_ASSERT(!(remote && send_oos));
-
-	if (!(local || remote) && !is_susp(mdev->state)) {
-		if (__ratelimit(&drbd_ratelimit_state))
-			dev_err(DEV, "IO ERROR: neither local nor remote data, sector %llu+%u\n",
-					(unsigned long long)req->sector, req->size >> 9);
-		goto fail_free_complete;
-=======
 	if (mdev->act_log->used >= nc->cong_extents) {
 		dev_info(DEV, "Congestion-extents threshold reached\n");
 		congested = true;
@@ -1202,43 +893,10 @@
 			_drbd_set_state(_NS(mdev, conn, C_AHEAD), 0, NULL);
 		else  /*nc->on_congestion == OC_DISCONNECT */
 			_drbd_set_state(_NS(mdev, conn, C_DISCONNECTING), 0, NULL);
->>>>>>> 328e0f12
 	}
 	put_ldev(mdev);
 }
 
-<<<<<<< HEAD
-	/* For WRITE request, we have to make sure that we have an
-	 * unused_spare_tle, in case we need to start a new epoch.
-	 * I try to be smart and avoid to pre-allocate always "just in case",
-	 * but there is a race between testing the bit and pointer outside the
-	 * spinlock, and grabbing the spinlock.
-	 * if we lost that race, we retry.  */
-	if (rw == WRITE && (remote || send_oos) &&
-	    mdev->unused_spare_tle == NULL &&
-	    drbd_test_flag(mdev, CREATE_BARRIER)) {
-allocate_barrier:
-		b = kmalloc(sizeof(struct drbd_tl_epoch), GFP_NOIO);
-		if (!b) {
-			dev_err(DEV, "Failed to alloc barrier.\n");
-			err = -ENOMEM;
-			goto fail_free_complete;
-		}
-	}
-
-	/* GOOD, everything prepared, grab the spin_lock */
-	spin_lock_irq(&mdev->req_lock);
-
-	if (is_susp(mdev->state)) {
-		/* If we got suspended, use the retry mechanism of
-		   drbd_make_request() to restart processing of this
-		   bio. In the next call to drbd_make_request
-		   we sleep in inc_ap_bio() */
-		ret = 1;
-		spin_unlock_irq(&mdev->req_lock);
-		goto fail_free_complete;
-	}
-=======
 /* If this returns false, and req->private_bio is still set,
  * this should be submitted locally.
  *
@@ -1264,7 +922,6 @@
 
 	if (mdev->state.pdsk != D_UP_TO_DATE)
 		return false;
->>>>>>> 328e0f12
 
 	if (req->private_bio == NULL)
 		return true;
@@ -1305,15 +962,6 @@
 		maybe_pull_ahead(mdev);
 		remote = drbd_should_do_remote(mdev->state);
 	}
-<<<<<<< HEAD
-	if (rw == WRITE && (remote || send_oos) &&
-	    mdev->unused_spare_tle == NULL &&
-	    drbd_test_flag(mdev, CREATE_BARRIER)) {
-		/* someone closed the current epoch
-		 * while we were grabbing the spinlock */
-		spin_unlock_irq(&mdev->req_lock);
-		goto allocate_barrier;
-=======
 	send_oos = drbd_should_send_out_of_sync(mdev->state);
 	rcu_read_unlock();
 
@@ -1329,7 +977,6 @@
 		if (remote)
 			start_new_tl_epoch(mdev->tconn);
 		return 0;
->>>>>>> 328e0f12
 	}
 
 	if (!remote && !send_oos)
@@ -1337,32 +984,11 @@
 
 	D_ASSERT(!(remote && send_oos));
 
-<<<<<<< HEAD
-	/* _maybe_start_new_epoch(mdev);
-	 * If we need to generate a write barrier packet, we have to add the
-	 * new epoch (barrier) object, and queue the barrier packet for sending,
-	 * and queue the req's data after it _within the same lock_, otherwise
-	 * we have race conditions were the reorder domains could be mixed up.
-	 *
-	 * Even read requests may start a new epoch and queue the corresponding
-	 * barrier packet.  To get the write ordering right, we only have to
-	 * make sure that, if this is a write request and it triggered a
-	 * barrier packet, this request is queued within the same spinlock. */
-	if ((remote || send_oos) && mdev->unused_spare_tle &&
-	    drbd_test_and_clear_flag(mdev, CREATE_BARRIER)) {
-		_tl_add_barrier(mdev, mdev->unused_spare_tle);
-		mdev->unused_spare_tle = NULL;
-	} else {
-		D_ASSERT(!(remote && rw == WRITE &&
-			   drbd_test_flag(mdev, CREATE_BARRIER)));
-	}
-=======
 	if (remote) {
 		_req_mod(req, TO_BE_SENT);
 		_req_mod(req, QUEUE_FOR_NET_WRITE);
 	} else if (drbd_set_out_of_sync(mdev, req->i.sector, req->i.size))
 		_req_mod(req, QUEUE_FOR_SEND_OOS);
->>>>>>> 328e0f12
 
 	return remote;
 }
@@ -1394,19 +1020,12 @@
 		bio_endio(bio, -EIO);
 }
 
-<<<<<<< HEAD
-	/* no point in adding empty flushes to the transfer log,
-	 * they are mapped to drbd barriers already. */
-	if (likely(size!=0))
-		list_add_tail(&req->tl_requests, &mdev->newest_tle->requests);
-=======
 void __drbd_make_request(struct drbd_conf *mdev, struct bio *bio, unsigned long start_time)
 {
 	const int rw = bio_rw(bio);
 	struct bio_and_error m = { NULL, };
 	struct drbd_request *req;
 	bool no_remote = false;
->>>>>>> 328e0f12
 
 	/* allocate outside of all locks; */
 	req = drbd_req_new(mdev, bio);
@@ -1420,19 +1039,6 @@
 	}
 	req->start_time = start_time;
 
-<<<<<<< HEAD
-	if (remote &&
-	    mdev->net_conf->on_congestion != OC_BLOCK && mdev->agreed_pro_version >= 96)
-		maybe_pull_ahead(mdev);
-
-	/* If this was a flush, queue a drbd barrier/start a new epoch.
-	 * Unless the current epoch was empty anyways, or we are not currently
-	 * replicating, in which case there is no point. */
-	if (unlikely(bio->bi_rw & REQ_FLUSH)
-		&& mdev->newest_tle->n_writes
-		&& drbd_should_do_remote(mdev->state))
-		queue_barrier(mdev);
-=======
 	if (!get_ldev(mdev)) {
 		bio_put(req->private_bio);
 		req->private_bio = NULL;
@@ -1471,7 +1077,6 @@
 		}
 		goto out;
 	}
->>>>>>> 328e0f12
 
 	/* Update disk stats */
 	_drbd_start_io_acct(mdev, req, bio);
@@ -1540,87 +1145,15 @@
 	struct drbd_conf *mdev = (struct drbd_conf *) q->queuedata;
 	unsigned long start_time;
 
-<<<<<<< HEAD
-	if (drbd_fail_request_early(mdev, bio_data_dir(bio) & WRITE)) {
-		bio_endio(bio, -EPERM);
-		return;
-	}
-
-=======
->>>>>>> 328e0f12
 	start_time = jiffies;
 
 	/*
 	 * what we "blindly" assume:
 	 */
-<<<<<<< HEAD
-	D_ASSERT((bio->bi_size & 0x1ff) == 0);
-
-	/* to make some things easier, force alignment of requests within the
-	 * granularity of our hash tables */
-	s_enr = bio->bi_sector >> HT_SHIFT;
-	e_enr = bio->bi_size ? (bio->bi_sector+(bio->bi_size>>9)-1) >> HT_SHIFT : s_enr;
-
-	if (likely(s_enr == e_enr)) {
-		do {
-			inc_ap_bio(mdev, 1);
-		} while (drbd_make_request_common(mdev, bio, start_time));
-		return;
-	}
-
-	/* can this bio be split generically?
-	 * Maybe add our own split-arbitrary-bios function. */
-	if (bio->bi_vcnt != 1 || bio->bi_idx != 0 || bio->bi_size > DRBD_MAX_BIO_SIZE) {
-		/* rather error out here than BUG in bio_split */
-		dev_err(DEV, "bio would need to, but cannot, be split: "
-		    "(vcnt=%u,idx=%u,size=%u,sector=%llu)\n",
-		    bio->bi_vcnt, bio->bi_idx, bio->bi_size,
-		    (unsigned long long)bio->bi_sector);
-		bio_endio(bio, -EINVAL);
-	} else {
-		/* This bio crosses some boundary, so we have to split it. */
-		struct bio_pair *bp;
-		/* works for the "do not cross hash slot boundaries" case
-		 * e.g. sector 262269, size 4096
-		 * s_enr = 262269 >> 6 = 4097
-		 * e_enr = (262269+8-1) >> 6 = 4098
-		 * HT_SHIFT = 6
-		 * sps = 64, mask = 63
-		 * first_sectors = 64 - (262269 & 63) = 3
-		 */
-		const sector_t sect = bio->bi_sector;
-		const int sps = 1 << HT_SHIFT; /* sectors per slot */
-		const int mask = sps - 1;
-		const sector_t first_sectors = sps - (sect & mask);
-		bp = bio_split(bio, first_sectors);
-
-		/* we need to get a "reference count" (ap_bio_cnt)
-		 * to avoid races with the disconnect/reconnect/suspend code.
-		 * In case we need to split the bio here, we need to get three references
-		 * atomically, otherwise we might deadlock when trying to submit the
-		 * second one! */
-		inc_ap_bio(mdev, 3);
-=======
 	D_ASSERT(IS_ALIGNED(bio->bi_size, 512));
->>>>>>> 328e0f12
 
 	inc_ap_bio(mdev);
 	__drbd_make_request(mdev, bio, start_time);
-
-<<<<<<< HEAD
-		while (drbd_make_request_common(mdev, &bp->bio1, start_time))
-			inc_ap_bio(mdev, 1);
-
-		while (drbd_make_request_common(mdev, &bp->bio2, start_time))
-			inc_ap_bio(mdev, 1);
-
-		dec_ap_bio(mdev);
-
-		bio_pair_release(bp);
-	}
-=======
-	return 0;
->>>>>>> 328e0f12
 }
 
 /* This is called by bio_add_page().
@@ -1671,22 +1204,6 @@
 	struct drbd_conf *mdev = (struct drbd_conf *) data;
 	struct drbd_tconn *tconn = mdev->tconn;
 	struct drbd_request *req; /* oldest request */
-<<<<<<< HEAD
-	struct list_head *le;
-	unsigned long ent = 0, dt = 0, et, nt; /* effective timeout = ko_count * timeout */
-	unsigned long now;
-
-	if (get_net_conf(mdev)) {
-		if (mdev->state.conn >= C_WF_REPORT_PARAMS)
-			ent = mdev->net_conf->timeout*HZ/10
-				* mdev->net_conf->ko_count;
-		put_net_conf(mdev);
-	}
-	if (get_ldev(mdev)) { /* implicit state.disk >= D_INCONSISTENT */
-		dt = mdev->ldev->dc.disk_timeout * HZ / 10;
-		put_ldev(mdev);
-	}
-=======
 	struct net_conf *nc;
 	unsigned long ent = 0, dt = 0, et, nt; /* effective timeout = ko_count * timeout */
 	unsigned long now;
@@ -1702,7 +1219,6 @@
 	}
 	rcu_read_unlock();
 
->>>>>>> 328e0f12
 	et = min_not_zero(dt, ent);
 
 	if (!et)
@@ -1710,27 +1226,14 @@
 
 	now = jiffies;
 
-<<<<<<< HEAD
-	spin_lock_irq(&mdev->req_lock);
-	le = &mdev->oldest_tle->requests;
-	if (list_empty(le)) {
-		spin_unlock_irq(&mdev->req_lock);
-=======
 	spin_lock_irq(&tconn->req_lock);
 	req = find_oldest_request(tconn);
 	if (!req) {
 		spin_unlock_irq(&tconn->req_lock);
->>>>>>> 328e0f12
 		mod_timer(&mdev->request_timer, now + et);
 		return;
 	}
 
-<<<<<<< HEAD
-	le = le->prev;
-	req = list_entry(le, struct drbd_request, tl_requests);
-
-=======
->>>>>>> 328e0f12
 	/* The request is considered timed out, if
 	 * - we have some effective timeout from the configuration,
 	 *   with above state restrictions applied,
@@ -1749,29 +1252,17 @@
 	 */
 	if (ent && req->rq_state & RQ_NET_PENDING &&
 		 time_after(now, req->start_time + ent) &&
-<<<<<<< HEAD
-		!time_in_range(now, mdev->last_reconnect_jif, mdev->last_reconnect_jif + ent)) {
-		dev_warn(DEV, "Remote failed to finish a request within ko-count * timeout\n");
-		_drbd_set_state(_NS(mdev, conn, C_TIMEOUT), CS_VERBOSE | CS_HARD, NULL);
-	}
-	if (dt && req->rq_state & RQ_LOCAL_PENDING &&
-=======
 		!time_in_range(now, tconn->last_reconnect_jif, tconn->last_reconnect_jif + ent)) {
 		dev_warn(DEV, "Remote failed to finish a request within ko-count * timeout\n");
 		_drbd_set_state(_NS(mdev, conn, C_TIMEOUT), CS_VERBOSE | CS_HARD, NULL);
 	}
 	if (dt && req->rq_state & RQ_LOCAL_PENDING && req->w.mdev == mdev &&
->>>>>>> 328e0f12
 		 time_after(now, req->start_time + dt) &&
 		!time_in_range(now, mdev->last_reattach_jif, mdev->last_reattach_jif + dt)) {
 		dev_warn(DEV, "Local backing device failed to meet the disk-timeout\n");
 		__drbd_chk_io_error(mdev, DRBD_FORCE_DETACH);
 	}
 	nt = (time_after(now, req->start_time + et) ? now : req->start_time) + et;
-<<<<<<< HEAD
-	spin_unlock_irq(&mdev->req_lock);
-=======
 	spin_unlock_irq(&tconn->req_lock);
->>>>>>> 328e0f12
 	mod_timer(&mdev->request_timer, nt);
 }