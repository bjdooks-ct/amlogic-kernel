--- conflicted
+++ resolved
@@ -26,8 +26,6 @@
 	return EFI_SUCCESS;
 }
 
-<<<<<<< HEAD
-=======
 static efi_guid_t screen_info_guid = LINUX_EFI_ARM_SCREEN_INFO_TABLE_GUID;
 
 struct screen_info *alloc_screen_info(efi_system_table_t *sys_table_arg)
@@ -65,7 +63,6 @@
 	efi_call_early(free_pool, si);
 }
 
->>>>>>> ed596a4a
 efi_status_t handle_kernel_image(efi_system_table_t *sys_table,
 				 unsigned long *image_addr,
 				 unsigned long *image_size,
