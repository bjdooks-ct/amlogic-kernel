--- conflicted
+++ resolved
@@ -227,15 +227,9 @@
 
 	efi_system_table = params.system_table;
 
-<<<<<<< HEAD
-	memmap.phys_map = params.mmap;
-	memmap.map = early_memremap_ro(params.mmap, params.mmap_size);
-	if (memmap.map == NULL) {
-=======
 	efi.memmap.phys_map = params.mmap;
 	efi.memmap.map = early_memremap_ro(params.mmap, params.mmap_size);
 	if (efi.memmap.map == NULL) {
->>>>>>> ed596a4a
 		/*
 		* If we are booting via UEFI, the UEFI memory map is the only
 		* description of memory we have, so there is little point in
