/*
 * runtime-wrappers.c - Runtime Services function call wrappers
 *
 * Copyright (C) 2014 Linaro Ltd. <ard.biesheuvel@linaro.org>
 *
 * Split off from arch/x86/platform/efi/efi.c
 *
 * Copyright (C) 1999 VA Linux Systems
 * Copyright (C) 1999 Walt Drummond <drummond@valinux.com>
 * Copyright (C) 1999-2002 Hewlett-Packard Co.
 * Copyright (C) 2005-2008 Intel Co.
 * Copyright (C) 2013 SuSE Labs
 *
 * This file is released under the GPLv2.
 */

#include <linux/bug.h>
#include <linux/efi.h>
#include <linux/irqflags.h>
#include <linux/mutex.h>
#include <linux/spinlock.h>
#include <linux/stringify.h>
#include <asm/efi.h>

static void efi_call_virt_check_flags(unsigned long flags, const char *call)
{
	unsigned long cur_flags, mismatch;

	local_save_flags(cur_flags);

	mismatch = flags ^ cur_flags;
	if (!WARN_ON_ONCE(mismatch & ARCH_EFI_IRQ_FLAGS_MASK))
		return;

	add_taint(TAINT_FIRMWARE_WORKAROUND, LOCKDEP_NOW_UNRELIABLE);
	pr_err_ratelimited(FW_BUG "IRQ flags corrupted (0x%08lx=>0x%08lx) by EFI %s\n",
			   flags, cur_flags, call);
	local_irq_restore(flags);
}

/*
 * Arch code can implement the following three template macros, avoiding
 * reptition for the void/non-void return cases of {__,}efi_call_virt:
 *
 *  * arch_efi_call_virt_setup
 *
 *    Sets up the environment for the call (e.g. switching page tables,
 *    allowing kernel-mode use of floating point, if required).
 *
 *  * arch_efi_call_virt
 *
 *    Performs the call. The last expression in the macro must be the call
 *    itself, allowing the logic to be shared by the void and non-void
 *    cases.
 *
 *  * arch_efi_call_virt_teardown
 *
 *    Restores the usual kernel environment once the call has returned.
 */

#define efi_call_virt(f, args...)					\
({									\
	efi_status_t __s;						\
	unsigned long flags;						\
	arch_efi_call_virt_setup();					\
	local_save_flags(flags);					\
	__s = arch_efi_call_virt(f, args);				\
	efi_call_virt_check_flags(flags, __stringify(f));		\
	arch_efi_call_virt_teardown();					\
	__s;								\
})

#define __efi_call_virt(f, args...)					\
({									\
	unsigned long flags;						\
	arch_efi_call_virt_setup();					\
	local_save_flags(flags);					\
	arch_efi_call_virt(f, args);					\
	efi_call_virt_check_flags(flags, __stringify(f));		\
	arch_efi_call_virt_teardown();					\
})

/*
 * According to section 7.1 of the UEFI spec, Runtime Services are not fully
 * reentrant, and there are particular combinations of calls that need to be
 * serialized. (source: UEFI Specification v2.4A)
 *
 * Table 31. Rules for Reentry Into Runtime Services
 * +------------------------------------+-------------------------------+
 * | If previous call is busy in	| Forbidden to call		|
 * +------------------------------------+-------------------------------+
 * | Any				| SetVirtualAddressMap()	|
 * +------------------------------------+-------------------------------+
 * | ConvertPointer()			| ConvertPointer()		|
 * +------------------------------------+-------------------------------+
 * | SetVariable()			| ResetSystem()			|
 * | UpdateCapsule()			|				|
 * | SetTime()				|				|
 * | SetWakeupTime()			|				|
 * | GetNextHighMonotonicCount()	|				|
 * +------------------------------------+-------------------------------+
 * | GetVariable()			| GetVariable()			|
 * | GetNextVariableName()		| GetNextVariableName()		|
 * | SetVariable()			| SetVariable()			|
 * | QueryVariableInfo()		| QueryVariableInfo()		|
 * | UpdateCapsule()			| UpdateCapsule()		|
 * | QueryCapsuleCapabilities()		| QueryCapsuleCapabilities()	|
 * | GetNextHighMonotonicCount()	| GetNextHighMonotonicCount()	|
 * +------------------------------------+-------------------------------+
 * | GetTime()				| GetTime()			|
 * | SetTime()				| SetTime()			|
 * | GetWakeupTime()			| GetWakeupTime()		|
 * | SetWakeupTime()			| SetWakeupTime()		|
 * +------------------------------------+-------------------------------+
 *
 * Due to the fact that the EFI pstore may write to the variable store in
 * interrupt context, we need to use a spinlock for at least the groups that
 * contain SetVariable() and QueryVariableInfo(). That leaves little else, as
 * none of the remaining functions are actually ever called at runtime.
 * So let's just use a single spinlock to serialize all Runtime Services calls.
 */
static DEFINE_SPINLOCK(efi_runtime_lock);

static efi_status_t virt_efi_get_time(efi_time_t *tm, efi_time_cap_t *tc)
{
	efi_status_t status;

	spin_lock(&efi_runtime_lock);
	status = efi_call_virt(get_time, tm, tc);
	spin_unlock(&efi_runtime_lock);
	return status;
}

static efi_status_t virt_efi_set_time(efi_time_t *tm)
{
	efi_status_t status;

	spin_lock(&efi_runtime_lock);
	status = efi_call_virt(set_time, tm);
	spin_unlock(&efi_runtime_lock);
	return status;
}

static efi_status_t virt_efi_get_wakeup_time(efi_bool_t *enabled,
					     efi_bool_t *pending,
					     efi_time_t *tm)
{
	efi_status_t status;

	spin_lock(&efi_runtime_lock);
	status = efi_call_virt(get_wakeup_time, enabled, pending, tm);
	spin_unlock(&efi_runtime_lock);
	return status;
}

static efi_status_t virt_efi_set_wakeup_time(efi_bool_t enabled, efi_time_t *tm)
{
	efi_status_t status;

	spin_lock(&efi_runtime_lock);
	status = efi_call_virt(set_wakeup_time, enabled, tm);
	spin_unlock(&efi_runtime_lock);
	return status;
}

static efi_status_t virt_efi_get_variable(efi_char16_t *name,
					  efi_guid_t *vendor,
					  u32 *attr,
					  unsigned long *data_size,
					  void *data)
{
	efi_status_t status;

	spin_lock(&efi_runtime_lock);
	status = efi_call_virt(get_variable, name, vendor, attr, data_size,
			       data);
	spin_unlock(&efi_runtime_lock);
	return status;
}

static efi_status_t virt_efi_get_next_variable(unsigned long *name_size,
					       efi_char16_t *name,
					       efi_guid_t *vendor)
{
	efi_status_t status;

	spin_lock(&efi_runtime_lock);
	status = efi_call_virt(get_next_variable, name_size, name, vendor);
	spin_unlock(&efi_runtime_lock);
	return status;
}

static efi_status_t virt_efi_set_variable(efi_char16_t *name,
					  efi_guid_t *vendor,
					  u32 attr,
					  unsigned long data_size,
					  void *data)
{
	efi_status_t status;

	spin_lock(&efi_runtime_lock);
	status = efi_call_virt(set_variable, name, vendor, attr, data_size,
			       data);
	spin_unlock(&efi_runtime_lock);
	return status;
}

static efi_status_t
virt_efi_set_variable_nonblocking(efi_char16_t *name, efi_guid_t *vendor,
				  u32 attr, unsigned long data_size,
				  void *data)
{
	efi_status_t status;

	if (!spin_trylock(&efi_runtime_lock))
		return EFI_NOT_READY;

	status = efi_call_virt(set_variable, name, vendor, attr, data_size,
			       data);
	spin_unlock(&efi_runtime_lock);
	return status;
}


static efi_status_t virt_efi_query_variable_info(u32 attr,
						 u64 *storage_space,
						 u64 *remaining_space,
						 u64 *max_variable_size)
{
	efi_status_t status;

	if (efi.runtime_version < EFI_2_00_SYSTEM_TABLE_REVISION)
		return EFI_UNSUPPORTED;

	spin_lock(&efi_runtime_lock);
<<<<<<< HEAD
	status = efi_call_virt(query_variable_info, attr, storage_space,
			       remaining_space, max_variable_size);
	spin_unlock(&efi_runtime_lock);
	return status;
}

static efi_status_t
virt_efi_query_variable_info_nonblocking(u32 attr,
					 u64 *storage_space,
					 u64 *remaining_space,
					 u64 *max_variable_size)
{
	efi_status_t status;

	if (efi.runtime_version < EFI_2_00_SYSTEM_TABLE_REVISION)
		return EFI_UNSUPPORTED;

	if (!spin_trylock(&efi_runtime_lock))
		return EFI_NOT_READY;

	status = efi_call_virt(query_variable_info, attr, storage_space,
			       remaining_space, max_variable_size);
	spin_unlock(&efi_runtime_lock);
=======
	status = efi_call_virt(query_variable_info, attr, storage_space,
			       remaining_space, max_variable_size);
	spin_unlock(&efi_runtime_lock);
	return status;
}

static efi_status_t
virt_efi_query_variable_info_nonblocking(u32 attr,
					 u64 *storage_space,
					 u64 *remaining_space,
					 u64 *max_variable_size)
{
	efi_status_t status;

	if (efi.runtime_version < EFI_2_00_SYSTEM_TABLE_REVISION)
		return EFI_UNSUPPORTED;

	if (!spin_trylock(&efi_runtime_lock))
		return EFI_NOT_READY;

	status = efi_call_virt(query_variable_info, attr, storage_space,
			       remaining_space, max_variable_size);
	spin_unlock(&efi_runtime_lock);
>>>>>>> ed596a4a
	return status;
}

static efi_status_t virt_efi_get_next_high_mono_count(u32 *count)
{
	efi_status_t status;

	spin_lock(&efi_runtime_lock);
	status = efi_call_virt(get_next_high_mono_count, count);
	spin_unlock(&efi_runtime_lock);
	return status;
}

static void virt_efi_reset_system(int reset_type,
				  efi_status_t status,
				  unsigned long data_size,
				  efi_char16_t *data)
{
	spin_lock(&efi_runtime_lock);
	__efi_call_virt(reset_system, reset_type, status, data_size, data);
	spin_unlock(&efi_runtime_lock);
}

static efi_status_t virt_efi_update_capsule(efi_capsule_header_t **capsules,
					    unsigned long count,
					    unsigned long sg_list)
{
	efi_status_t status;

	if (efi.runtime_version < EFI_2_00_SYSTEM_TABLE_REVISION)
		return EFI_UNSUPPORTED;

	spin_lock(&efi_runtime_lock);
	status = efi_call_virt(update_capsule, capsules, count, sg_list);
	spin_unlock(&efi_runtime_lock);
	return status;
}

static efi_status_t virt_efi_query_capsule_caps(efi_capsule_header_t **capsules,
						unsigned long count,
						u64 *max_size,
						int *reset_type)
{
	efi_status_t status;

	if (efi.runtime_version < EFI_2_00_SYSTEM_TABLE_REVISION)
		return EFI_UNSUPPORTED;

	spin_lock(&efi_runtime_lock);
	status = efi_call_virt(query_capsule_caps, capsules, count, max_size,
			       reset_type);
	spin_unlock(&efi_runtime_lock);
	return status;
}

void efi_native_runtime_setup(void)
{
	efi.get_time = virt_efi_get_time;
	efi.set_time = virt_efi_set_time;
	efi.get_wakeup_time = virt_efi_get_wakeup_time;
	efi.set_wakeup_time = virt_efi_set_wakeup_time;
	efi.get_variable = virt_efi_get_variable;
	efi.get_next_variable = virt_efi_get_next_variable;
	efi.set_variable = virt_efi_set_variable;
	efi.set_variable_nonblocking = virt_efi_set_variable_nonblocking;
	efi.get_next_high_mono_count = virt_efi_get_next_high_mono_count;
	efi.reset_system = virt_efi_reset_system;
	efi.query_variable_info = virt_efi_query_variable_info;
	efi.query_variable_info_nonblocking = virt_efi_query_variable_info_nonblocking;
	efi.update_capsule = virt_efi_update_capsule;
	efi.query_capsule_caps = virt_efi_query_capsule_caps;
}<|MERGE_RESOLUTION|>--- conflicted
+++ resolved
@@ -233,7 +233,6 @@
 		return EFI_UNSUPPORTED;
 
 	spin_lock(&efi_runtime_lock);
-<<<<<<< HEAD
 	status = efi_call_virt(query_variable_info, attr, storage_space,
 			       remaining_space, max_variable_size);
 	spin_unlock(&efi_runtime_lock);
@@ -257,31 +256,6 @@
 	status = efi_call_virt(query_variable_info, attr, storage_space,
 			       remaining_space, max_variable_size);
 	spin_unlock(&efi_runtime_lock);
-=======
-	status = efi_call_virt(query_variable_info, attr, storage_space,
-			       remaining_space, max_variable_size);
-	spin_unlock(&efi_runtime_lock);
-	return status;
-}
-
-static efi_status_t
-virt_efi_query_variable_info_nonblocking(u32 attr,
-					 u64 *storage_space,
-					 u64 *remaining_space,
-					 u64 *max_variable_size)
-{
-	efi_status_t status;
-
-	if (efi.runtime_version < EFI_2_00_SYSTEM_TABLE_REVISION)
-		return EFI_UNSUPPORTED;
-
-	if (!spin_trylock(&efi_runtime_lock))
-		return EFI_NOT_READY;
-
-	status = efi_call_virt(query_variable_info, attr, storage_space,
-			       remaining_space, max_variable_size);
-	spin_unlock(&efi_runtime_lock);
->>>>>>> ed596a4a
 	return status;
 }
 
