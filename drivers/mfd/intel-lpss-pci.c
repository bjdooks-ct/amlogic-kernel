--- conflicted
+++ resolved
@@ -106,24 +106,9 @@
 	{ },
 };
 
-static struct property_entry bxt_i2c_properties[] = {
-	PROPERTY_ENTRY_U32("i2c-sda-hold-time-ns", 42),
-	PROPERTY_ENTRY_U32("i2c-sda-falling-time-ns", 171),
-	PROPERTY_ENTRY_U32("i2c-scl-falling-time-ns", 208),
-	{ },
-};
-
-static struct property_set bxt_i2c_pset = {
-	.properties = bxt_i2c_properties,
-};
-
 static const struct intel_lpss_platform_info bxt_i2c_info = {
 	.clk_rate = 133000000,
-<<<<<<< HEAD
-	.pset = &bxt_i2c_pset,
-=======
 	.properties = bxt_i2c_properties,
->>>>>>> ed596a4a
 };
 
 static const struct pci_device_id intel_lpss_pci_ids[] = {
