--- conflicted
+++ resolved
@@ -2171,11 +2171,7 @@
 	 * The determine_valid_ioctls() call already should ensure
 	 * that this can never happen, but just in case...
 	 */
-<<<<<<< HEAD
-	if (WARN_ON(!ops->vidioc_cropcap && !ops->vidioc_cropcap))
-=======
 	if (WARN_ON(!ops->vidioc_cropcap && !ops->vidioc_g_selection))
->>>>>>> ed5883b7
 		return -ENOTTY;
 
 	if (ops->vidioc_cropcap)
