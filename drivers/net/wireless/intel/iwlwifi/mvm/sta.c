/******************************************************************************
 *
 * This file is provided under a dual BSD/GPLv2 license.  When using or
 * redistributing this file, you may do so under either license.
 *
 * GPL LICENSE SUMMARY
 *
 * Copyright(c) 2012 - 2015 Intel Corporation. All rights reserved.
 * Copyright(c) 2013 - 2015 Intel Mobile Communications GmbH
 * Copyright(c) 2016 Intel Deutschland GmbH
 *
 * This program is free software; you can redistribute it and/or modify
 * it under the terms of version 2 of the GNU General Public License as
 * published by the Free Software Foundation.
 *
 * This program is distributed in the hope that it will be useful, but
 * WITHOUT ANY WARRANTY; without even the implied warranty of
 * MERCHANTABILITY or FITNESS FOR A PARTICULAR PURPOSE.  See the GNU
 * General Public License for more details.
 *
 * You should have received a copy of the GNU General Public License
 * along with this program; if not, write to the Free Software
 * Foundation, Inc., 51 Franklin Street, Fifth Floor, Boston, MA 02110,
 * USA
 *
 * The full GNU General Public License is included in this distribution
 * in the file called COPYING.
 *
 * Contact Information:
 *  Intel Linux Wireless <linuxwifi@intel.com>
 * Intel Corporation, 5200 N.E. Elam Young Parkway, Hillsboro, OR 97124-6497
 *
 * BSD LICENSE
 *
 * Copyright(c) 2012 - 2015 Intel Corporation. All rights reserved.
 * Copyright(c) 2013 - 2015 Intel Mobile Communications GmbH
 * Copyright(c) 2016 Intel Deutschland GmbH
 * All rights reserved.
 *
 * Redistribution and use in source and binary forms, with or without
 * modification, are permitted provided that the following conditions
 * are met:
 *
 *  * Redistributions of source code must retain the above copyright
 *    notice, this list of conditions and the following disclaimer.
 *  * Redistributions in binary form must reproduce the above copyright
 *    notice, this list of conditions and the following disclaimer in
 *    the documentation and/or other materials provided with the
 *    distribution.
 *  * Neither the name Intel Corporation nor the names of its
 *    contributors may be used to endorse or promote products derived
 *    from this software without specific prior written permission.
 *
 * THIS SOFTWARE IS PROVIDED BY THE COPYRIGHT HOLDERS AND CONTRIBUTORS
 * "AS IS" AND ANY EXPRESS OR IMPLIED WARRANTIES, INCLUDING, BUT NOT
 * LIMITED TO, THE IMPLIED WARRANTIES OF MERCHANTABILITY AND FITNESS FOR
 * A PARTICULAR PURPOSE ARE DISCLAIMED. IN NO EVENT SHALL THE COPYRIGHT
 * OWNER OR CONTRIBUTORS BE LIABLE FOR ANY DIRECT, INDIRECT, INCIDENTAL,
 * SPECIAL, EXEMPLARY, OR CONSEQUENTIAL DAMAGES (INCLUDING, BUT NOT
 * LIMITED TO, PROCUREMENT OF SUBSTITUTE GOODS OR SERVICES; LOSS OF USE,
 * DATA, OR PROFITS; OR BUSINESS INTERRUPTION) HOWEVER CAUSED AND ON ANY
 * THEORY OF LIABILITY, WHETHER IN CONTRACT, STRICT LIABILITY, OR TORT
 * (INCLUDING NEGLIGENCE OR OTHERWISE) ARISING IN ANY WAY OUT OF THE USE
 * OF THIS SOFTWARE, EVEN IF ADVISED OF THE POSSIBILITY OF SUCH DAMAGE.
 *
 *****************************************************************************/
#include <net/mac80211.h>

#include "mvm.h"
#include "sta.h"
#include "rs.h"

/*
 * New version of ADD_STA_sta command added new fields at the end of the
 * structure, so sending the size of the relevant API's structure is enough to
 * support both API versions.
 */
static inline int iwl_mvm_add_sta_cmd_size(struct iwl_mvm *mvm)
{
	return iwl_mvm_has_new_rx_api(mvm) ?
		sizeof(struct iwl_mvm_add_sta_cmd) :
		sizeof(struct iwl_mvm_add_sta_cmd_v7);
}

static int iwl_mvm_find_free_sta_id(struct iwl_mvm *mvm,
				    enum nl80211_iftype iftype)
{
	int sta_id;
	u32 reserved_ids = 0;

	BUILD_BUG_ON(IWL_MVM_STATION_COUNT > 32);
	WARN_ON_ONCE(test_bit(IWL_MVM_STATUS_IN_HW_RESTART, &mvm->status));

	lockdep_assert_held(&mvm->mutex);

	/* d0i3/d3 assumes the AP's sta_id (of sta vif) is 0. reserve it. */
	if (iftype != NL80211_IFTYPE_STATION)
		reserved_ids = BIT(0);

	/* Don't take rcu_read_lock() since we are protected by mvm->mutex */
	for (sta_id = 0; sta_id < IWL_MVM_STATION_COUNT; sta_id++) {
		if (BIT(sta_id) & reserved_ids)
			continue;

		if (!rcu_dereference_protected(mvm->fw_id_to_mac_id[sta_id],
					       lockdep_is_held(&mvm->mutex)))
			return sta_id;
	}
	return IWL_MVM_STATION_COUNT;
}

/* send station add/update command to firmware */
int iwl_mvm_sta_send_to_fw(struct iwl_mvm *mvm, struct ieee80211_sta *sta,
			   bool update, unsigned int flags)
{
	struct iwl_mvm_sta *mvm_sta = iwl_mvm_sta_from_mac80211(sta);
	struct iwl_mvm_add_sta_cmd add_sta_cmd = {
		.sta_id = mvm_sta->sta_id,
		.mac_id_n_color = cpu_to_le32(mvm_sta->mac_id_n_color),
		.add_modify = update ? 1 : 0,
		.station_flags_msk = cpu_to_le32(STA_FLG_FAT_EN_MSK |
						 STA_FLG_MIMO_EN_MSK),
		.tid_disable_tx = cpu_to_le16(mvm_sta->tid_disable_agg),
	};
	int ret;
	u32 status;
	u32 agg_size = 0, mpdu_dens = 0;

	if (!update || (flags & STA_MODIFY_QUEUES)) {
		add_sta_cmd.tfd_queue_msk = cpu_to_le32(mvm_sta->tfd_queue_msk);
		memcpy(&add_sta_cmd.addr, sta->addr, ETH_ALEN);

		if (flags & STA_MODIFY_QUEUES)
			add_sta_cmd.modify_mask |= STA_MODIFY_QUEUES;
	}

	switch (sta->bandwidth) {
	case IEEE80211_STA_RX_BW_160:
		add_sta_cmd.station_flags |= cpu_to_le32(STA_FLG_FAT_EN_160MHZ);
		/* fall through */
	case IEEE80211_STA_RX_BW_80:
		add_sta_cmd.station_flags |= cpu_to_le32(STA_FLG_FAT_EN_80MHZ);
		/* fall through */
	case IEEE80211_STA_RX_BW_40:
		add_sta_cmd.station_flags |= cpu_to_le32(STA_FLG_FAT_EN_40MHZ);
		/* fall through */
	case IEEE80211_STA_RX_BW_20:
		if (sta->ht_cap.ht_supported)
			add_sta_cmd.station_flags |=
				cpu_to_le32(STA_FLG_FAT_EN_20MHZ);
		break;
	}

	switch (sta->rx_nss) {
	case 1:
		add_sta_cmd.station_flags |= cpu_to_le32(STA_FLG_MIMO_EN_SISO);
		break;
	case 2:
		add_sta_cmd.station_flags |= cpu_to_le32(STA_FLG_MIMO_EN_MIMO2);
		break;
	case 3 ... 8:
		add_sta_cmd.station_flags |= cpu_to_le32(STA_FLG_MIMO_EN_MIMO3);
		break;
	}

	switch (sta->smps_mode) {
	case IEEE80211_SMPS_AUTOMATIC:
	case IEEE80211_SMPS_NUM_MODES:
		WARN_ON(1);
		break;
	case IEEE80211_SMPS_STATIC:
		/* override NSS */
		add_sta_cmd.station_flags &= ~cpu_to_le32(STA_FLG_MIMO_EN_MSK);
		add_sta_cmd.station_flags |= cpu_to_le32(STA_FLG_MIMO_EN_SISO);
		break;
	case IEEE80211_SMPS_DYNAMIC:
		add_sta_cmd.station_flags |= cpu_to_le32(STA_FLG_RTS_MIMO_PROT);
		break;
	case IEEE80211_SMPS_OFF:
		/* nothing */
		break;
	}

	if (sta->ht_cap.ht_supported) {
		add_sta_cmd.station_flags_msk |=
			cpu_to_le32(STA_FLG_MAX_AGG_SIZE_MSK |
				    STA_FLG_AGG_MPDU_DENS_MSK);

		mpdu_dens = sta->ht_cap.ampdu_density;
	}

	if (sta->vht_cap.vht_supported) {
		agg_size = sta->vht_cap.cap &
			IEEE80211_VHT_CAP_MAX_A_MPDU_LENGTH_EXPONENT_MASK;
		agg_size >>=
			IEEE80211_VHT_CAP_MAX_A_MPDU_LENGTH_EXPONENT_SHIFT;
	} else if (sta->ht_cap.ht_supported) {
		agg_size = sta->ht_cap.ampdu_factor;
	}

	add_sta_cmd.station_flags |=
		cpu_to_le32(agg_size << STA_FLG_MAX_AGG_SIZE_SHIFT);
	add_sta_cmd.station_flags |=
		cpu_to_le32(mpdu_dens << STA_FLG_AGG_MPDU_DENS_SHIFT);

	status = ADD_STA_SUCCESS;
	ret = iwl_mvm_send_cmd_pdu_status(mvm, ADD_STA,
					  iwl_mvm_add_sta_cmd_size(mvm),
					  &add_sta_cmd, &status);
	if (ret)
		return ret;

	switch (status & IWL_ADD_STA_STATUS_MASK) {
	case ADD_STA_SUCCESS:
		IWL_DEBUG_ASSOC(mvm, "ADD_STA PASSED\n");
		break;
	default:
		ret = -EIO;
		IWL_ERR(mvm, "ADD_STA failed\n");
		break;
	}

	return ret;
}

static int iwl_mvm_tdls_sta_init(struct iwl_mvm *mvm,
				 struct ieee80211_sta *sta)
{
	unsigned long used_hw_queues;
	struct iwl_mvm_sta *mvmsta = iwl_mvm_sta_from_mac80211(sta);
	unsigned int wdg_timeout =
		iwl_mvm_get_wd_timeout(mvm, NULL, true, false);
	u32 ac;

	lockdep_assert_held(&mvm->mutex);

	used_hw_queues = iwl_mvm_get_used_hw_queues(mvm, NULL);

	/* Find available queues, and allocate them to the ACs */
	for (ac = 0; ac < IEEE80211_NUM_ACS; ac++) {
		u8 queue = find_first_zero_bit(&used_hw_queues,
					       mvm->first_agg_queue);

		if (queue >= mvm->first_agg_queue) {
			IWL_ERR(mvm, "Failed to allocate STA queue\n");
			return -EBUSY;
		}

		__set_bit(queue, &used_hw_queues);
		mvmsta->hw_queue[ac] = queue;
	}

	/* Found a place for all queues - enable them */
	for (ac = 0; ac < IEEE80211_NUM_ACS; ac++) {
		iwl_mvm_enable_ac_txq(mvm, mvmsta->hw_queue[ac],
				      mvmsta->hw_queue[ac],
				      iwl_mvm_ac_to_tx_fifo[ac], 0,
				      wdg_timeout);
		mvmsta->tfd_queue_msk |= BIT(mvmsta->hw_queue[ac]);
	}

	return 0;
}

static void iwl_mvm_tdls_sta_deinit(struct iwl_mvm *mvm,
				    struct ieee80211_sta *sta)
{
	struct iwl_mvm_sta *mvmsta = iwl_mvm_sta_from_mac80211(sta);
	unsigned long sta_msk;
	int i;

	lockdep_assert_held(&mvm->mutex);

	/* disable the TDLS STA-specific queues */
	sta_msk = mvmsta->tfd_queue_msk;
	for_each_set_bit(i, &sta_msk, sizeof(sta_msk) * BITS_PER_BYTE)
		iwl_mvm_disable_txq(mvm, i, i, IWL_MAX_TID_COUNT, 0);
}

static int iwl_mvm_sta_alloc_queue(struct iwl_mvm *mvm,
				   struct ieee80211_sta *sta, u8 ac, int tid,
				   struct ieee80211_hdr *hdr)
{
	struct iwl_mvm_sta *mvmsta = iwl_mvm_sta_from_mac80211(sta);
	struct iwl_trans_txq_scd_cfg cfg = {
		.fifo = iwl_mvm_ac_to_tx_fifo[ac],
		.sta_id = mvmsta->sta_id,
		.tid = tid,
		.frame_limit = IWL_FRAME_LIMIT,
	};
	unsigned int wdg_timeout =
		iwl_mvm_get_wd_timeout(mvm, mvmsta->vif, false, false);
	u8 mac_queue = mvmsta->vif->hw_queue[ac];
	int queue = -1;
	int ssn;

	lockdep_assert_held(&mvm->mutex);

	spin_lock_bh(&mvm->queue_info_lock);

	/*
	 * Non-QoS, QoS NDP and MGMT frames should go to a MGMT queue, if one
	 * exists
	 */
	if (!ieee80211_is_data_qos(hdr->frame_control) ||
	    ieee80211_is_qos_nullfunc(hdr->frame_control)) {
		queue = iwl_mvm_find_free_queue(mvm, IWL_MVM_DQA_MIN_MGMT_QUEUE,
						IWL_MVM_DQA_MAX_MGMT_QUEUE);
		if (queue >= IWL_MVM_DQA_MIN_MGMT_QUEUE)
			IWL_DEBUG_TX_QUEUES(mvm, "Found free MGMT queue #%d\n",
					    queue);

		/* If no such queue is found, we'll use a DATA queue instead */
	}

	if (queue < 0 && mvmsta->reserved_queue != IEEE80211_INVAL_HW_QUEUE) {
		queue = mvmsta->reserved_queue;
		IWL_DEBUG_TX_QUEUES(mvm, "Using reserved queue #%d\n", queue);
	}

	if (queue < 0)
		queue = iwl_mvm_find_free_queue(mvm, IWL_MVM_DQA_MIN_DATA_QUEUE,
						IWL_MVM_DQA_MAX_DATA_QUEUE);
	if (queue >= 0)
		mvm->queue_info[queue].setup_reserved = false;

	spin_unlock_bh(&mvm->queue_info_lock);

	/* TODO: support shared queues for same RA */
	if (queue < 0)
		return -ENOSPC;

	/*
	 * Actual en/disablement of aggregations is through the ADD_STA HCMD,
	 * but for configuring the SCD to send A-MPDUs we need to mark the queue
	 * as aggregatable.
	 * Mark all DATA queues as allowing to be aggregated at some point
	 */
	cfg.aggregate = (queue >= IWL_MVM_DQA_MIN_DATA_QUEUE ||
			 queue == IWL_MVM_DQA_BSS_CLIENT_QUEUE);

	IWL_DEBUG_TX_QUEUES(mvm, "Allocating queue #%d to sta %d on tid %d\n",
			    queue, mvmsta->sta_id, tid);

	ssn = IEEE80211_SEQ_TO_SN(le16_to_cpu(hdr->seq_ctrl));
	iwl_mvm_enable_txq(mvm, queue, mac_queue, ssn, &cfg,
			   wdg_timeout);

	spin_lock_bh(&mvmsta->lock);
	mvmsta->tid_data[tid].txq_id = queue;
	mvmsta->tfd_queue_msk |= BIT(queue);

	if (mvmsta->reserved_queue == queue)
		mvmsta->reserved_queue = IEEE80211_INVAL_HW_QUEUE;
	spin_unlock_bh(&mvmsta->lock);

	return iwl_mvm_sta_send_to_fw(mvm, sta, true, STA_MODIFY_QUEUES);
}

static inline u8 iwl_mvm_tid_to_ac_queue(int tid)
{
	if (tid == IWL_MAX_TID_COUNT)
		return IEEE80211_AC_VO; /* MGMT */

	return tid_to_mac80211_ac[tid];
}

static void iwl_mvm_tx_deferred_stream(struct iwl_mvm *mvm,
				       struct ieee80211_sta *sta, int tid)
{
	struct iwl_mvm_sta *mvmsta = iwl_mvm_sta_from_mac80211(sta);
	struct iwl_mvm_tid_data *tid_data = &mvmsta->tid_data[tid];
	struct sk_buff *skb;
	struct ieee80211_hdr *hdr;
	struct sk_buff_head deferred_tx;
	u8 mac_queue;
	bool no_queue = false; /* Marks if there is a problem with the queue */
	u8 ac;

	lockdep_assert_held(&mvm->mutex);

	skb = skb_peek(&tid_data->deferred_tx_frames);
	if (!skb)
		return;
	hdr = (void *)skb->data;

	ac = iwl_mvm_tid_to_ac_queue(tid);
	mac_queue = IEEE80211_SKB_CB(skb)->hw_queue;

	if (tid_data->txq_id == IEEE80211_INVAL_HW_QUEUE &&
	    iwl_mvm_sta_alloc_queue(mvm, sta, ac, tid, hdr)) {
		IWL_ERR(mvm,
			"Can't alloc TXQ for sta %d tid %d - dropping frame\n",
			mvmsta->sta_id, tid);

		/*
		 * Mark queue as problematic so later the deferred traffic is
		 * freed, as we can do nothing with it
		 */
		no_queue = true;
	}

	__skb_queue_head_init(&deferred_tx);

	/* Disable bottom-halves when entering TX path */
	local_bh_disable();
	spin_lock(&mvmsta->lock);
	skb_queue_splice_init(&tid_data->deferred_tx_frames, &deferred_tx);
	spin_unlock(&mvmsta->lock);

	while ((skb = __skb_dequeue(&deferred_tx)))
		if (no_queue || iwl_mvm_tx_skb(mvm, skb, sta))
			ieee80211_free_txskb(mvm->hw, skb);
	local_bh_enable();

	/* Wake queue */
	iwl_mvm_start_mac_queues(mvm, BIT(mac_queue));
}

void iwl_mvm_add_new_dqa_stream_wk(struct work_struct *wk)
{
	struct iwl_mvm *mvm = container_of(wk, struct iwl_mvm,
					   add_stream_wk);
	struct ieee80211_sta *sta;
	struct iwl_mvm_sta *mvmsta;
	unsigned long deferred_tid_traffic;
	int sta_id, tid;

	mutex_lock(&mvm->mutex);

	/* Go over all stations with deferred traffic */
	for_each_set_bit(sta_id, mvm->sta_deferred_frames,
			 IWL_MVM_STATION_COUNT) {
		clear_bit(sta_id, mvm->sta_deferred_frames);
		sta = rcu_dereference_protected(mvm->fw_id_to_mac_id[sta_id],
						lockdep_is_held(&mvm->mutex));
		if (IS_ERR_OR_NULL(sta))
			continue;

		mvmsta = iwl_mvm_sta_from_mac80211(sta);
		deferred_tid_traffic = mvmsta->deferred_traffic_tid_map;

		for_each_set_bit(tid, &deferred_tid_traffic,
				 IWL_MAX_TID_COUNT + 1)
			iwl_mvm_tx_deferred_stream(mvm, sta, tid);
	}

	mutex_unlock(&mvm->mutex);
}

static int iwl_mvm_reserve_sta_stream(struct iwl_mvm *mvm,
				      struct ieee80211_sta *sta,
				      enum nl80211_iftype vif_type)
{
	struct iwl_mvm_sta *mvmsta = iwl_mvm_sta_from_mac80211(sta);
	int queue;

	spin_lock_bh(&mvm->queue_info_lock);

	/* Make sure we have free resources for this STA */
	if (vif_type == NL80211_IFTYPE_STATION && !sta->tdls &&
	    !mvm->queue_info[IWL_MVM_DQA_BSS_CLIENT_QUEUE].hw_queue_refcount &&
	    !mvm->queue_info[IWL_MVM_DQA_BSS_CLIENT_QUEUE].setup_reserved)
		queue = IWL_MVM_DQA_BSS_CLIENT_QUEUE;
	else
		queue = iwl_mvm_find_free_queue(mvm, IWL_MVM_DQA_MIN_DATA_QUEUE,
						IWL_MVM_DQA_MAX_DATA_QUEUE);
	if (queue < 0) {
		spin_unlock_bh(&mvm->queue_info_lock);
		IWL_ERR(mvm, "No available queues for new station\n");
		return -ENOSPC;
	}
	mvm->queue_info[queue].setup_reserved = true;

	spin_unlock_bh(&mvm->queue_info_lock);

	mvmsta->reserved_queue = queue;

	IWL_DEBUG_TX_QUEUES(mvm, "Reserving data queue #%d for sta_id %d\n",
			    queue, mvmsta->sta_id);

	return 0;
}

int iwl_mvm_add_sta(struct iwl_mvm *mvm,
		    struct ieee80211_vif *vif,
		    struct ieee80211_sta *sta)
{
	struct iwl_mvm_vif *mvmvif = iwl_mvm_vif_from_mac80211(vif);
	struct iwl_mvm_sta *mvm_sta = iwl_mvm_sta_from_mac80211(sta);
	struct iwl_mvm_rxq_dup_data *dup_data;
	int i, ret, sta_id;

	lockdep_assert_held(&mvm->mutex);

	if (!test_bit(IWL_MVM_STATUS_IN_HW_RESTART, &mvm->status))
		sta_id = iwl_mvm_find_free_sta_id(mvm,
						  ieee80211_vif_type_p2p(vif));
	else
		sta_id = mvm_sta->sta_id;

	if (sta_id == IWL_MVM_STATION_COUNT)
		return -ENOSPC;

	spin_lock_init(&mvm_sta->lock);

	mvm_sta->sta_id = sta_id;
	mvm_sta->mac_id_n_color = FW_CMD_ID_AND_COLOR(mvmvif->id,
						      mvmvif->color);
	mvm_sta->vif = vif;
	mvm_sta->max_agg_bufsize = LINK_QUAL_AGG_FRAME_LIMIT_DEF;
	mvm_sta->tx_protection = 0;
	mvm_sta->tt_tx_protection = false;

	/* HW restart, don't assume the memory has been zeroed */
	atomic_set(&mvm->pending_frames[sta_id], 0);
	mvm_sta->tid_disable_agg = 0xffff; /* No aggs at first */
	mvm_sta->tfd_queue_msk = 0;

	/* allocate new queues for a TDLS station */
	if (sta->tdls) {
		ret = iwl_mvm_tdls_sta_init(mvm, sta);
		if (ret)
			return ret;
	} else if (!iwl_mvm_is_dqa_supported(mvm)) {
		for (i = 0; i < IEEE80211_NUM_ACS; i++)
			if (vif->hw_queue[i] != IEEE80211_INVAL_HW_QUEUE)
				mvm_sta->tfd_queue_msk |= BIT(vif->hw_queue[i]);
	}

	/* for HW restart - reset everything but the sequence number */
	for (i = 0; i <= IWL_MAX_TID_COUNT; i++) {
		u16 seq = mvm_sta->tid_data[i].seq_number;
		memset(&mvm_sta->tid_data[i], 0, sizeof(mvm_sta->tid_data[i]));
		mvm_sta->tid_data[i].seq_number = seq;

		if (!iwl_mvm_is_dqa_supported(mvm))
			continue;

		/*
		 * Mark all queues for this STA as unallocated and defer TX
		 * frames until the queue is allocated
		 */
		mvm_sta->tid_data[i].txq_id = IEEE80211_INVAL_HW_QUEUE;
		skb_queue_head_init(&mvm_sta->tid_data[i].deferred_tx_frames);
	}
	mvm_sta->deferred_traffic_tid_map = 0;
	mvm_sta->agg_tids = 0;

	if (iwl_mvm_has_new_rx_api(mvm) &&
	    !test_bit(IWL_MVM_STATUS_IN_HW_RESTART, &mvm->status)) {
		dup_data = kcalloc(mvm->trans->num_rx_queues,
				   sizeof(*dup_data),
				   GFP_KERNEL);
		if (!dup_data)
			return -ENOMEM;
		mvm_sta->dup_data = dup_data;
	}

<<<<<<< HEAD
	ret = iwl_mvm_sta_send_to_fw(mvm, sta, false);
=======
	if (iwl_mvm_is_dqa_supported(mvm)) {
		ret = iwl_mvm_reserve_sta_stream(mvm, sta,
						 ieee80211_vif_type_p2p(vif));
		if (ret)
			goto err;
	}

	ret = iwl_mvm_sta_send_to_fw(mvm, sta, false, 0);
>>>>>>> ed596a4a
	if (ret)
		goto err;

	if (vif->type == NL80211_IFTYPE_STATION) {
		if (!sta->tdls) {
			WARN_ON(mvmvif->ap_sta_id != IWL_MVM_STATION_COUNT);
			mvmvif->ap_sta_id = sta_id;
		} else {
			WARN_ON(mvmvif->ap_sta_id == IWL_MVM_STATION_COUNT);
		}
	}

	rcu_assign_pointer(mvm->fw_id_to_mac_id[sta_id], sta);

	return 0;

err:
	iwl_mvm_tdls_sta_deinit(mvm, sta);
	return ret;
}

int iwl_mvm_update_sta(struct iwl_mvm *mvm,
		       struct ieee80211_vif *vif,
		       struct ieee80211_sta *sta)
{
	return iwl_mvm_sta_send_to_fw(mvm, sta, true, 0);
}

int iwl_mvm_drain_sta(struct iwl_mvm *mvm, struct iwl_mvm_sta *mvmsta,
		      bool drain)
{
	struct iwl_mvm_add_sta_cmd cmd = {};
	int ret;
	u32 status;

	lockdep_assert_held(&mvm->mutex);

	cmd.mac_id_n_color = cpu_to_le32(mvmsta->mac_id_n_color);
	cmd.sta_id = mvmsta->sta_id;
	cmd.add_modify = STA_MODE_MODIFY;
	cmd.station_flags = drain ? cpu_to_le32(STA_FLG_DRAIN_FLOW) : 0;
	cmd.station_flags_msk = cpu_to_le32(STA_FLG_DRAIN_FLOW);

	status = ADD_STA_SUCCESS;
	ret = iwl_mvm_send_cmd_pdu_status(mvm, ADD_STA,
					  iwl_mvm_add_sta_cmd_size(mvm),
					  &cmd, &status);
	if (ret)
		return ret;

	switch (status & IWL_ADD_STA_STATUS_MASK) {
	case ADD_STA_SUCCESS:
		IWL_DEBUG_INFO(mvm, "Frames for staid %d will drained in fw\n",
			       mvmsta->sta_id);
		break;
	default:
		ret = -EIO;
		IWL_ERR(mvm, "Couldn't drain frames for staid %d\n",
			mvmsta->sta_id);
		break;
	}

	return ret;
}

/*
 * Remove a station from the FW table. Before sending the command to remove
 * the station validate that the station is indeed known to the driver (sanity
 * only).
 */
static int iwl_mvm_rm_sta_common(struct iwl_mvm *mvm, u8 sta_id)
{
	struct ieee80211_sta *sta;
	struct iwl_mvm_rm_sta_cmd rm_sta_cmd = {
		.sta_id = sta_id,
	};
	int ret;

	sta = rcu_dereference_protected(mvm->fw_id_to_mac_id[sta_id],
					lockdep_is_held(&mvm->mutex));

	/* Note: internal stations are marked as error values */
	if (!sta) {
		IWL_ERR(mvm, "Invalid station id\n");
		return -EINVAL;
	}

	ret = iwl_mvm_send_cmd_pdu(mvm, REMOVE_STA, 0,
				   sizeof(rm_sta_cmd), &rm_sta_cmd);
	if (ret) {
		IWL_ERR(mvm, "Failed to remove station. Id=%d\n", sta_id);
		return ret;
	}

	return 0;
}

void iwl_mvm_sta_drained_wk(struct work_struct *wk)
{
	struct iwl_mvm *mvm = container_of(wk, struct iwl_mvm, sta_drained_wk);
	u8 sta_id;

	/*
	 * The mutex is needed because of the SYNC cmd, but not only: if the
	 * work would run concurrently with iwl_mvm_rm_sta, it would run before
	 * iwl_mvm_rm_sta sets the station as busy, and exit. Then
	 * iwl_mvm_rm_sta would set the station as busy, and nobody will clean
	 * that later.
	 */
	mutex_lock(&mvm->mutex);

	for_each_set_bit(sta_id, mvm->sta_drained, IWL_MVM_STATION_COUNT) {
		int ret;
		struct ieee80211_sta *sta =
			rcu_dereference_protected(mvm->fw_id_to_mac_id[sta_id],
						  lockdep_is_held(&mvm->mutex));

		/*
		 * This station is in use or RCU-removed; the latter happens in
		 * managed mode, where mac80211 removes the station before we
		 * can remove it from firmware (we can only do that after the
		 * MAC is marked unassociated), and possibly while the deauth
		 * frame to disconnect from the AP is still queued. Then, the
		 * station pointer is -ENOENT when the last skb is reclaimed.
		 */
		if (!IS_ERR(sta) || PTR_ERR(sta) == -ENOENT)
			continue;

		if (PTR_ERR(sta) == -EINVAL) {
			IWL_ERR(mvm, "Drained sta %d, but it is internal?\n",
				sta_id);
			continue;
		}

		if (!sta) {
			IWL_ERR(mvm, "Drained sta %d, but it was NULL?\n",
				sta_id);
			continue;
		}

		WARN_ON(PTR_ERR(sta) != -EBUSY);
		/* This station was removed and we waited until it got drained,
		 * we can now proceed and remove it.
		 */
		ret = iwl_mvm_rm_sta_common(mvm, sta_id);
		if (ret) {
			IWL_ERR(mvm,
				"Couldn't remove sta %d after it was drained\n",
				sta_id);
			continue;
		}
		RCU_INIT_POINTER(mvm->fw_id_to_mac_id[sta_id], NULL);
		clear_bit(sta_id, mvm->sta_drained);

		if (mvm->tfd_drained[sta_id]) {
			unsigned long i, msk = mvm->tfd_drained[sta_id];

			for_each_set_bit(i, &msk, sizeof(msk) * BITS_PER_BYTE)
				iwl_mvm_disable_txq(mvm, i, i,
						    IWL_MAX_TID_COUNT, 0);

			mvm->tfd_drained[sta_id] = 0;
			IWL_DEBUG_TDLS(mvm, "Drained sta %d, with queues %ld\n",
				       sta_id, msk);
		}
	}

	mutex_unlock(&mvm->mutex);
}

static void iwl_mvm_disable_sta_queues(struct iwl_mvm *mvm,
				       struct ieee80211_vif *vif,
				       struct iwl_mvm_sta *mvm_sta)
{
	int ac;
	int i;

	lockdep_assert_held(&mvm->mutex);

	for (i = 0; i < ARRAY_SIZE(mvm_sta->tid_data); i++) {
		if (mvm_sta->tid_data[i].txq_id == IEEE80211_INVAL_HW_QUEUE)
			continue;

		ac = iwl_mvm_tid_to_ac_queue(i);
		iwl_mvm_disable_txq(mvm, mvm_sta->tid_data[i].txq_id,
				    vif->hw_queue[ac], i, 0);
		mvm_sta->tid_data[i].txq_id = IEEE80211_INVAL_HW_QUEUE;
	}
}

int iwl_mvm_rm_sta(struct iwl_mvm *mvm,
		   struct ieee80211_vif *vif,
		   struct ieee80211_sta *sta)
{
	struct iwl_mvm_vif *mvmvif = iwl_mvm_vif_from_mac80211(vif);
	struct iwl_mvm_sta *mvm_sta = iwl_mvm_sta_from_mac80211(sta);
	int ret;

	lockdep_assert_held(&mvm->mutex);

	if (iwl_mvm_has_new_rx_api(mvm))
		kfree(mvm_sta->dup_data);

	if (vif->type == NL80211_IFTYPE_STATION &&
	    mvmvif->ap_sta_id == mvm_sta->sta_id) {
		ret = iwl_mvm_drain_sta(mvm, mvm_sta, true);
		if (ret)
			return ret;
		/* flush its queues here since we are freeing mvm_sta */
		ret = iwl_mvm_flush_tx_path(mvm, mvm_sta->tfd_queue_msk, 0);
		if (ret)
			return ret;
		ret = iwl_trans_wait_tx_queue_empty(mvm->trans,
						    mvm_sta->tfd_queue_msk);
		if (ret)
			return ret;
		ret = iwl_mvm_drain_sta(mvm, mvm_sta, false);

		/* If DQA is supported - the queues can be disabled now */
		if (iwl_mvm_is_dqa_supported(mvm))
			iwl_mvm_disable_sta_queues(mvm, vif, mvm_sta);

		/* if we are associated - we can't remove the AP STA now */
		if (vif->bss_conf.assoc)
			return ret;

		/* unassoc - go ahead - remove the AP STA now */
		mvmvif->ap_sta_id = IWL_MVM_STATION_COUNT;

		/* clear d0i3_ap_sta_id if no longer relevant */
		if (mvm->d0i3_ap_sta_id == mvm_sta->sta_id)
			mvm->d0i3_ap_sta_id = IWL_MVM_STATION_COUNT;
	}

	/*
	 * This shouldn't happen - the TDLS channel switch should be canceled
	 * before the STA is removed.
	 */
	if (WARN_ON_ONCE(mvm->tdls_cs.peer.sta_id == mvm_sta->sta_id)) {
		mvm->tdls_cs.peer.sta_id = IWL_MVM_STATION_COUNT;
		cancel_delayed_work(&mvm->tdls_cs.dwork);
	}

	/*
	 * Make sure that the tx response code sees the station as -EBUSY and
	 * calls the drain worker.
	 */
	spin_lock_bh(&mvm_sta->lock);
	/*
	 * There are frames pending on the AC queues for this station.
	 * We need to wait until all the frames are drained...
	 */
	if (atomic_read(&mvm->pending_frames[mvm_sta->sta_id])) {
		rcu_assign_pointer(mvm->fw_id_to_mac_id[mvm_sta->sta_id],
				   ERR_PTR(-EBUSY));
		spin_unlock_bh(&mvm_sta->lock);

		/* disable TDLS sta queues on drain complete */
		if (sta->tdls) {
			mvm->tfd_drained[mvm_sta->sta_id] =
							mvm_sta->tfd_queue_msk;
			IWL_DEBUG_TDLS(mvm, "Draining TDLS sta %d\n",
				       mvm_sta->sta_id);
		}

		ret = iwl_mvm_drain_sta(mvm, mvm_sta, true);
	} else {
		spin_unlock_bh(&mvm_sta->lock);

		if (sta->tdls)
			iwl_mvm_tdls_sta_deinit(mvm, sta);

		ret = iwl_mvm_rm_sta_common(mvm, mvm_sta->sta_id);
		RCU_INIT_POINTER(mvm->fw_id_to_mac_id[mvm_sta->sta_id], NULL);
	}

	return ret;
}

int iwl_mvm_rm_sta_id(struct iwl_mvm *mvm,
		      struct ieee80211_vif *vif,
		      u8 sta_id)
{
	int ret = iwl_mvm_rm_sta_common(mvm, sta_id);

	lockdep_assert_held(&mvm->mutex);

	RCU_INIT_POINTER(mvm->fw_id_to_mac_id[sta_id], NULL);
	return ret;
}

int iwl_mvm_allocate_int_sta(struct iwl_mvm *mvm,
			     struct iwl_mvm_int_sta *sta,
			     u32 qmask, enum nl80211_iftype iftype)
{
	if (!test_bit(IWL_MVM_STATUS_IN_HW_RESTART, &mvm->status)) {
		sta->sta_id = iwl_mvm_find_free_sta_id(mvm, iftype);
		if (WARN_ON_ONCE(sta->sta_id == IWL_MVM_STATION_COUNT))
			return -ENOSPC;
	}

	sta->tfd_queue_msk = qmask;

	/* put a non-NULL value so iterating over the stations won't stop */
	rcu_assign_pointer(mvm->fw_id_to_mac_id[sta->sta_id], ERR_PTR(-EINVAL));
	return 0;
}

static void iwl_mvm_dealloc_int_sta(struct iwl_mvm *mvm,
				    struct iwl_mvm_int_sta *sta)
{
	RCU_INIT_POINTER(mvm->fw_id_to_mac_id[sta->sta_id], NULL);
	memset(sta, 0, sizeof(struct iwl_mvm_int_sta));
	sta->sta_id = IWL_MVM_STATION_COUNT;
}

static int iwl_mvm_add_int_sta_common(struct iwl_mvm *mvm,
				      struct iwl_mvm_int_sta *sta,
				      const u8 *addr,
				      u16 mac_id, u16 color)
{
	struct iwl_mvm_add_sta_cmd cmd;
	int ret;
	u32 status;

	lockdep_assert_held(&mvm->mutex);

	memset(&cmd, 0, sizeof(cmd));
	cmd.sta_id = sta->sta_id;
	cmd.mac_id_n_color = cpu_to_le32(FW_CMD_ID_AND_COLOR(mac_id,
							     color));

	cmd.tfd_queue_msk = cpu_to_le32(sta->tfd_queue_msk);
	cmd.tid_disable_tx = cpu_to_le16(0xffff);

	if (addr)
		memcpy(cmd.addr, addr, ETH_ALEN);

	ret = iwl_mvm_send_cmd_pdu_status(mvm, ADD_STA,
					  iwl_mvm_add_sta_cmd_size(mvm),
					  &cmd, &status);
	if (ret)
		return ret;

	switch (status & IWL_ADD_STA_STATUS_MASK) {
	case ADD_STA_SUCCESS:
		IWL_DEBUG_INFO(mvm, "Internal station added.\n");
		return 0;
	default:
		ret = -EIO;
		IWL_ERR(mvm, "Add internal station failed, status=0x%x\n",
			status);
		break;
	}
	return ret;
}

int iwl_mvm_add_aux_sta(struct iwl_mvm *mvm)
{
	unsigned int wdg_timeout = iwlmvm_mod_params.tfd_q_hang_detect ?
					mvm->cfg->base_params->wd_timeout :
					IWL_WATCHDOG_DISABLED;
	int ret;

	lockdep_assert_held(&mvm->mutex);

	/* Map Aux queue to fifo - needs to happen before adding Aux station */
	iwl_mvm_enable_ac_txq(mvm, mvm->aux_queue, mvm->aux_queue,
			      IWL_MVM_TX_FIFO_MCAST, 0, wdg_timeout);

	/* Allocate aux station and assign to it the aux queue */
	ret = iwl_mvm_allocate_int_sta(mvm, &mvm->aux_sta, BIT(mvm->aux_queue),
				       NL80211_IFTYPE_UNSPECIFIED);
	if (ret)
		return ret;

	ret = iwl_mvm_add_int_sta_common(mvm, &mvm->aux_sta, NULL,
					 MAC_INDEX_AUX, 0);

	if (ret)
		iwl_mvm_dealloc_int_sta(mvm, &mvm->aux_sta);
	return ret;
}

int iwl_mvm_add_snif_sta(struct iwl_mvm *mvm, struct ieee80211_vif *vif)
{
	struct iwl_mvm_vif *mvmvif = iwl_mvm_vif_from_mac80211(vif);

	lockdep_assert_held(&mvm->mutex);
	return iwl_mvm_add_int_sta_common(mvm, &mvm->snif_sta, vif->addr,
					 mvmvif->id, 0);
}

int iwl_mvm_rm_snif_sta(struct iwl_mvm *mvm, struct ieee80211_vif *vif)
{
	int ret;

	lockdep_assert_held(&mvm->mutex);

	ret = iwl_mvm_rm_sta_common(mvm, mvm->snif_sta.sta_id);
	if (ret)
		IWL_WARN(mvm, "Failed sending remove station\n");

	return ret;
}

void iwl_mvm_dealloc_snif_sta(struct iwl_mvm *mvm)
{
	iwl_mvm_dealloc_int_sta(mvm, &mvm->snif_sta);
}

void iwl_mvm_del_aux_sta(struct iwl_mvm *mvm)
{
	lockdep_assert_held(&mvm->mutex);

	iwl_mvm_dealloc_int_sta(mvm, &mvm->aux_sta);
}

/*
 * Send the add station command for the vif's broadcast station.
 * Assumes that the station was already allocated.
 *
 * @mvm: the mvm component
 * @vif: the interface to which the broadcast station is added
 * @bsta: the broadcast station to add.
 */
int iwl_mvm_send_add_bcast_sta(struct iwl_mvm *mvm, struct ieee80211_vif *vif)
{
	struct iwl_mvm_vif *mvmvif = iwl_mvm_vif_from_mac80211(vif);
	struct iwl_mvm_int_sta *bsta = &mvmvif->bcast_sta;
	static const u8 _baddr[] = {0xFF, 0xFF, 0xFF, 0xFF, 0xFF, 0xFF};
	const u8 *baddr = _baddr;

	lockdep_assert_held(&mvm->mutex);

	if (vif->type == NL80211_IFTYPE_ADHOC)
		baddr = vif->bss_conf.bssid;

	if (WARN_ON_ONCE(bsta->sta_id == IWL_MVM_STATION_COUNT))
		return -ENOSPC;

	return iwl_mvm_add_int_sta_common(mvm, bsta, baddr,
					  mvmvif->id, mvmvif->color);
}

/* Send the FW a request to remove the station from it's internal data
 * structures, but DO NOT remove the entry from the local data structures. */
int iwl_mvm_send_rm_bcast_sta(struct iwl_mvm *mvm, struct ieee80211_vif *vif)
{
	struct iwl_mvm_vif *mvmvif = iwl_mvm_vif_from_mac80211(vif);
	int ret;

	lockdep_assert_held(&mvm->mutex);

	ret = iwl_mvm_rm_sta_common(mvm, mvmvif->bcast_sta.sta_id);
	if (ret)
		IWL_WARN(mvm, "Failed sending remove station\n");
	return ret;
}

int iwl_mvm_alloc_bcast_sta(struct iwl_mvm *mvm, struct ieee80211_vif *vif)
{
	struct iwl_mvm_vif *mvmvif = iwl_mvm_vif_from_mac80211(vif);
	u32 qmask;

	lockdep_assert_held(&mvm->mutex);

	qmask = iwl_mvm_mac_get_queues_mask(vif);

	/*
	 * The firmware defines the TFD queue mask to only be relevant
	 * for *unicast* queues, so the multicast (CAB) queue shouldn't
	 * be included.
	 */
	if (vif->type == NL80211_IFTYPE_AP)
		qmask &= ~BIT(vif->cab_queue);

	return iwl_mvm_allocate_int_sta(mvm, &mvmvif->bcast_sta, qmask,
					ieee80211_vif_type_p2p(vif));
}

/* Allocate a new station entry for the broadcast station to the given vif,
 * and send it to the FW.
 * Note that each P2P mac should have its own broadcast station.
 *
 * @mvm: the mvm component
 * @vif: the interface to which the broadcast station is added
 * @bsta: the broadcast station to add. */
int iwl_mvm_add_bcast_sta(struct iwl_mvm *mvm, struct ieee80211_vif *vif)
{
	struct iwl_mvm_vif *mvmvif = iwl_mvm_vif_from_mac80211(vif);
	struct iwl_mvm_int_sta *bsta = &mvmvif->bcast_sta;
	int ret;

	lockdep_assert_held(&mvm->mutex);

	ret = iwl_mvm_alloc_bcast_sta(mvm, vif);
	if (ret)
		return ret;

	ret = iwl_mvm_send_add_bcast_sta(mvm, vif);

	if (ret)
		iwl_mvm_dealloc_int_sta(mvm, bsta);

	return ret;
}

void iwl_mvm_dealloc_bcast_sta(struct iwl_mvm *mvm, struct ieee80211_vif *vif)
{
	struct iwl_mvm_vif *mvmvif = iwl_mvm_vif_from_mac80211(vif);

	iwl_mvm_dealloc_int_sta(mvm, &mvmvif->bcast_sta);
}

/*
 * Send the FW a request to remove the station from it's internal data
 * structures, and in addition remove it from the local data structure.
 */
int iwl_mvm_rm_bcast_sta(struct iwl_mvm *mvm, struct ieee80211_vif *vif)
{
	int ret;

	lockdep_assert_held(&mvm->mutex);

	ret = iwl_mvm_send_rm_bcast_sta(mvm, vif);

	iwl_mvm_dealloc_bcast_sta(mvm, vif);

	return ret;
}

#define IWL_MAX_RX_BA_SESSIONS 16

int iwl_mvm_sta_rx_agg(struct iwl_mvm *mvm, struct ieee80211_sta *sta,
		       int tid, u16 ssn, bool start, u8 buf_size)
{
	struct iwl_mvm_sta *mvm_sta = iwl_mvm_sta_from_mac80211(sta);
	struct iwl_mvm_add_sta_cmd cmd = {};
	int ret;
	u32 status;

	lockdep_assert_held(&mvm->mutex);

	if (start && mvm->rx_ba_sessions >= IWL_MAX_RX_BA_SESSIONS) {
		IWL_WARN(mvm, "Not enough RX BA SESSIONS\n");
		return -ENOSPC;
	}

	cmd.mac_id_n_color = cpu_to_le32(mvm_sta->mac_id_n_color);
	cmd.sta_id = mvm_sta->sta_id;
	cmd.add_modify = STA_MODE_MODIFY;
	if (start) {
		cmd.add_immediate_ba_tid = (u8) tid;
		cmd.add_immediate_ba_ssn = cpu_to_le16(ssn);
		cmd.rx_ba_window = cpu_to_le16((u16)buf_size);
	} else {
		cmd.remove_immediate_ba_tid = (u8) tid;
	}
	cmd.modify_mask = start ? STA_MODIFY_ADD_BA_TID :
				  STA_MODIFY_REMOVE_BA_TID;

	status = ADD_STA_SUCCESS;
	ret = iwl_mvm_send_cmd_pdu_status(mvm, ADD_STA,
					  iwl_mvm_add_sta_cmd_size(mvm),
					  &cmd, &status);
	if (ret)
		return ret;

	switch (status & IWL_ADD_STA_STATUS_MASK) {
	case ADD_STA_SUCCESS:
		IWL_DEBUG_INFO(mvm, "RX BA Session %sed in fw\n",
			       start ? "start" : "stopp");
		break;
	case ADD_STA_IMMEDIATE_BA_FAILURE:
		IWL_WARN(mvm, "RX BA Session refused by fw\n");
		ret = -ENOSPC;
		break;
	default:
		ret = -EIO;
		IWL_ERR(mvm, "RX BA Session failed %sing, status 0x%x\n",
			start ? "start" : "stopp", status);
		break;
	}

	if (!ret) {
		if (start)
			mvm->rx_ba_sessions++;
		else if (mvm->rx_ba_sessions > 0)
			/* check that restart flow didn't zero the counter */
			mvm->rx_ba_sessions--;
	}

	return ret;
}

static int iwl_mvm_sta_tx_agg(struct iwl_mvm *mvm, struct ieee80211_sta *sta,
			      int tid, u8 queue, bool start)
{
	struct iwl_mvm_sta *mvm_sta = iwl_mvm_sta_from_mac80211(sta);
	struct iwl_mvm_add_sta_cmd cmd = {};
	int ret;
	u32 status;

	lockdep_assert_held(&mvm->mutex);

	if (start) {
		mvm_sta->tfd_queue_msk |= BIT(queue);
		mvm_sta->tid_disable_agg &= ~BIT(tid);
	} else {
		mvm_sta->tfd_queue_msk &= ~BIT(queue);
		mvm_sta->tid_disable_agg |= BIT(tid);
	}

	cmd.mac_id_n_color = cpu_to_le32(mvm_sta->mac_id_n_color);
	cmd.sta_id = mvm_sta->sta_id;
	cmd.add_modify = STA_MODE_MODIFY;
	cmd.modify_mask = STA_MODIFY_QUEUES | STA_MODIFY_TID_DISABLE_TX;
	cmd.tfd_queue_msk = cpu_to_le32(mvm_sta->tfd_queue_msk);
	cmd.tid_disable_tx = cpu_to_le16(mvm_sta->tid_disable_agg);

	status = ADD_STA_SUCCESS;
	ret = iwl_mvm_send_cmd_pdu_status(mvm, ADD_STA,
					  iwl_mvm_add_sta_cmd_size(mvm),
					  &cmd, &status);
	if (ret)
		return ret;

	switch (status & IWL_ADD_STA_STATUS_MASK) {
	case ADD_STA_SUCCESS:
		break;
	default:
		ret = -EIO;
		IWL_ERR(mvm, "TX BA Session failed %sing, status 0x%x\n",
			start ? "start" : "stopp", status);
		break;
	}

	return ret;
}

const u8 tid_to_mac80211_ac[] = {
	IEEE80211_AC_BE,
	IEEE80211_AC_BK,
	IEEE80211_AC_BK,
	IEEE80211_AC_BE,
	IEEE80211_AC_VI,
	IEEE80211_AC_VI,
	IEEE80211_AC_VO,
	IEEE80211_AC_VO,
};

static const u8 tid_to_ucode_ac[] = {
	AC_BE,
	AC_BK,
	AC_BK,
	AC_BE,
	AC_VI,
	AC_VI,
	AC_VO,
	AC_VO,
};

int iwl_mvm_sta_tx_agg_start(struct iwl_mvm *mvm, struct ieee80211_vif *vif,
			     struct ieee80211_sta *sta, u16 tid, u16 *ssn)
{
	struct iwl_mvm_sta *mvmsta = iwl_mvm_sta_from_mac80211(sta);
	struct iwl_mvm_tid_data *tid_data;
	int txq_id;
	int ret;

	if (WARN_ON_ONCE(tid >= IWL_MAX_TID_COUNT))
		return -EINVAL;

	if (mvmsta->tid_data[tid].state != IWL_AGG_OFF) {
		IWL_ERR(mvm, "Start AGG when state is not IWL_AGG_OFF %d!\n",
			mvmsta->tid_data[tid].state);
		return -ENXIO;
	}

	lockdep_assert_held(&mvm->mutex);

	spin_lock_bh(&mvmsta->lock);

	/* possible race condition - we entered D0i3 while starting agg */
	if (test_bit(IWL_MVM_STATUS_IN_D0I3, &mvm->status)) {
		spin_unlock_bh(&mvmsta->lock);
		IWL_ERR(mvm, "Entered D0i3 while starting Tx agg\n");
		return -EIO;
	}

	spin_lock_bh(&mvm->queue_info_lock);

	txq_id = iwl_mvm_find_free_queue(mvm, mvm->first_agg_queue,
					 mvm->last_agg_queue);
	if (txq_id < 0) {
		ret = txq_id;
		spin_unlock_bh(&mvm->queue_info_lock);
		IWL_ERR(mvm, "Failed to allocate agg queue\n");
		goto release_locks;
	}
	mvm->queue_info[txq_id].setup_reserved = true;
	spin_unlock_bh(&mvm->queue_info_lock);

	tid_data = &mvmsta->tid_data[tid];
	tid_data->ssn = IEEE80211_SEQ_TO_SN(tid_data->seq_number);
	tid_data->txq_id = txq_id;
	*ssn = tid_data->ssn;

	IWL_DEBUG_TX_QUEUES(mvm,
			    "Start AGG: sta %d tid %d queue %d - ssn = %d, next_recl = %d\n",
			    mvmsta->sta_id, tid, txq_id, tid_data->ssn,
			    tid_data->next_reclaimed);

	if (tid_data->ssn == tid_data->next_reclaimed) {
		tid_data->state = IWL_AGG_STARTING;
		ieee80211_start_tx_ba_cb_irqsafe(vif, sta->addr, tid);
	} else {
		tid_data->state = IWL_EMPTYING_HW_QUEUE_ADDBA;
	}

	ret = 0;

release_locks:
	spin_unlock_bh(&mvmsta->lock);

	return ret;
}

int iwl_mvm_sta_tx_agg_oper(struct iwl_mvm *mvm, struct ieee80211_vif *vif,
			    struct ieee80211_sta *sta, u16 tid, u8 buf_size,
			    bool amsdu)
{
	struct iwl_mvm_sta *mvmsta = iwl_mvm_sta_from_mac80211(sta);
	struct iwl_mvm_tid_data *tid_data = &mvmsta->tid_data[tid];
	unsigned int wdg_timeout =
		iwl_mvm_get_wd_timeout(mvm, vif, sta->tdls, false);
	int queue, ret;
	u16 ssn;

	struct iwl_trans_txq_scd_cfg cfg = {
		.sta_id = mvmsta->sta_id,
		.tid = tid,
		.frame_limit = buf_size,
		.aggregate = true,
	};

	BUILD_BUG_ON((sizeof(mvmsta->agg_tids) * BITS_PER_BYTE)
		     != IWL_MAX_TID_COUNT);

	buf_size = min_t(int, buf_size, LINK_QUAL_AGG_FRAME_LIMIT_DEF);

	spin_lock_bh(&mvmsta->lock);
	ssn = tid_data->ssn;
	queue = tid_data->txq_id;
	tid_data->state = IWL_AGG_ON;
	mvmsta->agg_tids |= BIT(tid);
	tid_data->ssn = 0xffff;
	tid_data->amsdu_in_ampdu_allowed = amsdu;
	spin_unlock_bh(&mvmsta->lock);

	cfg.fifo = iwl_mvm_ac_to_tx_fifo[tid_to_mac80211_ac[tid]];

	iwl_mvm_enable_txq(mvm, queue, vif->hw_queue[tid_to_mac80211_ac[tid]],
			   ssn, &cfg, wdg_timeout);

	ret = iwl_mvm_sta_tx_agg(mvm, sta, tid, queue, true);
	if (ret)
		return -EIO;

	/* No need to mark as reserved */
	spin_lock_bh(&mvm->queue_info_lock);
	mvm->queue_info[queue].setup_reserved = false;
	spin_unlock_bh(&mvm->queue_info_lock);

	/*
	 * Even though in theory the peer could have different
	 * aggregation reorder buffer sizes for different sessions,
	 * our ucode doesn't allow for that and has a global limit
	 * for each station. Therefore, use the minimum of all the
	 * aggregation sessions and our default value.
	 */
	mvmsta->max_agg_bufsize =
		min(mvmsta->max_agg_bufsize, buf_size);
	mvmsta->lq_sta.lq.agg_frame_cnt_limit = mvmsta->max_agg_bufsize;

	IWL_DEBUG_HT(mvm, "Tx aggregation enabled on ra = %pM tid = %d\n",
		     sta->addr, tid);

	return iwl_mvm_send_lq_cmd(mvm, &mvmsta->lq_sta.lq, false);
}

int iwl_mvm_sta_tx_agg_stop(struct iwl_mvm *mvm, struct ieee80211_vif *vif,
			    struct ieee80211_sta *sta, u16 tid)
{
	struct iwl_mvm_sta *mvmsta = iwl_mvm_sta_from_mac80211(sta);
	struct iwl_mvm_tid_data *tid_data = &mvmsta->tid_data[tid];
	u16 txq_id;
	int err;


	/*
	 * If mac80211 is cleaning its state, then say that we finished since
	 * our state has been cleared anyway.
	 */
	if (test_bit(IWL_MVM_STATUS_IN_HW_RESTART, &mvm->status)) {
		ieee80211_stop_tx_ba_cb_irqsafe(vif, sta->addr, tid);
		return 0;
	}

	spin_lock_bh(&mvmsta->lock);

	txq_id = tid_data->txq_id;

	IWL_DEBUG_TX_QUEUES(mvm, "Stop AGG: sta %d tid %d q %d state %d\n",
			    mvmsta->sta_id, tid, txq_id, tid_data->state);

	mvmsta->agg_tids &= ~BIT(tid);

	/* No need to mark as reserved anymore */
	spin_lock_bh(&mvm->queue_info_lock);
	mvm->queue_info[txq_id].setup_reserved = false;
	spin_unlock_bh(&mvm->queue_info_lock);

	switch (tid_data->state) {
	case IWL_AGG_ON:
		tid_data->ssn = IEEE80211_SEQ_TO_SN(tid_data->seq_number);

		IWL_DEBUG_TX_QUEUES(mvm,
				    "ssn = %d, next_recl = %d\n",
				    tid_data->ssn, tid_data->next_reclaimed);

		/* There are still packets for this RA / TID in the HW */
		if (tid_data->ssn != tid_data->next_reclaimed) {
			tid_data->state = IWL_EMPTYING_HW_QUEUE_DELBA;
			err = 0;
			break;
		}

		tid_data->ssn = 0xffff;
		tid_data->state = IWL_AGG_OFF;
		spin_unlock_bh(&mvmsta->lock);

		ieee80211_stop_tx_ba_cb_irqsafe(vif, sta->addr, tid);

		iwl_mvm_sta_tx_agg(mvm, sta, tid, txq_id, false);

		iwl_mvm_disable_txq(mvm, txq_id,
				    vif->hw_queue[tid_to_mac80211_ac[tid]], tid,
				    0);
		return 0;
	case IWL_AGG_STARTING:
	case IWL_EMPTYING_HW_QUEUE_ADDBA:
		/*
		 * The agg session has been stopped before it was set up. This
		 * can happen when the AddBA timer times out for example.
		 */

		/* No barriers since we are under mutex */
		lockdep_assert_held(&mvm->mutex);

		ieee80211_stop_tx_ba_cb_irqsafe(vif, sta->addr, tid);
		tid_data->state = IWL_AGG_OFF;
		err = 0;
		break;
	default:
		IWL_ERR(mvm,
			"Stopping AGG while state not ON or starting for %d on %d (%d)\n",
			mvmsta->sta_id, tid, tid_data->state);
		IWL_ERR(mvm,
			"\ttid_data->txq_id = %d\n", tid_data->txq_id);
		err = -EINVAL;
	}

	spin_unlock_bh(&mvmsta->lock);

	return err;
}

int iwl_mvm_sta_tx_agg_flush(struct iwl_mvm *mvm, struct ieee80211_vif *vif,
			    struct ieee80211_sta *sta, u16 tid)
{
	struct iwl_mvm_sta *mvmsta = iwl_mvm_sta_from_mac80211(sta);
	struct iwl_mvm_tid_data *tid_data = &mvmsta->tid_data[tid];
	u16 txq_id;
	enum iwl_mvm_agg_state old_state;

	/*
	 * First set the agg state to OFF to avoid calling
	 * ieee80211_stop_tx_ba_cb in iwl_mvm_check_ratid_empty.
	 */
	spin_lock_bh(&mvmsta->lock);
	txq_id = tid_data->txq_id;
	IWL_DEBUG_TX_QUEUES(mvm, "Flush AGG: sta %d tid %d q %d state %d\n",
			    mvmsta->sta_id, tid, txq_id, tid_data->state);
	old_state = tid_data->state;
	tid_data->state = IWL_AGG_OFF;
	mvmsta->agg_tids &= ~BIT(tid);
	spin_unlock_bh(&mvmsta->lock);

	/* No need to mark as reserved */
	spin_lock_bh(&mvm->queue_info_lock);
	mvm->queue_info[txq_id].setup_reserved = false;
	spin_unlock_bh(&mvm->queue_info_lock);

	if (old_state >= IWL_AGG_ON) {
		iwl_mvm_drain_sta(mvm, mvmsta, true);
		if (iwl_mvm_flush_tx_path(mvm, BIT(txq_id), 0))
			IWL_ERR(mvm, "Couldn't flush the AGG queue\n");
		iwl_trans_wait_tx_queue_empty(mvm->trans,
					      mvmsta->tfd_queue_msk);
		iwl_mvm_drain_sta(mvm, mvmsta, false);

		iwl_mvm_sta_tx_agg(mvm, sta, tid, txq_id, false);

		iwl_mvm_disable_txq(mvm, tid_data->txq_id,
				    vif->hw_queue[tid_to_mac80211_ac[tid]], tid,
				    0);
	}

	return 0;
}

static int iwl_mvm_set_fw_key_idx(struct iwl_mvm *mvm)
{
	int i, max = -1, max_offs = -1;

	lockdep_assert_held(&mvm->mutex);

	/* Pick the unused key offset with the highest 'deleted'
	 * counter. Every time a key is deleted, all the counters
	 * are incremented and the one that was just deleted is
	 * reset to zero. Thus, the highest counter is the one
	 * that was deleted longest ago. Pick that one.
	 */
	for (i = 0; i < STA_KEY_MAX_NUM; i++) {
		if (test_bit(i, mvm->fw_key_table))
			continue;
		if (mvm->fw_key_deleted[i] > max) {
			max = mvm->fw_key_deleted[i];
			max_offs = i;
		}
	}

	if (max_offs < 0)
		return STA_KEY_IDX_INVALID;

	return max_offs;
}

static struct iwl_mvm_sta *iwl_mvm_get_key_sta(struct iwl_mvm *mvm,
					       struct ieee80211_vif *vif,
					       struct ieee80211_sta *sta)
{
	struct iwl_mvm_vif *mvmvif = iwl_mvm_vif_from_mac80211(vif);

	if (sta)
		return iwl_mvm_sta_from_mac80211(sta);

	/*
	 * The device expects GTKs for station interfaces to be
	 * installed as GTKs for the AP station. If we have no
	 * station ID, then use AP's station ID.
	 */
	if (vif->type == NL80211_IFTYPE_STATION &&
	    mvmvif->ap_sta_id != IWL_MVM_STATION_COUNT) {
		u8 sta_id = mvmvif->ap_sta_id;

		sta = rcu_dereference_check(mvm->fw_id_to_mac_id[sta_id],
					    lockdep_is_held(&mvm->mutex));
		/*
		 * It is possible that the 'sta' parameter is NULL,
		 * for example when a GTK is removed - the sta_id will then
		 * be the AP ID, and no station was passed by mac80211.
		 */
		if (IS_ERR_OR_NULL(sta))
			return NULL;

		return iwl_mvm_sta_from_mac80211(sta);
	}

	return NULL;
}

static int iwl_mvm_send_sta_key(struct iwl_mvm *mvm,
				struct iwl_mvm_sta *mvm_sta,
				struct ieee80211_key_conf *keyconf, bool mcast,
				u32 tkip_iv32, u16 *tkip_p1k, u32 cmd_flags,
				u8 key_offset)
{
	struct iwl_mvm_add_sta_key_cmd cmd = {};
	__le16 key_flags;
	int ret;
	u32 status;
	u16 keyidx;
	int i;
	u8 sta_id = mvm_sta->sta_id;

	keyidx = (keyconf->keyidx << STA_KEY_FLG_KEYID_POS) &
		 STA_KEY_FLG_KEYID_MSK;
	key_flags = cpu_to_le16(keyidx);
	key_flags |= cpu_to_le16(STA_KEY_FLG_WEP_KEY_MAP);

	switch (keyconf->cipher) {
	case WLAN_CIPHER_SUITE_TKIP:
		key_flags |= cpu_to_le16(STA_KEY_FLG_TKIP);
		cmd.tkip_rx_tsc_byte2 = tkip_iv32;
		for (i = 0; i < 5; i++)
			cmd.tkip_rx_ttak[i] = cpu_to_le16(tkip_p1k[i]);
		memcpy(cmd.key, keyconf->key, keyconf->keylen);
		break;
	case WLAN_CIPHER_SUITE_CCMP:
		key_flags |= cpu_to_le16(STA_KEY_FLG_CCM);
		memcpy(cmd.key, keyconf->key, keyconf->keylen);
		break;
	case WLAN_CIPHER_SUITE_WEP104:
		key_flags |= cpu_to_le16(STA_KEY_FLG_WEP_13BYTES);
		/* fall through */
	case WLAN_CIPHER_SUITE_WEP40:
		key_flags |= cpu_to_le16(STA_KEY_FLG_WEP);
		memcpy(cmd.key + 3, keyconf->key, keyconf->keylen);
		break;
	default:
		key_flags |= cpu_to_le16(STA_KEY_FLG_EXT);
		memcpy(cmd.key, keyconf->key, keyconf->keylen);
	}

	if (mcast)
		key_flags |= cpu_to_le16(STA_KEY_MULTICAST);

	cmd.key_offset = key_offset;
	cmd.key_flags = key_flags;
	cmd.sta_id = sta_id;

	status = ADD_STA_SUCCESS;
	if (cmd_flags & CMD_ASYNC)
		ret =  iwl_mvm_send_cmd_pdu(mvm, ADD_STA_KEY, CMD_ASYNC,
					    sizeof(cmd), &cmd);
	else
		ret = iwl_mvm_send_cmd_pdu_status(mvm, ADD_STA_KEY, sizeof(cmd),
						  &cmd, &status);

	switch (status) {
	case ADD_STA_SUCCESS:
		IWL_DEBUG_WEP(mvm, "MODIFY_STA: set dynamic key passed\n");
		break;
	default:
		ret = -EIO;
		IWL_ERR(mvm, "MODIFY_STA: set dynamic key failed\n");
		break;
	}

	return ret;
}

static int iwl_mvm_send_sta_igtk(struct iwl_mvm *mvm,
				 struct ieee80211_key_conf *keyconf,
				 u8 sta_id, bool remove_key)
{
	struct iwl_mvm_mgmt_mcast_key_cmd igtk_cmd = {};

	/* verify the key details match the required command's expectations */
	if (WARN_ON((keyconf->cipher != WLAN_CIPHER_SUITE_AES_CMAC) ||
		    (keyconf->flags & IEEE80211_KEY_FLAG_PAIRWISE) ||
		    (keyconf->keyidx != 4 && keyconf->keyidx != 5)))
		return -EINVAL;

	igtk_cmd.key_id = cpu_to_le32(keyconf->keyidx);
	igtk_cmd.sta_id = cpu_to_le32(sta_id);

	if (remove_key) {
		igtk_cmd.ctrl_flags |= cpu_to_le32(STA_KEY_NOT_VALID);
	} else {
		struct ieee80211_key_seq seq;
		const u8 *pn;

		memcpy(igtk_cmd.IGTK, keyconf->key, keyconf->keylen);
		ieee80211_get_key_rx_seq(keyconf, 0, &seq);
		pn = seq.aes_cmac.pn;
		igtk_cmd.receive_seq_cnt = cpu_to_le64(((u64) pn[5] << 0) |
						       ((u64) pn[4] << 8) |
						       ((u64) pn[3] << 16) |
						       ((u64) pn[2] << 24) |
						       ((u64) pn[1] << 32) |
						       ((u64) pn[0] << 40));
	}

	IWL_DEBUG_INFO(mvm, "%s igtk for sta %u\n",
		       remove_key ? "removing" : "installing",
		       igtk_cmd.sta_id);

	return iwl_mvm_send_cmd_pdu(mvm, MGMT_MCAST_KEY, 0,
				    sizeof(igtk_cmd), &igtk_cmd);
}


static inline u8 *iwl_mvm_get_mac_addr(struct iwl_mvm *mvm,
				       struct ieee80211_vif *vif,
				       struct ieee80211_sta *sta)
{
	struct iwl_mvm_vif *mvmvif = iwl_mvm_vif_from_mac80211(vif);

	if (sta)
		return sta->addr;

	if (vif->type == NL80211_IFTYPE_STATION &&
	    mvmvif->ap_sta_id != IWL_MVM_STATION_COUNT) {
		u8 sta_id = mvmvif->ap_sta_id;
		sta = rcu_dereference_protected(mvm->fw_id_to_mac_id[sta_id],
						lockdep_is_held(&mvm->mutex));
		return sta->addr;
	}


	return NULL;
}

static int __iwl_mvm_set_sta_key(struct iwl_mvm *mvm,
				 struct ieee80211_vif *vif,
				 struct ieee80211_sta *sta,
				 struct ieee80211_key_conf *keyconf,
				 u8 key_offset,
				 bool mcast)
{
	struct iwl_mvm_sta *mvm_sta = iwl_mvm_sta_from_mac80211(sta);
	int ret;
	const u8 *addr;
	struct ieee80211_key_seq seq;
	u16 p1k[5];

	switch (keyconf->cipher) {
	case WLAN_CIPHER_SUITE_TKIP:
		addr = iwl_mvm_get_mac_addr(mvm, vif, sta);
		/* get phase 1 key from mac80211 */
		ieee80211_get_key_rx_seq(keyconf, 0, &seq);
		ieee80211_get_tkip_rx_p1k(keyconf, addr, seq.tkip.iv32, p1k);
		ret = iwl_mvm_send_sta_key(mvm, mvm_sta, keyconf, mcast,
					   seq.tkip.iv32, p1k, 0, key_offset);
		break;
	case WLAN_CIPHER_SUITE_CCMP:
	case WLAN_CIPHER_SUITE_WEP40:
	case WLAN_CIPHER_SUITE_WEP104:
		ret = iwl_mvm_send_sta_key(mvm, mvm_sta, keyconf, mcast,
					   0, NULL, 0, key_offset);
		break;
	default:
		ret = iwl_mvm_send_sta_key(mvm, mvm_sta, keyconf, mcast,
					   0, NULL, 0, key_offset);
	}

	return ret;
}

static int __iwl_mvm_remove_sta_key(struct iwl_mvm *mvm, u8 sta_id,
				    struct ieee80211_key_conf *keyconf,
				    bool mcast)
{
	struct iwl_mvm_add_sta_key_cmd cmd = {};
	__le16 key_flags;
	int ret;
	u32 status;

	key_flags = cpu_to_le16((keyconf->keyidx << STA_KEY_FLG_KEYID_POS) &
				 STA_KEY_FLG_KEYID_MSK);
	key_flags |= cpu_to_le16(STA_KEY_FLG_NO_ENC | STA_KEY_FLG_WEP_KEY_MAP);
	key_flags |= cpu_to_le16(STA_KEY_NOT_VALID);

	if (mcast)
		key_flags |= cpu_to_le16(STA_KEY_MULTICAST);

	cmd.key_flags = key_flags;
	cmd.key_offset = keyconf->hw_key_idx;
	cmd.sta_id = sta_id;

	status = ADD_STA_SUCCESS;
	ret = iwl_mvm_send_cmd_pdu_status(mvm, ADD_STA_KEY, sizeof(cmd),
					  &cmd, &status);

	switch (status) {
	case ADD_STA_SUCCESS:
		IWL_DEBUG_WEP(mvm, "MODIFY_STA: remove sta key passed\n");
		break;
	default:
		ret = -EIO;
		IWL_ERR(mvm, "MODIFY_STA: remove sta key failed\n");
		break;
	}

	return ret;
}

int iwl_mvm_set_sta_key(struct iwl_mvm *mvm,
			struct ieee80211_vif *vif,
			struct ieee80211_sta *sta,
			struct ieee80211_key_conf *keyconf,
			u8 key_offset)
{
	bool mcast = !(keyconf->flags & IEEE80211_KEY_FLAG_PAIRWISE);
	struct iwl_mvm_sta *mvm_sta;
	u8 sta_id;
	int ret;
	static const u8 __maybe_unused zero_addr[ETH_ALEN] = {0};

	lockdep_assert_held(&mvm->mutex);

	/* Get the station id from the mvm local station table */
	mvm_sta = iwl_mvm_get_key_sta(mvm, vif, sta);
	if (!mvm_sta) {
		IWL_ERR(mvm, "Failed to find station\n");
		return -EINVAL;
	}
	sta_id = mvm_sta->sta_id;

	if (keyconf->cipher == WLAN_CIPHER_SUITE_AES_CMAC) {
		ret = iwl_mvm_send_sta_igtk(mvm, keyconf, sta_id, false);
		goto end;
	}

	/*
	 * It is possible that the 'sta' parameter is NULL, and thus
	 * there is a need to retrieve  the sta from the local station table.
	 */
	if (!sta) {
		sta = rcu_dereference_protected(mvm->fw_id_to_mac_id[sta_id],
						lockdep_is_held(&mvm->mutex));
		if (IS_ERR_OR_NULL(sta)) {
			IWL_ERR(mvm, "Invalid station id\n");
			return -EINVAL;
		}
	}

	if (WARN_ON_ONCE(iwl_mvm_sta_from_mac80211(sta)->vif != vif))
		return -EINVAL;

	/* If the key_offset is not pre-assigned, we need to find a
	 * new offset to use.  In normal cases, the offset is not
	 * pre-assigned, but during HW_RESTART we want to reuse the
	 * same indices, so we pass them when this function is called.
	 *
	 * In D3 entry, we need to hardcoded the indices (because the
	 * firmware hardcodes the PTK offset to 0).  In this case, we
	 * need to make sure we don't overwrite the hw_key_idx in the
	 * keyconf structure, because otherwise we cannot configure
	 * the original ones back when resuming.
	 */
	if (key_offset == STA_KEY_IDX_INVALID) {
		key_offset  = iwl_mvm_set_fw_key_idx(mvm);
		if (key_offset == STA_KEY_IDX_INVALID)
			return -ENOSPC;
		keyconf->hw_key_idx = key_offset;
	}

	ret = __iwl_mvm_set_sta_key(mvm, vif, sta, keyconf, key_offset, mcast);
	if (ret)
		goto end;

	/*
	 * For WEP, the same key is used for multicast and unicast. Upload it
	 * again, using the same key offset, and now pointing the other one
	 * to the same key slot (offset).
	 * If this fails, remove the original as well.
	 */
	if (keyconf->cipher == WLAN_CIPHER_SUITE_WEP40 ||
	    keyconf->cipher == WLAN_CIPHER_SUITE_WEP104) {
		ret = __iwl_mvm_set_sta_key(mvm, vif, sta, keyconf,
					    key_offset, !mcast);
		if (ret) {
			__iwl_mvm_remove_sta_key(mvm, sta_id, keyconf, mcast);
			goto end;
		}
	}

	__set_bit(key_offset, mvm->fw_key_table);

end:
	IWL_DEBUG_WEP(mvm, "key: cipher=%x len=%d idx=%d sta=%pM ret=%d\n",
		      keyconf->cipher, keyconf->keylen, keyconf->keyidx,
		      sta ? sta->addr : zero_addr, ret);
	return ret;
}

int iwl_mvm_remove_sta_key(struct iwl_mvm *mvm,
			   struct ieee80211_vif *vif,
			   struct ieee80211_sta *sta,
			   struct ieee80211_key_conf *keyconf)
{
	bool mcast = !(keyconf->flags & IEEE80211_KEY_FLAG_PAIRWISE);
	struct iwl_mvm_sta *mvm_sta;
	u8 sta_id = IWL_MVM_STATION_COUNT;
	int ret, i;

	lockdep_assert_held(&mvm->mutex);

	/* Get the station from the mvm local station table */
	mvm_sta = iwl_mvm_get_key_sta(mvm, vif, sta);

	IWL_DEBUG_WEP(mvm, "mvm remove dynamic key: idx=%d sta=%d\n",
		      keyconf->keyidx, sta_id);

	if (keyconf->cipher == WLAN_CIPHER_SUITE_AES_CMAC)
		return iwl_mvm_send_sta_igtk(mvm, keyconf, sta_id, true);

	if (!__test_and_clear_bit(keyconf->hw_key_idx, mvm->fw_key_table)) {
		IWL_ERR(mvm, "offset %d not used in fw key table.\n",
			keyconf->hw_key_idx);
		return -ENOENT;
	}

	/* track which key was deleted last */
	for (i = 0; i < STA_KEY_MAX_NUM; i++) {
		if (mvm->fw_key_deleted[i] < U8_MAX)
			mvm->fw_key_deleted[i]++;
	}
	mvm->fw_key_deleted[keyconf->hw_key_idx] = 0;

	if (!mvm_sta) {
		IWL_DEBUG_WEP(mvm, "station non-existent, early return.\n");
		return 0;
	}

	sta_id = mvm_sta->sta_id;

	ret = __iwl_mvm_remove_sta_key(mvm, sta_id, keyconf, mcast);
	if (ret)
		return ret;

	/* delete WEP key twice to get rid of (now useless) offset */
	if (keyconf->cipher == WLAN_CIPHER_SUITE_WEP40 ||
	    keyconf->cipher == WLAN_CIPHER_SUITE_WEP104)
		ret = __iwl_mvm_remove_sta_key(mvm, sta_id, keyconf, !mcast);

	return ret;
}

void iwl_mvm_update_tkip_key(struct iwl_mvm *mvm,
			     struct ieee80211_vif *vif,
			     struct ieee80211_key_conf *keyconf,
			     struct ieee80211_sta *sta, u32 iv32,
			     u16 *phase1key)
{
	struct iwl_mvm_sta *mvm_sta;
	bool mcast = !(keyconf->flags & IEEE80211_KEY_FLAG_PAIRWISE);

	rcu_read_lock();

	mvm_sta = iwl_mvm_get_key_sta(mvm, vif, sta);
	if (WARN_ON_ONCE(!mvm_sta))
		goto unlock;
	iwl_mvm_send_sta_key(mvm, mvm_sta, keyconf, mcast,
			     iv32, phase1key, CMD_ASYNC, keyconf->hw_key_idx);

 unlock:
	rcu_read_unlock();
}

void iwl_mvm_sta_modify_ps_wake(struct iwl_mvm *mvm,
				struct ieee80211_sta *sta)
{
	struct iwl_mvm_sta *mvmsta = iwl_mvm_sta_from_mac80211(sta);
	struct iwl_mvm_add_sta_cmd cmd = {
		.add_modify = STA_MODE_MODIFY,
		.sta_id = mvmsta->sta_id,
		.station_flags_msk = cpu_to_le32(STA_FLG_PS),
		.mac_id_n_color = cpu_to_le32(mvmsta->mac_id_n_color),
	};
	int ret;

	ret = iwl_mvm_send_cmd_pdu(mvm, ADD_STA, CMD_ASYNC,
				   iwl_mvm_add_sta_cmd_size(mvm), &cmd);
	if (ret)
		IWL_ERR(mvm, "Failed to send ADD_STA command (%d)\n", ret);
}

void iwl_mvm_sta_modify_sleep_tx_count(struct iwl_mvm *mvm,
				       struct ieee80211_sta *sta,
				       enum ieee80211_frame_release_type reason,
				       u16 cnt, u16 tids, bool more_data,
				       bool agg)
{
	struct iwl_mvm_sta *mvmsta = iwl_mvm_sta_from_mac80211(sta);
	struct iwl_mvm_add_sta_cmd cmd = {
		.add_modify = STA_MODE_MODIFY,
		.sta_id = mvmsta->sta_id,
		.modify_mask = STA_MODIFY_SLEEPING_STA_TX_COUNT,
		.sleep_tx_count = cpu_to_le16(cnt),
		.mac_id_n_color = cpu_to_le32(mvmsta->mac_id_n_color),
	};
	int tid, ret;
	unsigned long _tids = tids;

	/* convert TIDs to ACs - we don't support TSPEC so that's OK
	 * Note that this field is reserved and unused by firmware not
	 * supporting GO uAPSD, so it's safe to always do this.
	 */
	for_each_set_bit(tid, &_tids, IWL_MAX_TID_COUNT)
		cmd.awake_acs |= BIT(tid_to_ucode_ac[tid]);

	/* If we're releasing frames from aggregation queues then check if the
	 * all queues combined that we're releasing frames from have
	 *  - more frames than the service period, in which case more_data
	 *    needs to be set
	 *  - fewer than 'cnt' frames, in which case we need to adjust the
	 *    firmware command (but do that unconditionally)
	 */
	if (agg) {
		int remaining = cnt;
		int sleep_tx_count;

		spin_lock_bh(&mvmsta->lock);
		for_each_set_bit(tid, &_tids, IWL_MAX_TID_COUNT) {
			struct iwl_mvm_tid_data *tid_data;
			u16 n_queued;

			tid_data = &mvmsta->tid_data[tid];
			if (WARN(tid_data->state != IWL_AGG_ON &&
				 tid_data->state != IWL_EMPTYING_HW_QUEUE_DELBA,
				 "TID %d state is %d\n",
				 tid, tid_data->state)) {
				spin_unlock_bh(&mvmsta->lock);
				ieee80211_sta_eosp(sta);
				return;
			}

			n_queued = iwl_mvm_tid_queued(tid_data);
			if (n_queued > remaining) {
				more_data = true;
				remaining = 0;
				break;
			}
			remaining -= n_queued;
		}
		sleep_tx_count = cnt - remaining;
		if (reason == IEEE80211_FRAME_RELEASE_UAPSD)
			mvmsta->sleep_tx_count = sleep_tx_count;
		spin_unlock_bh(&mvmsta->lock);

		cmd.sleep_tx_count = cpu_to_le16(sleep_tx_count);
		if (WARN_ON(cnt - remaining == 0)) {
			ieee80211_sta_eosp(sta);
			return;
		}
	}

	/* Note: this is ignored by firmware not supporting GO uAPSD */
	if (more_data)
		cmd.sleep_state_flags |= cpu_to_le16(STA_SLEEP_STATE_MOREDATA);

	if (reason == IEEE80211_FRAME_RELEASE_PSPOLL) {
		mvmsta->next_status_eosp = true;
		cmd.sleep_state_flags |= cpu_to_le16(STA_SLEEP_STATE_PS_POLL);
	} else {
		cmd.sleep_state_flags |= cpu_to_le16(STA_SLEEP_STATE_UAPSD);
	}

	/* block the Tx queues until the FW updated the sleep Tx count */
	iwl_trans_block_txq_ptrs(mvm->trans, true);

	ret = iwl_mvm_send_cmd_pdu(mvm, ADD_STA,
				   CMD_ASYNC | CMD_WANT_ASYNC_CALLBACK,
				   iwl_mvm_add_sta_cmd_size(mvm), &cmd);
	if (ret)
		IWL_ERR(mvm, "Failed to send ADD_STA command (%d)\n", ret);
}

void iwl_mvm_rx_eosp_notif(struct iwl_mvm *mvm,
			   struct iwl_rx_cmd_buffer *rxb)
{
	struct iwl_rx_packet *pkt = rxb_addr(rxb);
	struct iwl_mvm_eosp_notification *notif = (void *)pkt->data;
	struct ieee80211_sta *sta;
	u32 sta_id = le32_to_cpu(notif->sta_id);

	if (WARN_ON_ONCE(sta_id >= IWL_MVM_STATION_COUNT))
		return;

	rcu_read_lock();
	sta = rcu_dereference(mvm->fw_id_to_mac_id[sta_id]);
	if (!IS_ERR_OR_NULL(sta))
		ieee80211_sta_eosp(sta);
	rcu_read_unlock();
}

void iwl_mvm_sta_modify_disable_tx(struct iwl_mvm *mvm,
				   struct iwl_mvm_sta *mvmsta, bool disable)
{
	struct iwl_mvm_add_sta_cmd cmd = {
		.add_modify = STA_MODE_MODIFY,
		.sta_id = mvmsta->sta_id,
		.station_flags = disable ? cpu_to_le32(STA_FLG_DISABLE_TX) : 0,
		.station_flags_msk = cpu_to_le32(STA_FLG_DISABLE_TX),
		.mac_id_n_color = cpu_to_le32(mvmsta->mac_id_n_color),
	};
	int ret;

	ret = iwl_mvm_send_cmd_pdu(mvm, ADD_STA, CMD_ASYNC,
				   iwl_mvm_add_sta_cmd_size(mvm), &cmd);
	if (ret)
		IWL_ERR(mvm, "Failed to send ADD_STA command (%d)\n", ret);
}

void iwl_mvm_sta_modify_disable_tx_ap(struct iwl_mvm *mvm,
				      struct ieee80211_sta *sta,
				      bool disable)
{
	struct iwl_mvm_sta *mvm_sta = iwl_mvm_sta_from_mac80211(sta);

	spin_lock_bh(&mvm_sta->lock);

	if (mvm_sta->disable_tx == disable) {
		spin_unlock_bh(&mvm_sta->lock);
		return;
	}

	mvm_sta->disable_tx = disable;

	/*
	 * Tell mac80211 to start/stop queuing tx for this station,
	 * but don't stop queuing if there are still pending frames
	 * for this station.
	 */
	if (disable || !atomic_read(&mvm->pending_frames[mvm_sta->sta_id]))
		ieee80211_sta_block_awake(mvm->hw, sta, disable);

	iwl_mvm_sta_modify_disable_tx(mvm, mvm_sta, disable);

	spin_unlock_bh(&mvm_sta->lock);
}

void iwl_mvm_modify_all_sta_disable_tx(struct iwl_mvm *mvm,
				       struct iwl_mvm_vif *mvmvif,
				       bool disable)
{
	struct ieee80211_sta *sta;
	struct iwl_mvm_sta *mvm_sta;
	int i;

	lockdep_assert_held(&mvm->mutex);

	/* Block/unblock all the stations of the given mvmvif */
	for (i = 0; i < IWL_MVM_STATION_COUNT; i++) {
		sta = rcu_dereference_protected(mvm->fw_id_to_mac_id[i],
						lockdep_is_held(&mvm->mutex));
		if (IS_ERR_OR_NULL(sta))
			continue;

		mvm_sta = iwl_mvm_sta_from_mac80211(sta);
		if (mvm_sta->mac_id_n_color !=
		    FW_CMD_ID_AND_COLOR(mvmvif->id, mvmvif->color))
			continue;

		iwl_mvm_sta_modify_disable_tx_ap(mvm, sta, disable);
	}
}

void iwl_mvm_csa_client_absent(struct iwl_mvm *mvm, struct ieee80211_vif *vif)
{
	struct iwl_mvm_vif *mvmvif = iwl_mvm_vif_from_mac80211(vif);
	struct iwl_mvm_sta *mvmsta;

	rcu_read_lock();

	mvmsta = iwl_mvm_sta_from_staid_rcu(mvm, mvmvif->ap_sta_id);

	if (!WARN_ON(!mvmsta))
		iwl_mvm_sta_modify_disable_tx(mvm, mvmsta, true);

	rcu_read_unlock();
}<|MERGE_RESOLUTION|>--- conflicted
+++ resolved
@@ -557,9 +557,6 @@
 		mvm_sta->dup_data = dup_data;
 	}
 
-<<<<<<< HEAD
-	ret = iwl_mvm_sta_send_to_fw(mvm, sta, false);
-=======
 	if (iwl_mvm_is_dqa_supported(mvm)) {
 		ret = iwl_mvm_reserve_sta_stream(mvm, sta,
 						 ieee80211_vif_type_p2p(vif));
@@ -568,7 +565,6 @@
 	}
 
 	ret = iwl_mvm_sta_send_to_fw(mvm, sta, false, 0);
->>>>>>> ed596a4a
 	if (ret)
 		goto err;
 
