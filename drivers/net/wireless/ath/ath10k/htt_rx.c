/*
 * Copyright (c) 2005-2011 Atheros Communications Inc.
 * Copyright (c) 2011-2013 Qualcomm Atheros, Inc.
 *
 * Permission to use, copy, modify, and/or distribute this software for any
 * purpose with or without fee is hereby granted, provided that the above
 * copyright notice and this permission notice appear in all copies.
 *
 * THE SOFTWARE IS PROVIDED "AS IS" AND THE AUTHOR DISCLAIMS ALL WARRANTIES
 * WITH REGARD TO THIS SOFTWARE INCLUDING ALL IMPLIED WARRANTIES OF
 * MERCHANTABILITY AND FITNESS. IN NO EVENT SHALL THE AUTHOR BE LIABLE FOR
 * ANY SPECIAL, DIRECT, INDIRECT, OR CONSEQUENTIAL DAMAGES OR ANY DAMAGES
 * WHATSOEVER RESULTING FROM LOSS OF USE, DATA OR PROFITS, WHETHER IN AN
 * ACTION OF CONTRACT, NEGLIGENCE OR OTHER TORTIOUS ACTION, ARISING OUT OF
 * OR IN CONNECTION WITH THE USE OR PERFORMANCE OF THIS SOFTWARE.
 */

#include "core.h"
#include "htc.h"
#include "htt.h"
#include "txrx.h"
#include "debug.h"
#include "trace.h"
#include "mac.h"

#include <linux/log2.h>

#define HTT_RX_RING_SIZE HTT_RX_RING_SIZE_MAX
#define HTT_RX_RING_FILL_LEVEL (((HTT_RX_RING_SIZE) / 2) - 1)

/* when under memory pressure rx ring refill may fail and needs a retry */
#define HTT_RX_RING_REFILL_RETRY_MS 50

#define HTT_RX_RING_REFILL_RESCHED_MS 5

static int ath10k_htt_rx_get_csum_state(struct sk_buff *skb);
static void ath10k_htt_txrx_compl_task(unsigned long ptr);

static struct sk_buff *
ath10k_htt_rx_find_skb_paddr(struct ath10k *ar, u32 paddr)
{
	struct ath10k_skb_rxcb *rxcb;

	hash_for_each_possible(ar->htt.rx_ring.skb_table, rxcb, hlist, paddr)
		if (rxcb->paddr == paddr)
			return ATH10K_RXCB_SKB(rxcb);

	WARN_ON_ONCE(1);
	return NULL;
}

static void ath10k_htt_rx_ring_free(struct ath10k_htt *htt)
{
	struct sk_buff *skb;
	struct ath10k_skb_rxcb *rxcb;
	struct hlist_node *n;
	int i;

	if (htt->rx_ring.in_ord_rx) {
		hash_for_each_safe(htt->rx_ring.skb_table, i, n, rxcb, hlist) {
			skb = ATH10K_RXCB_SKB(rxcb);
			dma_unmap_single(htt->ar->dev, rxcb->paddr,
					 skb->len + skb_tailroom(skb),
					 DMA_FROM_DEVICE);
			hash_del(&rxcb->hlist);
			dev_kfree_skb_any(skb);
		}
	} else {
		for (i = 0; i < htt->rx_ring.size; i++) {
			skb = htt->rx_ring.netbufs_ring[i];
			if (!skb)
				continue;

			rxcb = ATH10K_SKB_RXCB(skb);
			dma_unmap_single(htt->ar->dev, rxcb->paddr,
					 skb->len + skb_tailroom(skb),
					 DMA_FROM_DEVICE);
			dev_kfree_skb_any(skb);
		}
	}

	htt->rx_ring.fill_cnt = 0;
	hash_init(htt->rx_ring.skb_table);
	memset(htt->rx_ring.netbufs_ring, 0,
	       htt->rx_ring.size * sizeof(htt->rx_ring.netbufs_ring[0]));
}

static int __ath10k_htt_rx_ring_fill_n(struct ath10k_htt *htt, int num)
{
	struct htt_rx_desc *rx_desc;
	struct ath10k_skb_rxcb *rxcb;
	struct sk_buff *skb;
	dma_addr_t paddr;
	int ret = 0, idx;

	/* The Full Rx Reorder firmware has no way of telling the host
	 * implicitly when it copied HTT Rx Ring buffers to MAC Rx Ring.
	 * To keep things simple make sure ring is always half empty. This
	 * guarantees there'll be no replenishment overruns possible.
	 */
	BUILD_BUG_ON(HTT_RX_RING_FILL_LEVEL >= HTT_RX_RING_SIZE / 2);

	idx = __le32_to_cpu(*htt->rx_ring.alloc_idx.vaddr);
	while (num > 0) {
		skb = dev_alloc_skb(HTT_RX_BUF_SIZE + HTT_RX_DESC_ALIGN);
		if (!skb) {
			ret = -ENOMEM;
			goto fail;
		}

		if (!IS_ALIGNED((unsigned long)skb->data, HTT_RX_DESC_ALIGN))
			skb_pull(skb,
				 PTR_ALIGN(skb->data, HTT_RX_DESC_ALIGN) -
				 skb->data);

		/* Clear rx_desc attention word before posting to Rx ring */
		rx_desc = (struct htt_rx_desc *)skb->data;
		rx_desc->attention.flags = __cpu_to_le32(0);

		paddr = dma_map_single(htt->ar->dev, skb->data,
				       skb->len + skb_tailroom(skb),
				       DMA_FROM_DEVICE);

		if (unlikely(dma_mapping_error(htt->ar->dev, paddr))) {
			dev_kfree_skb_any(skb);
			ret = -ENOMEM;
			goto fail;
		}

		rxcb = ATH10K_SKB_RXCB(skb);
		rxcb->paddr = paddr;
		htt->rx_ring.netbufs_ring[idx] = skb;
		htt->rx_ring.paddrs_ring[idx] = __cpu_to_le32(paddr);
		htt->rx_ring.fill_cnt++;

		if (htt->rx_ring.in_ord_rx) {
			hash_add(htt->rx_ring.skb_table,
				 &ATH10K_SKB_RXCB(skb)->hlist,
				 (u32)paddr);
		}

		num--;
		idx++;
		idx &= htt->rx_ring.size_mask;
	}

fail:
	/*
	 * Make sure the rx buffer is updated before available buffer
	 * index to avoid any potential rx ring corruption.
	 */
	mb();
	*htt->rx_ring.alloc_idx.vaddr = __cpu_to_le32(idx);
	return ret;
}

static int ath10k_htt_rx_ring_fill_n(struct ath10k_htt *htt, int num)
{
	lockdep_assert_held(&htt->rx_ring.lock);
	return __ath10k_htt_rx_ring_fill_n(htt, num);
}

static void ath10k_htt_rx_msdu_buff_replenish(struct ath10k_htt *htt)
{
	int ret, num_deficit, num_to_fill;

	/* Refilling the whole RX ring buffer proves to be a bad idea. The
	 * reason is RX may take up significant amount of CPU cycles and starve
	 * other tasks, e.g. TX on an ethernet device while acting as a bridge
	 * with ath10k wlan interface. This ended up with very poor performance
	 * once CPU the host system was overwhelmed with RX on ath10k.
	 *
	 * By limiting the number of refills the replenishing occurs
	 * progressively. This in turns makes use of the fact tasklets are
	 * processed in FIFO order. This means actual RX processing can starve
	 * out refilling. If there's not enough buffers on RX ring FW will not
	 * report RX until it is refilled with enough buffers. This
	 * automatically balances load wrt to CPU power.
	 *
	 * This probably comes at a cost of lower maximum throughput but
	 * improves the average and stability. */
	spin_lock_bh(&htt->rx_ring.lock);
	num_deficit = htt->rx_ring.fill_level - htt->rx_ring.fill_cnt;
	num_to_fill = min(ATH10K_HTT_MAX_NUM_REFILL, num_deficit);
	num_deficit -= num_to_fill;
	ret = ath10k_htt_rx_ring_fill_n(htt, num_to_fill);
	if (ret == -ENOMEM) {
		/*
		 * Failed to fill it to the desired level -
		 * we'll start a timer and try again next time.
		 * As long as enough buffers are left in the ring for
		 * another A-MPDU rx, no special recovery is needed.
		 */
		mod_timer(&htt->rx_ring.refill_retry_timer, jiffies +
			  msecs_to_jiffies(HTT_RX_RING_REFILL_RETRY_MS));
	} else if (num_deficit > 0) {
		mod_timer(&htt->rx_ring.refill_retry_timer, jiffies +
			  msecs_to_jiffies(HTT_RX_RING_REFILL_RESCHED_MS));
	}
	spin_unlock_bh(&htt->rx_ring.lock);
}

static void ath10k_htt_rx_ring_refill_retry(unsigned long arg)
{
	struct ath10k_htt *htt = (struct ath10k_htt *)arg;

	ath10k_htt_rx_msdu_buff_replenish(htt);
}

int ath10k_htt_rx_ring_refill(struct ath10k *ar)
{
	struct ath10k_htt *htt = &ar->htt;
	int ret;

	spin_lock_bh(&htt->rx_ring.lock);
	ret = ath10k_htt_rx_ring_fill_n(htt, (htt->rx_ring.fill_level -
					      htt->rx_ring.fill_cnt));
	spin_unlock_bh(&htt->rx_ring.lock);

	if (ret)
		ath10k_htt_rx_ring_free(htt);

	return ret;
}

void ath10k_htt_rx_free(struct ath10k_htt *htt)
{
	del_timer_sync(&htt->rx_ring.refill_retry_timer);
	tasklet_kill(&htt->txrx_compl_task);

	skb_queue_purge(&htt->rx_compl_q);
	skb_queue_purge(&htt->rx_in_ord_compl_q);
	skb_queue_purge(&htt->tx_fetch_ind_q);

	ath10k_htt_rx_ring_free(htt);

	dma_free_coherent(htt->ar->dev,
			  (htt->rx_ring.size *
			   sizeof(htt->rx_ring.paddrs_ring)),
			  htt->rx_ring.paddrs_ring,
			  htt->rx_ring.base_paddr);

	dma_free_coherent(htt->ar->dev,
			  sizeof(*htt->rx_ring.alloc_idx.vaddr),
			  htt->rx_ring.alloc_idx.vaddr,
			  htt->rx_ring.alloc_idx.paddr);

	kfree(htt->rx_ring.netbufs_ring);
}

static inline struct sk_buff *ath10k_htt_rx_netbuf_pop(struct ath10k_htt *htt)
{
	struct ath10k *ar = htt->ar;
	int idx;
	struct sk_buff *msdu;

	lockdep_assert_held(&htt->rx_ring.lock);

	if (htt->rx_ring.fill_cnt == 0) {
		ath10k_warn(ar, "tried to pop sk_buff from an empty rx ring\n");
		return NULL;
	}

	idx = htt->rx_ring.sw_rd_idx.msdu_payld;
	msdu = htt->rx_ring.netbufs_ring[idx];
	htt->rx_ring.netbufs_ring[idx] = NULL;
	htt->rx_ring.paddrs_ring[idx] = 0;

	idx++;
	idx &= htt->rx_ring.size_mask;
	htt->rx_ring.sw_rd_idx.msdu_payld = idx;
	htt->rx_ring.fill_cnt--;

	dma_unmap_single(htt->ar->dev,
			 ATH10K_SKB_RXCB(msdu)->paddr,
			 msdu->len + skb_tailroom(msdu),
			 DMA_FROM_DEVICE);
	ath10k_dbg_dump(ar, ATH10K_DBG_HTT_DUMP, NULL, "htt rx netbuf pop: ",
			msdu->data, msdu->len + skb_tailroom(msdu));

	return msdu;
}

/* return: < 0 fatal error, 0 - non chained msdu, 1 chained msdu */
static int ath10k_htt_rx_amsdu_pop(struct ath10k_htt *htt,
				   struct sk_buff_head *amsdu)
{
	struct ath10k *ar = htt->ar;
	int msdu_len, msdu_chaining = 0;
	struct sk_buff *msdu;
	struct htt_rx_desc *rx_desc;

	lockdep_assert_held(&htt->rx_ring.lock);

	for (;;) {
		int last_msdu, msdu_len_invalid, msdu_chained;

		msdu = ath10k_htt_rx_netbuf_pop(htt);
		if (!msdu) {
			__skb_queue_purge(amsdu);
			return -ENOENT;
		}

		__skb_queue_tail(amsdu, msdu);

		rx_desc = (struct htt_rx_desc *)msdu->data;

		/* FIXME: we must report msdu payload since this is what caller
		 *        expects now */
		skb_put(msdu, offsetof(struct htt_rx_desc, msdu_payload));
		skb_pull(msdu, offsetof(struct htt_rx_desc, msdu_payload));

		/*
		 * Sanity check - confirm the HW is finished filling in the
		 * rx data.
		 * If the HW and SW are working correctly, then it's guaranteed
		 * that the HW's MAC DMA is done before this point in the SW.
		 * To prevent the case that we handle a stale Rx descriptor,
		 * just assert for now until we have a way to recover.
		 */
		if (!(__le32_to_cpu(rx_desc->attention.flags)
				& RX_ATTENTION_FLAGS_MSDU_DONE)) {
			__skb_queue_purge(amsdu);
			return -EIO;
		}

		msdu_len_invalid = !!(__le32_to_cpu(rx_desc->attention.flags)
					& (RX_ATTENTION_FLAGS_MPDU_LENGTH_ERR |
					   RX_ATTENTION_FLAGS_MSDU_LENGTH_ERR));
		msdu_len = MS(__le32_to_cpu(rx_desc->msdu_start.common.info0),
			      RX_MSDU_START_INFO0_MSDU_LENGTH);
		msdu_chained = rx_desc->frag_info.ring2_more_count;

		if (msdu_len_invalid)
			msdu_len = 0;

		skb_trim(msdu, 0);
		skb_put(msdu, min(msdu_len, HTT_RX_MSDU_SIZE));
		msdu_len -= msdu->len;

		/* Note: Chained buffers do not contain rx descriptor */
		while (msdu_chained--) {
			msdu = ath10k_htt_rx_netbuf_pop(htt);
			if (!msdu) {
				__skb_queue_purge(amsdu);
				return -ENOENT;
			}

			__skb_queue_tail(amsdu, msdu);
			skb_trim(msdu, 0);
			skb_put(msdu, min(msdu_len, HTT_RX_BUF_SIZE));
			msdu_len -= msdu->len;
			msdu_chaining = 1;
		}

		last_msdu = __le32_to_cpu(rx_desc->msdu_end.common.info0) &
				RX_MSDU_END_INFO0_LAST_MSDU;

		trace_ath10k_htt_rx_desc(ar, &rx_desc->attention,
					 sizeof(*rx_desc) - sizeof(u32));

		if (last_msdu)
			break;
	}

	if (skb_queue_empty(amsdu))
		msdu_chaining = -1;

	/*
	 * Don't refill the ring yet.
	 *
	 * First, the elements popped here are still in use - it is not
	 * safe to overwrite them until the matching call to
	 * mpdu_desc_list_next. Second, for efficiency it is preferable to
	 * refill the rx ring with 1 PPDU's worth of rx buffers (something
	 * like 32 x 3 buffers), rather than one MPDU's worth of rx buffers
	 * (something like 3 buffers). Consequently, we'll rely on the txrx
	 * SW to tell us when it is done pulling all the PPDU's rx buffers
	 * out of the rx ring, and then refill it just once.
	 */

	return msdu_chaining;
}

static struct sk_buff *ath10k_htt_rx_pop_paddr(struct ath10k_htt *htt,
					       u32 paddr)
{
	struct ath10k *ar = htt->ar;
	struct ath10k_skb_rxcb *rxcb;
	struct sk_buff *msdu;

	lockdep_assert_held(&htt->rx_ring.lock);

	msdu = ath10k_htt_rx_find_skb_paddr(ar, paddr);
	if (!msdu)
		return NULL;

	rxcb = ATH10K_SKB_RXCB(msdu);
	hash_del(&rxcb->hlist);
	htt->rx_ring.fill_cnt--;

	dma_unmap_single(htt->ar->dev, rxcb->paddr,
			 msdu->len + skb_tailroom(msdu),
			 DMA_FROM_DEVICE);
	ath10k_dbg_dump(ar, ATH10K_DBG_HTT_DUMP, NULL, "htt rx netbuf pop: ",
			msdu->data, msdu->len + skb_tailroom(msdu));

	return msdu;
}

static int ath10k_htt_rx_pop_paddr_list(struct ath10k_htt *htt,
					struct htt_rx_in_ord_ind *ev,
					struct sk_buff_head *list)
{
	struct ath10k *ar = htt->ar;
	struct htt_rx_in_ord_msdu_desc *msdu_desc = ev->msdu_descs;
	struct htt_rx_desc *rxd;
	struct sk_buff *msdu;
	int msdu_count;
	bool is_offload;
	u32 paddr;

	lockdep_assert_held(&htt->rx_ring.lock);

	msdu_count = __le16_to_cpu(ev->msdu_count);
	is_offload = !!(ev->info & HTT_RX_IN_ORD_IND_INFO_OFFLOAD_MASK);

	while (msdu_count--) {
		paddr = __le32_to_cpu(msdu_desc->msdu_paddr);

		msdu = ath10k_htt_rx_pop_paddr(htt, paddr);
		if (!msdu) {
			__skb_queue_purge(list);
			return -ENOENT;
		}

		__skb_queue_tail(list, msdu);

		if (!is_offload) {
			rxd = (void *)msdu->data;

			trace_ath10k_htt_rx_desc(ar, rxd, sizeof(*rxd));

			skb_put(msdu, sizeof(*rxd));
			skb_pull(msdu, sizeof(*rxd));
			skb_put(msdu, __le16_to_cpu(msdu_desc->msdu_len));

			if (!(__le32_to_cpu(rxd->attention.flags) &
			      RX_ATTENTION_FLAGS_MSDU_DONE)) {
				ath10k_warn(htt->ar, "tried to pop an incomplete frame, oops!\n");
				return -EIO;
			}
		}

		msdu_desc++;
	}

	return 0;
}

int ath10k_htt_rx_alloc(struct ath10k_htt *htt)
{
	struct ath10k *ar = htt->ar;
	dma_addr_t paddr;
	void *vaddr;
	size_t size;
	struct timer_list *timer = &htt->rx_ring.refill_retry_timer;

	htt->rx_confused = false;

	/* XXX: The fill level could be changed during runtime in response to
	 * the host processing latency. Is this really worth it?
	 */
	htt->rx_ring.size = HTT_RX_RING_SIZE;
	htt->rx_ring.size_mask = htt->rx_ring.size - 1;
	htt->rx_ring.fill_level = HTT_RX_RING_FILL_LEVEL;

	if (!is_power_of_2(htt->rx_ring.size)) {
		ath10k_warn(ar, "htt rx ring size is not power of 2\n");
		return -EINVAL;
	}

	htt->rx_ring.netbufs_ring =
		kzalloc(htt->rx_ring.size * sizeof(struct sk_buff *),
			GFP_KERNEL);
	if (!htt->rx_ring.netbufs_ring)
		goto err_netbuf;

	size = htt->rx_ring.size * sizeof(htt->rx_ring.paddrs_ring);

	vaddr = dma_alloc_coherent(htt->ar->dev, size, &paddr, GFP_KERNEL);
	if (!vaddr)
		goto err_dma_ring;

	htt->rx_ring.paddrs_ring = vaddr;
	htt->rx_ring.base_paddr = paddr;

	vaddr = dma_alloc_coherent(htt->ar->dev,
				   sizeof(*htt->rx_ring.alloc_idx.vaddr),
				   &paddr, GFP_KERNEL);
	if (!vaddr)
		goto err_dma_idx;

	htt->rx_ring.alloc_idx.vaddr = vaddr;
	htt->rx_ring.alloc_idx.paddr = paddr;
	htt->rx_ring.sw_rd_idx.msdu_payld = htt->rx_ring.size_mask;
	*htt->rx_ring.alloc_idx.vaddr = 0;

	/* Initialize the Rx refill retry timer */
	setup_timer(timer, ath10k_htt_rx_ring_refill_retry, (unsigned long)htt);

	spin_lock_init(&htt->rx_ring.lock);

	htt->rx_ring.fill_cnt = 0;
	htt->rx_ring.sw_rd_idx.msdu_payld = 0;
	hash_init(htt->rx_ring.skb_table);

	skb_queue_head_init(&htt->rx_compl_q);
	skb_queue_head_init(&htt->rx_in_ord_compl_q);
	skb_queue_head_init(&htt->tx_fetch_ind_q);
	atomic_set(&htt->num_mpdus_ready, 0);

	tasklet_init(&htt->txrx_compl_task, ath10k_htt_txrx_compl_task,
		     (unsigned long)htt);

	ath10k_dbg(ar, ATH10K_DBG_BOOT, "htt rx ring size %d fill_level %d\n",
		   htt->rx_ring.size, htt->rx_ring.fill_level);
	return 0;

err_dma_idx:
	dma_free_coherent(htt->ar->dev,
			  (htt->rx_ring.size *
			   sizeof(htt->rx_ring.paddrs_ring)),
			  htt->rx_ring.paddrs_ring,
			  htt->rx_ring.base_paddr);
err_dma_ring:
	kfree(htt->rx_ring.netbufs_ring);
err_netbuf:
	return -ENOMEM;
}

static int ath10k_htt_rx_crypto_param_len(struct ath10k *ar,
					  enum htt_rx_mpdu_encrypt_type type)
{
	switch (type) {
	case HTT_RX_MPDU_ENCRYPT_NONE:
		return 0;
	case HTT_RX_MPDU_ENCRYPT_WEP40:
	case HTT_RX_MPDU_ENCRYPT_WEP104:
		return IEEE80211_WEP_IV_LEN;
	case HTT_RX_MPDU_ENCRYPT_TKIP_WITHOUT_MIC:
	case HTT_RX_MPDU_ENCRYPT_TKIP_WPA:
		return IEEE80211_TKIP_IV_LEN;
	case HTT_RX_MPDU_ENCRYPT_AES_CCM_WPA2:
		return IEEE80211_CCMP_HDR_LEN;
	case HTT_RX_MPDU_ENCRYPT_WEP128:
	case HTT_RX_MPDU_ENCRYPT_WAPI:
		break;
	}

	ath10k_warn(ar, "unsupported encryption type %d\n", type);
	return 0;
}

#define MICHAEL_MIC_LEN 8

static int ath10k_htt_rx_crypto_tail_len(struct ath10k *ar,
					 enum htt_rx_mpdu_encrypt_type type)
{
	switch (type) {
	case HTT_RX_MPDU_ENCRYPT_NONE:
		return 0;
	case HTT_RX_MPDU_ENCRYPT_WEP40:
	case HTT_RX_MPDU_ENCRYPT_WEP104:
		return IEEE80211_WEP_ICV_LEN;
	case HTT_RX_MPDU_ENCRYPT_TKIP_WITHOUT_MIC:
	case HTT_RX_MPDU_ENCRYPT_TKIP_WPA:
		return IEEE80211_TKIP_ICV_LEN;
	case HTT_RX_MPDU_ENCRYPT_AES_CCM_WPA2:
		return IEEE80211_CCMP_MIC_LEN;
	case HTT_RX_MPDU_ENCRYPT_WEP128:
	case HTT_RX_MPDU_ENCRYPT_WAPI:
		break;
	}

	ath10k_warn(ar, "unsupported encryption type %d\n", type);
	return 0;
}

struct amsdu_subframe_hdr {
	u8 dst[ETH_ALEN];
	u8 src[ETH_ALEN];
	__be16 len;
} __packed;

#define GROUP_ID_IS_SU_MIMO(x) ((x) == 0 || (x) == 63)

static void ath10k_htt_rx_h_rates(struct ath10k *ar,
				  struct ieee80211_rx_status *status,
				  struct htt_rx_desc *rxd)
{
	struct ieee80211_supported_band *sband;
	u8 cck, rate, bw, sgi, mcs, nss;
	u8 preamble = 0;
	u8 group_id;
	u32 info1, info2, info3;

	info1 = __le32_to_cpu(rxd->ppdu_start.info1);
	info2 = __le32_to_cpu(rxd->ppdu_start.info2);
	info3 = __le32_to_cpu(rxd->ppdu_start.info3);

	preamble = MS(info1, RX_PPDU_START_INFO1_PREAMBLE_TYPE);

	switch (preamble) {
	case HTT_RX_LEGACY:
		/* To get legacy rate index band is required. Since band can't
		 * be undefined check if freq is non-zero.
		 */
		if (!status->freq)
			return;

		cck = info1 & RX_PPDU_START_INFO1_L_SIG_RATE_SELECT;
		rate = MS(info1, RX_PPDU_START_INFO1_L_SIG_RATE);
		rate &= ~RX_PPDU_START_RATE_FLAG;

		sband = &ar->mac.sbands[status->band];
		status->rate_idx = ath10k_mac_hw_rate_to_idx(sband, rate, cck);
		break;
	case HTT_RX_HT:
	case HTT_RX_HT_WITH_TXBF:
		/* HT-SIG - Table 20-11 in info2 and info3 */
		mcs = info2 & 0x1F;
		nss = mcs >> 3;
		bw = (info2 >> 7) & 1;
		sgi = (info3 >> 7) & 1;

		status->rate_idx = mcs;
		status->flag |= RX_FLAG_HT;
		if (sgi)
			status->flag |= RX_FLAG_SHORT_GI;
		if (bw)
			status->flag |= RX_FLAG_40MHZ;
		break;
	case HTT_RX_VHT:
	case HTT_RX_VHT_WITH_TXBF:
		/* VHT-SIG-A1 in info2, VHT-SIG-A2 in info3
		   TODO check this */
		bw = info2 & 3;
		sgi = info3 & 1;
		group_id = (info2 >> 4) & 0x3F;

		if (GROUP_ID_IS_SU_MIMO(group_id)) {
			mcs = (info3 >> 4) & 0x0F;
			nss = ((info2 >> 10) & 0x07) + 1;
		} else {
			/* Hardware doesn't decode VHT-SIG-B into Rx descriptor
			 * so it's impossible to decode MCS. Also since
			 * firmware consumes Group Id Management frames host
			 * has no knowledge regarding group/user position
			 * mapping so it's impossible to pick the correct Nsts
			 * from VHT-SIG-A1.
			 *
			 * Bandwidth and SGI are valid so report the rateinfo
			 * on best-effort basis.
			 */
			mcs = 0;
			nss = 1;
		}

		if (mcs > 0x09) {
			ath10k_warn(ar, "invalid MCS received %u\n", mcs);
			ath10k_warn(ar, "rxd %08x mpdu start %08x %08x msdu start %08x %08x ppdu start %08x %08x %08x %08x %08x\n",
				    __le32_to_cpu(rxd->attention.flags),
				    __le32_to_cpu(rxd->mpdu_start.info0),
				    __le32_to_cpu(rxd->mpdu_start.info1),
				    __le32_to_cpu(rxd->msdu_start.common.info0),
				    __le32_to_cpu(rxd->msdu_start.common.info1),
				    rxd->ppdu_start.info0,
				    __le32_to_cpu(rxd->ppdu_start.info1),
				    __le32_to_cpu(rxd->ppdu_start.info2),
				    __le32_to_cpu(rxd->ppdu_start.info3),
				    __le32_to_cpu(rxd->ppdu_start.info4));

			ath10k_warn(ar, "msdu end %08x mpdu end %08x\n",
				    __le32_to_cpu(rxd->msdu_end.common.info0),
				    __le32_to_cpu(rxd->mpdu_end.info0));

			ath10k_dbg_dump(ar, ATH10K_DBG_HTT_DUMP, NULL,
					"rx desc msdu payload: ",
					rxd->msdu_payload, 50);
		}

		status->rate_idx = mcs;
		status->vht_nss = nss;

		if (sgi)
			status->flag |= RX_FLAG_SHORT_GI;

		switch (bw) {
		/* 20MHZ */
		case 0:
			break;
		/* 40MHZ */
		case 1:
			status->flag |= RX_FLAG_40MHZ;
			break;
		/* 80MHZ */
		case 2:
			status->vht_flag |= RX_VHT_FLAG_80MHZ;
		}

		status->flag |= RX_FLAG_VHT;
		break;
	default:
		break;
	}
}

static struct ieee80211_channel *
ath10k_htt_rx_h_peer_channel(struct ath10k *ar, struct htt_rx_desc *rxd)
{
	struct ath10k_peer *peer;
	struct ath10k_vif *arvif;
	struct cfg80211_chan_def def;
	u16 peer_id;

	lockdep_assert_held(&ar->data_lock);

	if (!rxd)
		return NULL;

	if (rxd->attention.flags &
	    __cpu_to_le32(RX_ATTENTION_FLAGS_PEER_IDX_INVALID))
		return NULL;

	if (!(rxd->msdu_end.common.info0 &
	      __cpu_to_le32(RX_MSDU_END_INFO0_FIRST_MSDU)))
		return NULL;

	peer_id = MS(__le32_to_cpu(rxd->mpdu_start.info0),
		     RX_MPDU_START_INFO0_PEER_IDX);

	peer = ath10k_peer_find_by_id(ar, peer_id);
	if (!peer)
		return NULL;

	arvif = ath10k_get_arvif(ar, peer->vdev_id);
	if (WARN_ON_ONCE(!arvif))
		return NULL;

	if (WARN_ON(ath10k_mac_vif_chan(arvif->vif, &def)))
		return NULL;

	return def.chan;
}

static struct ieee80211_channel *
ath10k_htt_rx_h_vdev_channel(struct ath10k *ar, u32 vdev_id)
{
	struct ath10k_vif *arvif;
	struct cfg80211_chan_def def;

	lockdep_assert_held(&ar->data_lock);

	list_for_each_entry(arvif, &ar->arvifs, list) {
		if (arvif->vdev_id == vdev_id &&
		    ath10k_mac_vif_chan(arvif->vif, &def) == 0)
			return def.chan;
	}

	return NULL;
}

static void
ath10k_htt_rx_h_any_chan_iter(struct ieee80211_hw *hw,
			      struct ieee80211_chanctx_conf *conf,
			      void *data)
{
	struct cfg80211_chan_def *def = data;

	*def = conf->def;
}

static struct ieee80211_channel *
ath10k_htt_rx_h_any_channel(struct ath10k *ar)
{
	struct cfg80211_chan_def def = {};

	ieee80211_iter_chan_contexts_atomic(ar->hw,
					    ath10k_htt_rx_h_any_chan_iter,
					    &def);

	return def.chan;
}

static bool ath10k_htt_rx_h_channel(struct ath10k *ar,
				    struct ieee80211_rx_status *status,
				    struct htt_rx_desc *rxd,
				    u32 vdev_id)
{
	struct ieee80211_channel *ch;

	spin_lock_bh(&ar->data_lock);
	ch = ar->scan_channel;
	if (!ch)
		ch = ar->rx_channel;
	if (!ch)
		ch = ath10k_htt_rx_h_peer_channel(ar, rxd);
	if (!ch)
		ch = ath10k_htt_rx_h_vdev_channel(ar, vdev_id);
	if (!ch)
		ch = ath10k_htt_rx_h_any_channel(ar);
	if (!ch)
		ch = ar->tgt_oper_chan;
	spin_unlock_bh(&ar->data_lock);

	if (!ch)
		return false;

	status->band = ch->band;
	status->freq = ch->center_freq;

	return true;
}

static void ath10k_htt_rx_h_signal(struct ath10k *ar,
				   struct ieee80211_rx_status *status,
				   struct htt_rx_desc *rxd)
{
	/* FIXME: Get real NF */
	status->signal = ATH10K_DEFAULT_NOISE_FLOOR +
			 rxd->ppdu_start.rssi_comb;
	status->flag &= ~RX_FLAG_NO_SIGNAL_VAL;
}

static void ath10k_htt_rx_h_mactime(struct ath10k *ar,
				    struct ieee80211_rx_status *status,
				    struct htt_rx_desc *rxd)
{
	/* FIXME: TSF is known only at the end of PPDU, in the last MPDU. This
	 * means all prior MSDUs in a PPDU are reported to mac80211 without the
	 * TSF. Is it worth holding frames until end of PPDU is known?
	 *
	 * FIXME: Can we get/compute 64bit TSF?
	 */
	status->mactime = __le32_to_cpu(rxd->ppdu_end.common.tsf_timestamp);
	status->flag |= RX_FLAG_MACTIME_END;
}

static void ath10k_htt_rx_h_ppdu(struct ath10k *ar,
				 struct sk_buff_head *amsdu,
				 struct ieee80211_rx_status *status,
				 u32 vdev_id)
{
	struct sk_buff *first;
	struct htt_rx_desc *rxd;
	bool is_first_ppdu;
	bool is_last_ppdu;

	if (skb_queue_empty(amsdu))
		return;

	first = skb_peek(amsdu);
	rxd = (void *)first->data - sizeof(*rxd);

	is_first_ppdu = !!(rxd->attention.flags &
			   __cpu_to_le32(RX_ATTENTION_FLAGS_FIRST_MPDU));
	is_last_ppdu = !!(rxd->attention.flags &
			  __cpu_to_le32(RX_ATTENTION_FLAGS_LAST_MPDU));

	if (is_first_ppdu) {
		/* New PPDU starts so clear out the old per-PPDU status. */
		status->freq = 0;
		status->rate_idx = 0;
		status->vht_nss = 0;
		status->vht_flag &= ~RX_VHT_FLAG_80MHZ;
		status->flag &= ~(RX_FLAG_HT |
				  RX_FLAG_VHT |
				  RX_FLAG_SHORT_GI |
				  RX_FLAG_40MHZ |
				  RX_FLAG_MACTIME_END);
		status->flag |= RX_FLAG_NO_SIGNAL_VAL;

		ath10k_htt_rx_h_signal(ar, status, rxd);
		ath10k_htt_rx_h_channel(ar, status, rxd, vdev_id);
		ath10k_htt_rx_h_rates(ar, status, rxd);
	}

	if (is_last_ppdu)
		ath10k_htt_rx_h_mactime(ar, status, rxd);
}

static const char * const tid_to_ac[] = {
	"BE",
	"BK",
	"BK",
	"BE",
	"VI",
	"VI",
	"VO",
	"VO",
};

static char *ath10k_get_tid(struct ieee80211_hdr *hdr, char *out, size_t size)
{
	u8 *qc;
	int tid;

	if (!ieee80211_is_data_qos(hdr->frame_control))
		return "";

	qc = ieee80211_get_qos_ctl(hdr);
	tid = *qc & IEEE80211_QOS_CTL_TID_MASK;
	if (tid < 8)
		snprintf(out, size, "tid %d (%s)", tid, tid_to_ac[tid]);
	else
		snprintf(out, size, "tid %d", tid);

	return out;
}

static void ath10k_process_rx(struct ath10k *ar,
			      struct ieee80211_rx_status *rx_status,
			      struct sk_buff *skb)
{
	struct ieee80211_rx_status *status;
	struct ieee80211_hdr *hdr = (struct ieee80211_hdr *)skb->data;
	char tid[32];

	status = IEEE80211_SKB_RXCB(skb);
	*status = *rx_status;

	ath10k_dbg(ar, ATH10K_DBG_DATA,
		   "rx skb %p len %u peer %pM %s %s sn %u %s%s%s%s%s %srate_idx %u vht_nss %u freq %u band %u flag 0x%llx fcs-err %i mic-err %i amsdu-more %i\n",
		   skb,
		   skb->len,
		   ieee80211_get_SA(hdr),
		   ath10k_get_tid(hdr, tid, sizeof(tid)),
		   is_multicast_ether_addr(ieee80211_get_DA(hdr)) ?
							"mcast" : "ucast",
		   (__le16_to_cpu(hdr->seq_ctrl) & IEEE80211_SCTL_SEQ) >> 4,
		   status->flag == 0 ? "legacy" : "",
		   status->flag & RX_FLAG_HT ? "ht" : "",
		   status->flag & RX_FLAG_VHT ? "vht" : "",
		   status->flag & RX_FLAG_40MHZ ? "40" : "",
		   status->vht_flag & RX_VHT_FLAG_80MHZ ? "80" : "",
		   status->flag & RX_FLAG_SHORT_GI ? "sgi " : "",
		   status->rate_idx,
		   status->vht_nss,
		   status->freq,
		   status->band, status->flag,
		   !!(status->flag & RX_FLAG_FAILED_FCS_CRC),
		   !!(status->flag & RX_FLAG_MMIC_ERROR),
		   !!(status->flag & RX_FLAG_AMSDU_MORE));
	ath10k_dbg_dump(ar, ATH10K_DBG_HTT_DUMP, NULL, "rx skb: ",
			skb->data, skb->len);
	trace_ath10k_rx_hdr(ar, skb->data, skb->len);
	trace_ath10k_rx_payload(ar, skb->data, skb->len);

	ieee80211_rx(ar->hw, skb);
}

static int ath10k_htt_rx_nwifi_hdrlen(struct ath10k *ar,
				      struct ieee80211_hdr *hdr)
{
	int len = ieee80211_hdrlen(hdr->frame_control);

	if (!test_bit(ATH10K_FW_FEATURE_NO_NWIFI_DECAP_4ADDR_PADDING,
		      ar->running_fw->fw_file.fw_features))
		len = round_up(len, 4);

	return len;
}

static void ath10k_htt_rx_h_undecap_raw(struct ath10k *ar,
					struct sk_buff *msdu,
					struct ieee80211_rx_status *status,
					enum htt_rx_mpdu_encrypt_type enctype,
					bool is_decrypted)
{
	struct ieee80211_hdr *hdr;
	struct htt_rx_desc *rxd;
	size_t hdr_len;
	size_t crypto_len;
	bool is_first;
	bool is_last;

	rxd = (void *)msdu->data - sizeof(*rxd);
	is_first = !!(rxd->msdu_end.common.info0 &
		      __cpu_to_le32(RX_MSDU_END_INFO0_FIRST_MSDU));
	is_last = !!(rxd->msdu_end.common.info0 &
		     __cpu_to_le32(RX_MSDU_END_INFO0_LAST_MSDU));

	/* Delivered decapped frame:
	 * [802.11 header]
	 * [crypto param] <-- can be trimmed if !fcs_err &&
	 *                    !decrypt_err && !peer_idx_invalid
	 * [amsdu header] <-- only if A-MSDU
	 * [rfc1042/llc]
	 * [payload]
	 * [FCS] <-- at end, needs to be trimmed
	 */

	/* This probably shouldn't happen but warn just in case */
	if (unlikely(WARN_ON_ONCE(!is_first)))
		return;

	/* This probably shouldn't happen but warn just in case */
	if (unlikely(WARN_ON_ONCE(!(is_first && is_last))))
		return;

	skb_trim(msdu, msdu->len - FCS_LEN);

	/* In most cases this will be true for sniffed frames. It makes sense
	 * to deliver them as-is without stripping the crypto param. This is
	 * necessary for software based decryption.
	 *
	 * If there's no error then the frame is decrypted. At least that is
	 * the case for frames that come in via fragmented rx indication.
	 */
	if (!is_decrypted)
		return;

	/* The payload is decrypted so strip crypto params. Start from tail
	 * since hdr is used to compute some stuff.
	 */

	hdr = (void *)msdu->data;

	/* Tail */
	if (status->flag & RX_FLAG_IV_STRIPPED)
		skb_trim(msdu, msdu->len -
			 ath10k_htt_rx_crypto_tail_len(ar, enctype));

	/* MMIC */
	if ((status->flag & RX_FLAG_MMIC_STRIPPED) &&
	    !ieee80211_has_morefrags(hdr->frame_control) &&
	    enctype == HTT_RX_MPDU_ENCRYPT_TKIP_WPA)
		skb_trim(msdu, msdu->len - 8);

	/* Head */
	if (status->flag & RX_FLAG_IV_STRIPPED) {
		hdr_len = ieee80211_hdrlen(hdr->frame_control);
		crypto_len = ath10k_htt_rx_crypto_param_len(ar, enctype);

		memmove((void *)msdu->data + crypto_len,
			(void *)msdu->data, hdr_len);
		skb_pull(msdu, crypto_len);
	}
}

static void ath10k_htt_rx_h_undecap_nwifi(struct ath10k *ar,
					  struct sk_buff *msdu,
					  struct ieee80211_rx_status *status,
					  const u8 first_hdr[64])
{
	struct ieee80211_hdr *hdr;
	size_t hdr_len;
	u8 da[ETH_ALEN];
	u8 sa[ETH_ALEN];

	/* Delivered decapped frame:
	 * [nwifi 802.11 header] <-- replaced with 802.11 hdr
	 * [rfc1042/llc]
	 *
	 * Note: The nwifi header doesn't have QoS Control and is
	 * (always?) a 3addr frame.
	 *
	 * Note2: There's no A-MSDU subframe header. Even if it's part
	 * of an A-MSDU.
	 */

	/* pull decapped header and copy SA & DA */
	if ((ar->hw_params.hw_4addr_pad == ATH10K_HW_4ADDR_PAD_BEFORE) &&
	    ieee80211_has_a4(((struct ieee80211_hdr *)first_hdr)->frame_control)) {
		/* The QCA99X0 4 address mode pad 2 bytes at the
		 * beginning of MSDU
		 */
		hdr = (struct ieee80211_hdr *)(msdu->data + 2);
		/* The skb length need be extended 2 as the 2 bytes at the tail
		 * be excluded due to the padding
		 */
		skb_put(msdu, 2);
	} else {
		hdr = (struct ieee80211_hdr *)(msdu->data);
	}

	hdr_len = ath10k_htt_rx_nwifi_hdrlen(ar, hdr);
	ether_addr_copy(da, ieee80211_get_DA(hdr));
	ether_addr_copy(sa, ieee80211_get_SA(hdr));
	skb_pull(msdu, hdr_len);

	/* push original 802.11 header */
	hdr = (struct ieee80211_hdr *)first_hdr;
	hdr_len = ieee80211_hdrlen(hdr->frame_control);
	memcpy(skb_push(msdu, hdr_len), hdr, hdr_len);

	/* original 802.11 header has a different DA and in
	 * case of 4addr it may also have different SA
	 */
	hdr = (struct ieee80211_hdr *)msdu->data;
	ether_addr_copy(ieee80211_get_DA(hdr), da);
	ether_addr_copy(ieee80211_get_SA(hdr), sa);
}

static void *ath10k_htt_rx_h_find_rfc1042(struct ath10k *ar,
					  struct sk_buff *msdu,
					  enum htt_rx_mpdu_encrypt_type enctype)
{
	struct ieee80211_hdr *hdr;
	struct htt_rx_desc *rxd;
	size_t hdr_len, crypto_len;
	void *rfc1042;
	bool is_first, is_last, is_amsdu;

	rxd = (void *)msdu->data - sizeof(*rxd);
	hdr = (void *)rxd->rx_hdr_status;

	is_first = !!(rxd->msdu_end.common.info0 &
		      __cpu_to_le32(RX_MSDU_END_INFO0_FIRST_MSDU));
	is_last = !!(rxd->msdu_end.common.info0 &
		     __cpu_to_le32(RX_MSDU_END_INFO0_LAST_MSDU));
	is_amsdu = !(is_first && is_last);

	rfc1042 = hdr;

	if (is_first) {
		hdr_len = ieee80211_hdrlen(hdr->frame_control);
		crypto_len = ath10k_htt_rx_crypto_param_len(ar, enctype);

		rfc1042 += round_up(hdr_len, 4) +
			   round_up(crypto_len, 4);
	}

	if (is_amsdu)
		rfc1042 += sizeof(struct amsdu_subframe_hdr);

	return rfc1042;
}

static void ath10k_htt_rx_h_undecap_eth(struct ath10k *ar,
					struct sk_buff *msdu,
					struct ieee80211_rx_status *status,
					const u8 first_hdr[64],
					enum htt_rx_mpdu_encrypt_type enctype)
{
	struct ieee80211_hdr *hdr;
	struct ethhdr *eth;
	size_t hdr_len;
	void *rfc1042;
	u8 da[ETH_ALEN];
	u8 sa[ETH_ALEN];

	/* Delivered decapped frame:
	 * [eth header] <-- replaced with 802.11 hdr & rfc1042/llc
	 * [payload]
	 */

	rfc1042 = ath10k_htt_rx_h_find_rfc1042(ar, msdu, enctype);
	if (WARN_ON_ONCE(!rfc1042))
		return;

	/* pull decapped header and copy SA & DA */
	eth = (struct ethhdr *)msdu->data;
	ether_addr_copy(da, eth->h_dest);
	ether_addr_copy(sa, eth->h_source);
	skb_pull(msdu, sizeof(struct ethhdr));

	/* push rfc1042/llc/snap */
	memcpy(skb_push(msdu, sizeof(struct rfc1042_hdr)), rfc1042,
	       sizeof(struct rfc1042_hdr));

	/* push original 802.11 header */
	hdr = (struct ieee80211_hdr *)first_hdr;
	hdr_len = ieee80211_hdrlen(hdr->frame_control);
	memcpy(skb_push(msdu, hdr_len), hdr, hdr_len);

	/* original 802.11 header has a different DA and in
	 * case of 4addr it may also have different SA
	 */
	hdr = (struct ieee80211_hdr *)msdu->data;
	ether_addr_copy(ieee80211_get_DA(hdr), da);
	ether_addr_copy(ieee80211_get_SA(hdr), sa);
}

static void ath10k_htt_rx_h_undecap_snap(struct ath10k *ar,
					 struct sk_buff *msdu,
					 struct ieee80211_rx_status *status,
					 const u8 first_hdr[64])
{
	struct ieee80211_hdr *hdr;
	size_t hdr_len;

	/* Delivered decapped frame:
	 * [amsdu header] <-- replaced with 802.11 hdr
	 * [rfc1042/llc]
	 * [payload]
	 */

	skb_pull(msdu, sizeof(struct amsdu_subframe_hdr));

	hdr = (struct ieee80211_hdr *)first_hdr;
	hdr_len = ieee80211_hdrlen(hdr->frame_control);
	memcpy(skb_push(msdu, hdr_len), hdr, hdr_len);
}

static void ath10k_htt_rx_h_undecap(struct ath10k *ar,
				    struct sk_buff *msdu,
				    struct ieee80211_rx_status *status,
				    u8 first_hdr[64],
				    enum htt_rx_mpdu_encrypt_type enctype,
				    bool is_decrypted)
{
	struct htt_rx_desc *rxd;
	enum rx_msdu_decap_format decap;

	/* First msdu's decapped header:
	 * [802.11 header] <-- padded to 4 bytes long
	 * [crypto param] <-- padded to 4 bytes long
	 * [amsdu header] <-- only if A-MSDU
	 * [rfc1042/llc]
	 *
	 * Other (2nd, 3rd, ..) msdu's decapped header:
	 * [amsdu header] <-- only if A-MSDU
	 * [rfc1042/llc]
	 */

	rxd = (void *)msdu->data - sizeof(*rxd);
	decap = MS(__le32_to_cpu(rxd->msdu_start.common.info1),
		   RX_MSDU_START_INFO1_DECAP_FORMAT);

	switch (decap) {
	case RX_MSDU_DECAP_RAW:
		ath10k_htt_rx_h_undecap_raw(ar, msdu, status, enctype,
					    is_decrypted);
		break;
	case RX_MSDU_DECAP_NATIVE_WIFI:
		ath10k_htt_rx_h_undecap_nwifi(ar, msdu, status, first_hdr);
		break;
	case RX_MSDU_DECAP_ETHERNET2_DIX:
		ath10k_htt_rx_h_undecap_eth(ar, msdu, status, first_hdr, enctype);
		break;
	case RX_MSDU_DECAP_8023_SNAP_LLC:
		ath10k_htt_rx_h_undecap_snap(ar, msdu, status, first_hdr);
		break;
	}
}

static int ath10k_htt_rx_get_csum_state(struct sk_buff *skb)
{
	struct htt_rx_desc *rxd;
	u32 flags, info;
	bool is_ip4, is_ip6;
	bool is_tcp, is_udp;
	bool ip_csum_ok, tcpudp_csum_ok;

	rxd = (void *)skb->data - sizeof(*rxd);
	flags = __le32_to_cpu(rxd->attention.flags);
	info = __le32_to_cpu(rxd->msdu_start.common.info1);

	is_ip4 = !!(info & RX_MSDU_START_INFO1_IPV4_PROTO);
	is_ip6 = !!(info & RX_MSDU_START_INFO1_IPV6_PROTO);
	is_tcp = !!(info & RX_MSDU_START_INFO1_TCP_PROTO);
	is_udp = !!(info & RX_MSDU_START_INFO1_UDP_PROTO);
	ip_csum_ok = !(flags & RX_ATTENTION_FLAGS_IP_CHKSUM_FAIL);
	tcpudp_csum_ok = !(flags & RX_ATTENTION_FLAGS_TCP_UDP_CHKSUM_FAIL);

	if (!is_ip4 && !is_ip6)
		return CHECKSUM_NONE;
	if (!is_tcp && !is_udp)
		return CHECKSUM_NONE;
	if (!ip_csum_ok)
		return CHECKSUM_NONE;
	if (!tcpudp_csum_ok)
		return CHECKSUM_NONE;

	return CHECKSUM_UNNECESSARY;
}

static void ath10k_htt_rx_h_csum_offload(struct sk_buff *msdu)
{
	msdu->ip_summed = ath10k_htt_rx_get_csum_state(msdu);
}

static void ath10k_htt_rx_h_mpdu(struct ath10k *ar,
				 struct sk_buff_head *amsdu,
				 struct ieee80211_rx_status *status)
{
	struct sk_buff *first;
	struct sk_buff *last;
	struct sk_buff *msdu;
	struct htt_rx_desc *rxd;
	struct ieee80211_hdr *hdr;
	enum htt_rx_mpdu_encrypt_type enctype;
	u8 first_hdr[64];
	u8 *qos;
	size_t hdr_len;
	bool has_fcs_err;
	bool has_crypto_err;
	bool has_tkip_err;
	bool has_peer_idx_invalid;
	bool is_decrypted;
	bool is_mgmt;
	u32 attention;

	if (skb_queue_empty(amsdu))
		return;

	first = skb_peek(amsdu);
	rxd = (void *)first->data - sizeof(*rxd);

	is_mgmt = !!(rxd->attention.flags &
		     __cpu_to_le32(RX_ATTENTION_FLAGS_MGMT_TYPE));

	enctype = MS(__le32_to_cpu(rxd->mpdu_start.info0),
		     RX_MPDU_START_INFO0_ENCRYPT_TYPE);

	/* First MSDU's Rx descriptor in an A-MSDU contains full 802.11
	 * decapped header. It'll be used for undecapping of each MSDU.
	 */
	hdr = (void *)rxd->rx_hdr_status;
	hdr_len = ieee80211_hdrlen(hdr->frame_control);
	memcpy(first_hdr, hdr, hdr_len);

	/* Each A-MSDU subframe will use the original header as the base and be
	 * reported as a separate MSDU so strip the A-MSDU bit from QoS Ctl.
	 */
	hdr = (void *)first_hdr;
	qos = ieee80211_get_qos_ctl(hdr);
	qos[0] &= ~IEEE80211_QOS_CTL_A_MSDU_PRESENT;

	/* Some attention flags are valid only in the last MSDU. */
	last = skb_peek_tail(amsdu);
	rxd = (void *)last->data - sizeof(*rxd);
	attention = __le32_to_cpu(rxd->attention.flags);

	has_fcs_err = !!(attention & RX_ATTENTION_FLAGS_FCS_ERR);
	has_crypto_err = !!(attention & RX_ATTENTION_FLAGS_DECRYPT_ERR);
	has_tkip_err = !!(attention & RX_ATTENTION_FLAGS_TKIP_MIC_ERR);
	has_peer_idx_invalid = !!(attention & RX_ATTENTION_FLAGS_PEER_IDX_INVALID);

	/* Note: If hardware captures an encrypted frame that it can't decrypt,
	 * e.g. due to fcs error, missing peer or invalid key data it will
	 * report the frame as raw.
	 */
	is_decrypted = (enctype != HTT_RX_MPDU_ENCRYPT_NONE &&
			!has_fcs_err &&
			!has_crypto_err &&
			!has_peer_idx_invalid);

	/* Clear per-MPDU flags while leaving per-PPDU flags intact. */
	status->flag &= ~(RX_FLAG_FAILED_FCS_CRC |
			  RX_FLAG_MMIC_ERROR |
			  RX_FLAG_DECRYPTED |
			  RX_FLAG_IV_STRIPPED |
			  RX_FLAG_ONLY_MONITOR |
			  RX_FLAG_MMIC_STRIPPED);

	if (has_fcs_err)
		status->flag |= RX_FLAG_FAILED_FCS_CRC;

	if (has_tkip_err)
		status->flag |= RX_FLAG_MMIC_ERROR;

	/* Firmware reports all necessary management frames via WMI already.
	 * They are not reported to monitor interfaces at all so pass the ones
	 * coming via HTT to monitor interfaces instead. This simplifies
	 * matters a lot.
	 */
	if (is_mgmt)
		status->flag |= RX_FLAG_ONLY_MONITOR;

	if (is_decrypted) {
		status->flag |= RX_FLAG_DECRYPTED;

		if (likely(!is_mgmt))
			status->flag |= RX_FLAG_IV_STRIPPED |
					RX_FLAG_MMIC_STRIPPED;
}

	skb_queue_walk(amsdu, msdu) {
		ath10k_htt_rx_h_csum_offload(msdu);
		ath10k_htt_rx_h_undecap(ar, msdu, status, first_hdr, enctype,
					is_decrypted);

		/* Undecapping involves copying the original 802.11 header back
		 * to sk_buff. If frame is protected and hardware has decrypted
		 * it then remove the protected bit.
		 */
		if (!is_decrypted)
			continue;
		if (is_mgmt)
			continue;

		hdr = (void *)msdu->data;
		hdr->frame_control &= ~__cpu_to_le16(IEEE80211_FCTL_PROTECTED);
	}
}

static void ath10k_htt_rx_h_deliver(struct ath10k *ar,
				    struct sk_buff_head *amsdu,
				    struct ieee80211_rx_status *status)
{
	struct sk_buff *msdu;

	while ((msdu = __skb_dequeue(amsdu))) {
		/* Setup per-MSDU flags */
		if (skb_queue_empty(amsdu))
			status->flag &= ~RX_FLAG_AMSDU_MORE;
		else
			status->flag |= RX_FLAG_AMSDU_MORE;

		ath10k_process_rx(ar, status, msdu);
	}
}

static int ath10k_unchain_msdu(struct sk_buff_head *amsdu)
{
	struct sk_buff *skb, *first;
	int space;
	int total_len = 0;

	/* TODO:  Might could optimize this by using
	 * skb_try_coalesce or similar method to
	 * decrease copying, or maybe get mac80211 to
	 * provide a way to just receive a list of
	 * skb?
	 */

	first = __skb_dequeue(amsdu);

	/* Allocate total length all at once. */
	skb_queue_walk(amsdu, skb)
		total_len += skb->len;

	space = total_len - skb_tailroom(first);
	if ((space > 0) &&
	    (pskb_expand_head(first, 0, space, GFP_ATOMIC) < 0)) {
		/* TODO:  bump some rx-oom error stat */
		/* put it back together so we can free the
		 * whole list at once.
		 */
		__skb_queue_head(amsdu, first);
		return -1;
	}

	/* Walk list again, copying contents into
	 * msdu_head
	 */
	while ((skb = __skb_dequeue(amsdu))) {
		skb_copy_from_linear_data(skb, skb_put(first, skb->len),
					  skb->len);
		dev_kfree_skb_any(skb);
	}

	__skb_queue_head(amsdu, first);
	return 0;
}

static void ath10k_htt_rx_h_unchain(struct ath10k *ar,
				    struct sk_buff_head *amsdu,
				    bool chained)
{
	struct sk_buff *first;
	struct htt_rx_desc *rxd;
	enum rx_msdu_decap_format decap;

	first = skb_peek(amsdu);
	rxd = (void *)first->data - sizeof(*rxd);
	decap = MS(__le32_to_cpu(rxd->msdu_start.common.info1),
		   RX_MSDU_START_INFO1_DECAP_FORMAT);

	if (!chained)
		return;

	/* FIXME: Current unchaining logic can only handle simple case of raw
	 * msdu chaining. If decapping is other than raw the chaining may be
	 * more complex and this isn't handled by the current code. Don't even
	 * try re-constructing such frames - it'll be pretty much garbage.
	 */
	if (decap != RX_MSDU_DECAP_RAW ||
	    skb_queue_len(amsdu) != 1 + rxd->frag_info.ring2_more_count) {
		__skb_queue_purge(amsdu);
		return;
	}

	ath10k_unchain_msdu(amsdu);
}

static bool ath10k_htt_rx_amsdu_allowed(struct ath10k *ar,
					struct sk_buff_head *amsdu,
					struct ieee80211_rx_status *rx_status)
{
	/* FIXME: It might be a good idea to do some fuzzy-testing to drop
	 * invalid/dangerous frames.
	 */

	if (!rx_status->freq) {
		ath10k_warn(ar, "no channel configured; ignoring frame(s)!\n");
		return false;
	}

	if (test_bit(ATH10K_CAC_RUNNING, &ar->dev_flags)) {
		ath10k_dbg(ar, ATH10K_DBG_HTT, "htt rx cac running\n");
		return false;
	}

	return true;
}

static void ath10k_htt_rx_h_filter(struct ath10k *ar,
				   struct sk_buff_head *amsdu,
				   struct ieee80211_rx_status *rx_status)
{
	if (skb_queue_empty(amsdu))
		return;

	if (ath10k_htt_rx_amsdu_allowed(ar, amsdu, rx_status))
		return;

	__skb_queue_purge(amsdu);
}

static int ath10k_htt_rx_handle_amsdu(struct ath10k_htt *htt)
{
	struct ath10k *ar = htt->ar;
	static struct ieee80211_rx_status rx_status;
	struct sk_buff_head amsdu;
	int ret;

	__skb_queue_head_init(&amsdu);

	spin_lock_bh(&htt->rx_ring.lock);
	if (htt->rx_confused) {
		spin_unlock_bh(&htt->rx_ring.lock);
		return -EIO;
	}
	ret = ath10k_htt_rx_amsdu_pop(htt, &amsdu);
	spin_unlock_bh(&htt->rx_ring.lock);

	if (ret < 0) {
		ath10k_warn(ar, "rx ring became corrupted: %d\n", ret);
		__skb_queue_purge(&amsdu);
		/* FIXME: It's probably a good idea to reboot the
		 * device instead of leaving it inoperable.
		 */
		htt->rx_confused = true;
		return ret;
	}

	ath10k_htt_rx_h_ppdu(ar, &amsdu, &rx_status, 0xffff);
	ath10k_htt_rx_h_unchain(ar, &amsdu, ret > 0);
	ath10k_htt_rx_h_filter(ar, &amsdu, &rx_status);
	ath10k_htt_rx_h_mpdu(ar, &amsdu, &rx_status);
	ath10k_htt_rx_h_deliver(ar, &amsdu, &rx_status);

	return 0;
}

static void ath10k_htt_rx_proc_rx_ind(struct ath10k_htt *htt,
				      struct htt_rx_indication *rx)
{
	struct ath10k *ar = htt->ar;
	struct htt_rx_indication_mpdu_range *mpdu_ranges;
	int num_mpdu_ranges;
	int i, mpdu_count = 0;

	num_mpdu_ranges = MS(__le32_to_cpu(rx->hdr.info1),
			     HTT_RX_INDICATION_INFO1_NUM_MPDU_RANGES);
	mpdu_ranges = htt_rx_ind_get_mpdu_ranges(rx);

	ath10k_dbg_dump(ar, ATH10K_DBG_HTT_DUMP, NULL, "htt rx ind: ",
			rx, sizeof(*rx) +
			(sizeof(struct htt_rx_indication_mpdu_range) *
				num_mpdu_ranges));

	for (i = 0; i < num_mpdu_ranges; i++)
		mpdu_count += mpdu_ranges[i].mpdu_count;

	atomic_add(mpdu_count, &htt->num_mpdus_ready);

	tasklet_schedule(&htt->txrx_compl_task);
}

static void ath10k_htt_rx_frag_handler(struct ath10k_htt *htt)
{
	atomic_inc(&htt->num_mpdus_ready);

	tasklet_schedule(&htt->txrx_compl_task);
}

static void ath10k_htt_rx_tx_compl_ind(struct ath10k *ar,
				       struct sk_buff *skb)
{
	struct ath10k_htt *htt = &ar->htt;
	struct htt_resp *resp = (struct htt_resp *)skb->data;
	struct htt_tx_done tx_done = {};
	int status = MS(resp->data_tx_completion.flags, HTT_DATA_TX_STATUS);
	__le16 msdu_id;
	int i;

	switch (status) {
	case HTT_DATA_TX_STATUS_NO_ACK:
		tx_done.status = HTT_TX_COMPL_STATE_NOACK;
		break;
	case HTT_DATA_TX_STATUS_OK:
		tx_done.status = HTT_TX_COMPL_STATE_ACK;
		break;
	case HTT_DATA_TX_STATUS_DISCARD:
	case HTT_DATA_TX_STATUS_POSTPONE:
	case HTT_DATA_TX_STATUS_DOWNLOAD_FAIL:
		tx_done.status = HTT_TX_COMPL_STATE_DISCARD;
		break;
	default:
		ath10k_warn(ar, "unhandled tx completion status %d\n", status);
		tx_done.status = HTT_TX_COMPL_STATE_DISCARD;
		break;
	}

	ath10k_dbg(ar, ATH10K_DBG_HTT, "htt tx completion num_msdus %d\n",
		   resp->data_tx_completion.num_msdus);

	for (i = 0; i < resp->data_tx_completion.num_msdus; i++) {
		msdu_id = resp->data_tx_completion.msdus[i];
		tx_done.msdu_id = __le16_to_cpu(msdu_id);

		/* kfifo_put: In practice firmware shouldn't fire off per-CE
		 * interrupt and main interrupt (MSI/-X range case) for the same
		 * HTC service so it should be safe to use kfifo_put w/o lock.
		 *
		 * From kfifo_put() documentation:
		 *  Note that with only one concurrent reader and one concurrent
		 *  writer, you don't need extra locking to use these macro.
		 */
		if (!kfifo_put(&htt->txdone_fifo, tx_done)) {
			ath10k_warn(ar, "txdone fifo overrun, msdu_id %d status %d\n",
				    tx_done.msdu_id, tx_done.status);
			ath10k_txrx_tx_unref(htt, &tx_done);
		}
	}
}

static void ath10k_htt_rx_addba(struct ath10k *ar, struct htt_resp *resp)
{
	struct htt_rx_addba *ev = &resp->rx_addba;
	struct ath10k_peer *peer;
	struct ath10k_vif *arvif;
	u16 info0, tid, peer_id;

	info0 = __le16_to_cpu(ev->info0);
	tid = MS(info0, HTT_RX_BA_INFO0_TID);
	peer_id = MS(info0, HTT_RX_BA_INFO0_PEER_ID);

	ath10k_dbg(ar, ATH10K_DBG_HTT,
		   "htt rx addba tid %hu peer_id %hu size %hhu\n",
		   tid, peer_id, ev->window_size);

	spin_lock_bh(&ar->data_lock);
	peer = ath10k_peer_find_by_id(ar, peer_id);
	if (!peer) {
		ath10k_warn(ar, "received addba event for invalid peer_id: %hu\n",
			    peer_id);
		spin_unlock_bh(&ar->data_lock);
		return;
	}

	arvif = ath10k_get_arvif(ar, peer->vdev_id);
	if (!arvif) {
		ath10k_warn(ar, "received addba event for invalid vdev_id: %u\n",
			    peer->vdev_id);
		spin_unlock_bh(&ar->data_lock);
		return;
	}

	ath10k_dbg(ar, ATH10K_DBG_HTT,
		   "htt rx start rx ba session sta %pM tid %hu size %hhu\n",
		   peer->addr, tid, ev->window_size);

	ieee80211_start_rx_ba_session_offl(arvif->vif, peer->addr, tid);
	spin_unlock_bh(&ar->data_lock);
}

static void ath10k_htt_rx_delba(struct ath10k *ar, struct htt_resp *resp)
{
	struct htt_rx_delba *ev = &resp->rx_delba;
	struct ath10k_peer *peer;
	struct ath10k_vif *arvif;
	u16 info0, tid, peer_id;

	info0 = __le16_to_cpu(ev->info0);
	tid = MS(info0, HTT_RX_BA_INFO0_TID);
	peer_id = MS(info0, HTT_RX_BA_INFO0_PEER_ID);

	ath10k_dbg(ar, ATH10K_DBG_HTT,
		   "htt rx delba tid %hu peer_id %hu\n",
		   tid, peer_id);

	spin_lock_bh(&ar->data_lock);
	peer = ath10k_peer_find_by_id(ar, peer_id);
	if (!peer) {
		ath10k_warn(ar, "received addba event for invalid peer_id: %hu\n",
			    peer_id);
		spin_unlock_bh(&ar->data_lock);
		return;
	}

	arvif = ath10k_get_arvif(ar, peer->vdev_id);
	if (!arvif) {
		ath10k_warn(ar, "received addba event for invalid vdev_id: %u\n",
			    peer->vdev_id);
		spin_unlock_bh(&ar->data_lock);
		return;
	}

	ath10k_dbg(ar, ATH10K_DBG_HTT,
		   "htt rx stop rx ba session sta %pM tid %hu\n",
		   peer->addr, tid);

	ieee80211_stop_rx_ba_session_offl(arvif->vif, peer->addr, tid);
	spin_unlock_bh(&ar->data_lock);
}

static int ath10k_htt_rx_extract_amsdu(struct sk_buff_head *list,
				       struct sk_buff_head *amsdu)
{
	struct sk_buff *msdu;
	struct htt_rx_desc *rxd;

	if (skb_queue_empty(list))
		return -ENOBUFS;

	if (WARN_ON(!skb_queue_empty(amsdu)))
		return -EINVAL;

	while ((msdu = __skb_dequeue(list))) {
		__skb_queue_tail(amsdu, msdu);

		rxd = (void *)msdu->data - sizeof(*rxd);
		if (rxd->msdu_end.common.info0 &
		    __cpu_to_le32(RX_MSDU_END_INFO0_LAST_MSDU))
			break;
	}

	msdu = skb_peek_tail(amsdu);
	rxd = (void *)msdu->data - sizeof(*rxd);
	if (!(rxd->msdu_end.common.info0 &
	      __cpu_to_le32(RX_MSDU_END_INFO0_LAST_MSDU))) {
		skb_queue_splice_init(amsdu, list);
		return -EAGAIN;
	}

	return 0;
}

static void ath10k_htt_rx_h_rx_offload_prot(struct ieee80211_rx_status *status,
					    struct sk_buff *skb)
{
	struct ieee80211_hdr *hdr = (struct ieee80211_hdr *)skb->data;

	if (!ieee80211_has_protected(hdr->frame_control))
		return;

	/* Offloaded frames are already decrypted but firmware insists they are
	 * protected in the 802.11 header. Strip the flag.  Otherwise mac80211
	 * will drop the frame.
	 */

	hdr->frame_control &= ~__cpu_to_le16(IEEE80211_FCTL_PROTECTED);
	status->flag |= RX_FLAG_DECRYPTED |
			RX_FLAG_IV_STRIPPED |
			RX_FLAG_MMIC_STRIPPED;
}

static void ath10k_htt_rx_h_rx_offload(struct ath10k *ar,
				       struct sk_buff_head *list)
{
	struct ath10k_htt *htt = &ar->htt;
	struct ieee80211_rx_status *status = &htt->rx_status;
	struct htt_rx_offload_msdu *rx;
	struct sk_buff *msdu;
	size_t offset;

	while ((msdu = __skb_dequeue(list))) {
		/* Offloaded frames don't have Rx descriptor. Instead they have
		 * a short meta information header.
		 */

		rx = (void *)msdu->data;

		skb_put(msdu, sizeof(*rx));
		skb_pull(msdu, sizeof(*rx));

		if (skb_tailroom(msdu) < __le16_to_cpu(rx->msdu_len)) {
			ath10k_warn(ar, "dropping frame: offloaded rx msdu is too long!\n");
			dev_kfree_skb_any(msdu);
			continue;
		}

		skb_put(msdu, __le16_to_cpu(rx->msdu_len));

		/* Offloaded rx header length isn't multiple of 2 nor 4 so the
		 * actual payload is unaligned. Align the frame.  Otherwise
		 * mac80211 complains.  This shouldn't reduce performance much
		 * because these offloaded frames are rare.
		 */
		offset = 4 - ((unsigned long)msdu->data & 3);
		skb_put(msdu, offset);
		memmove(msdu->data + offset, msdu->data, msdu->len);
		skb_pull(msdu, offset);

		/* FIXME: The frame is NWifi. Re-construct QoS Control
		 * if possible later.
		 */

		memset(status, 0, sizeof(*status));
		status->flag |= RX_FLAG_NO_SIGNAL_VAL;

		ath10k_htt_rx_h_rx_offload_prot(status, msdu);
		ath10k_htt_rx_h_channel(ar, status, NULL, rx->vdev_id);
		ath10k_process_rx(ar, status, msdu);
	}
}

static void ath10k_htt_rx_in_ord_ind(struct ath10k *ar, struct sk_buff *skb)
{
	struct ath10k_htt *htt = &ar->htt;
	struct htt_resp *resp = (void *)skb->data;
	struct ieee80211_rx_status *status = &htt->rx_status;
	struct sk_buff_head list;
	struct sk_buff_head amsdu;
	u16 peer_id;
	u16 msdu_count;
	u8 vdev_id;
	u8 tid;
	bool offload;
	bool frag;
	int ret;

	lockdep_assert_held(&htt->rx_ring.lock);

	if (htt->rx_confused)
		return;

	skb_pull(skb, sizeof(resp->hdr));
	skb_pull(skb, sizeof(resp->rx_in_ord_ind));

	peer_id = __le16_to_cpu(resp->rx_in_ord_ind.peer_id);
	msdu_count = __le16_to_cpu(resp->rx_in_ord_ind.msdu_count);
	vdev_id = resp->rx_in_ord_ind.vdev_id;
	tid = SM(resp->rx_in_ord_ind.info, HTT_RX_IN_ORD_IND_INFO_TID);
	offload = !!(resp->rx_in_ord_ind.info &
			HTT_RX_IN_ORD_IND_INFO_OFFLOAD_MASK);
	frag = !!(resp->rx_in_ord_ind.info & HTT_RX_IN_ORD_IND_INFO_FRAG_MASK);

	ath10k_dbg(ar, ATH10K_DBG_HTT,
		   "htt rx in ord vdev %i peer %i tid %i offload %i frag %i msdu count %i\n",
		   vdev_id, peer_id, tid, offload, frag, msdu_count);

	if (skb->len < msdu_count * sizeof(*resp->rx_in_ord_ind.msdu_descs)) {
		ath10k_warn(ar, "dropping invalid in order rx indication\n");
		return;
	}

	/* The event can deliver more than 1 A-MSDU. Each A-MSDU is later
	 * extracted and processed.
	 */
	__skb_queue_head_init(&list);
	ret = ath10k_htt_rx_pop_paddr_list(htt, &resp->rx_in_ord_ind, &list);
	if (ret < 0) {
		ath10k_warn(ar, "failed to pop paddr list: %d\n", ret);
		htt->rx_confused = true;
		return;
	}

	/* Offloaded frames are very different and need to be handled
	 * separately.
	 */
	if (offload)
		ath10k_htt_rx_h_rx_offload(ar, &list);

	while (!skb_queue_empty(&list)) {
		__skb_queue_head_init(&amsdu);
		ret = ath10k_htt_rx_extract_amsdu(&list, &amsdu);
		switch (ret) {
		case 0:
			/* Note: The in-order indication may report interleaved
			 * frames from different PPDUs meaning reported rx rate
			 * to mac80211 isn't accurate/reliable. It's still
			 * better to report something than nothing though. This
			 * should still give an idea about rx rate to the user.
			 */
			ath10k_htt_rx_h_ppdu(ar, &amsdu, status, vdev_id);
			ath10k_htt_rx_h_filter(ar, &amsdu, status);
			ath10k_htt_rx_h_mpdu(ar, &amsdu, status);
			ath10k_htt_rx_h_deliver(ar, &amsdu, status);
			break;
		case -EAGAIN:
			/* fall through */
		default:
			/* Should not happen. */
			ath10k_warn(ar, "failed to extract amsdu: %d\n", ret);
			htt->rx_confused = true;
			__skb_queue_purge(&list);
			return;
		}
	}
	ath10k_htt_rx_msdu_buff_replenish(htt);
}

static void ath10k_htt_rx_tx_fetch_resp_id_confirm(struct ath10k *ar,
						   const __le32 *resp_ids,
						   int num_resp_ids)
{
	int i;
	u32 resp_id;

	ath10k_dbg(ar, ATH10K_DBG_HTT, "htt rx tx fetch confirm num_resp_ids %d\n",
		   num_resp_ids);

	for (i = 0; i < num_resp_ids; i++) {
		resp_id = le32_to_cpu(resp_ids[i]);

		ath10k_dbg(ar, ATH10K_DBG_HTT, "htt rx tx fetch confirm resp_id %u\n",
			   resp_id);

		/* TODO: free resp_id */
	}
}

static void ath10k_htt_rx_tx_fetch_ind(struct ath10k *ar, struct sk_buff *skb)
{
	struct ieee80211_hw *hw = ar->hw;
	struct ieee80211_txq *txq;
	struct htt_resp *resp = (struct htt_resp *)skb->data;
	struct htt_tx_fetch_record *record;
	size_t len;
	size_t max_num_bytes;
	size_t max_num_msdus;
	size_t num_bytes;
	size_t num_msdus;
	const __le32 *resp_ids;
	u16 num_records;
	u16 num_resp_ids;
	u16 peer_id;
	u8 tid;
	int ret;
	int i;

	ath10k_dbg(ar, ATH10K_DBG_HTT, "htt rx tx fetch ind\n");

	len = sizeof(resp->hdr) + sizeof(resp->tx_fetch_ind);
	if (unlikely(skb->len < len)) {
		ath10k_warn(ar, "received corrupted tx_fetch_ind event: buffer too short\n");
		return;
	}

	num_records = le16_to_cpu(resp->tx_fetch_ind.num_records);
	num_resp_ids = le16_to_cpu(resp->tx_fetch_ind.num_resp_ids);

	len += sizeof(resp->tx_fetch_ind.records[0]) * num_records;
	len += sizeof(resp->tx_fetch_ind.resp_ids[0]) * num_resp_ids;

	if (unlikely(skb->len < len)) {
		ath10k_warn(ar, "received corrupted tx_fetch_ind event: too many records/resp_ids\n");
		return;
	}

	ath10k_dbg(ar, ATH10K_DBG_HTT, "htt rx tx fetch ind num records %hu num resps %hu seq %hu\n",
		   num_records, num_resp_ids,
		   le16_to_cpu(resp->tx_fetch_ind.fetch_seq_num));

	if (!ar->htt.tx_q_state.enabled) {
		ath10k_warn(ar, "received unexpected tx_fetch_ind event: not enabled\n");
		return;
	}

	if (ar->htt.tx_q_state.mode == HTT_TX_MODE_SWITCH_PUSH) {
		ath10k_warn(ar, "received unexpected tx_fetch_ind event: in push mode\n");
		return;
	}

	rcu_read_lock();

	for (i = 0; i < num_records; i++) {
		record = &resp->tx_fetch_ind.records[i];
		peer_id = MS(le16_to_cpu(record->info),
			     HTT_TX_FETCH_RECORD_INFO_PEER_ID);
		tid = MS(le16_to_cpu(record->info),
			 HTT_TX_FETCH_RECORD_INFO_TID);
		max_num_msdus = le16_to_cpu(record->num_msdus);
		max_num_bytes = le32_to_cpu(record->num_bytes);

		ath10k_dbg(ar, ATH10K_DBG_HTT, "htt rx tx fetch record %i peer_id %hu tid %hhu msdus %zu bytes %zu\n",
			   i, peer_id, tid, max_num_msdus, max_num_bytes);

		if (unlikely(peer_id >= ar->htt.tx_q_state.num_peers) ||
		    unlikely(tid >= ar->htt.tx_q_state.num_tids)) {
			ath10k_warn(ar, "received out of range peer_id %hu tid %hhu\n",
				    peer_id, tid);
			continue;
		}

		spin_lock_bh(&ar->data_lock);
		txq = ath10k_mac_txq_lookup(ar, peer_id, tid);
		spin_unlock_bh(&ar->data_lock);

		/* It is okay to release the lock and use txq because RCU read
		 * lock is held.
		 */

		if (unlikely(!txq)) {
			ath10k_warn(ar, "failed to lookup txq for peer_id %hu tid %hhu\n",
				    peer_id, tid);
			continue;
		}

		num_msdus = 0;
		num_bytes = 0;

		while (num_msdus < max_num_msdus &&
		       num_bytes < max_num_bytes) {
			ret = ath10k_mac_tx_push_txq(hw, txq);
			if (ret < 0)
				break;

			num_msdus++;
			num_bytes += ret;
		}

		record->num_msdus = cpu_to_le16(num_msdus);
		record->num_bytes = cpu_to_le32(num_bytes);

		ath10k_htt_tx_txq_recalc(hw, txq);
	}

	rcu_read_unlock();

	resp_ids = ath10k_htt_get_tx_fetch_ind_resp_ids(&resp->tx_fetch_ind);
	ath10k_htt_rx_tx_fetch_resp_id_confirm(ar, resp_ids, num_resp_ids);

	ret = ath10k_htt_tx_fetch_resp(ar,
				       resp->tx_fetch_ind.token,
				       resp->tx_fetch_ind.fetch_seq_num,
				       resp->tx_fetch_ind.records,
				       num_records);
	if (unlikely(ret)) {
		ath10k_warn(ar, "failed to submit tx fetch resp for token 0x%08x: %d\n",
			    le32_to_cpu(resp->tx_fetch_ind.token), ret);
		/* FIXME: request fw restart */
	}

	ath10k_htt_tx_txq_sync(ar);
}

static void ath10k_htt_rx_tx_fetch_confirm(struct ath10k *ar,
					   struct sk_buff *skb)
{
	const struct htt_resp *resp = (void *)skb->data;
	size_t len;
	int num_resp_ids;

	ath10k_dbg(ar, ATH10K_DBG_HTT, "htt rx tx fetch confirm\n");

	len = sizeof(resp->hdr) + sizeof(resp->tx_fetch_confirm);
	if (unlikely(skb->len < len)) {
		ath10k_warn(ar, "received corrupted tx_fetch_confirm event: buffer too short\n");
		return;
	}

	num_resp_ids = le16_to_cpu(resp->tx_fetch_confirm.num_resp_ids);
	len += sizeof(resp->tx_fetch_confirm.resp_ids[0]) * num_resp_ids;

	if (unlikely(skb->len < len)) {
		ath10k_warn(ar, "received corrupted tx_fetch_confirm event: resp_ids buffer overflow\n");
		return;
	}

	ath10k_htt_rx_tx_fetch_resp_id_confirm(ar,
					       resp->tx_fetch_confirm.resp_ids,
					       num_resp_ids);
}

static void ath10k_htt_rx_tx_mode_switch_ind(struct ath10k *ar,
					     struct sk_buff *skb)
{
	const struct htt_resp *resp = (void *)skb->data;
	const struct htt_tx_mode_switch_record *record;
	struct ieee80211_txq *txq;
	struct ath10k_txq *artxq;
	size_t len;
	size_t num_records;
	enum htt_tx_mode_switch_mode mode;
	bool enable;
	u16 info0;
	u16 info1;
	u16 threshold;
	u16 peer_id;
	u8 tid;
	int i;

	ath10k_dbg(ar, ATH10K_DBG_HTT, "htt rx tx mode switch ind\n");

	len = sizeof(resp->hdr) + sizeof(resp->tx_mode_switch_ind);
	if (unlikely(skb->len < len)) {
		ath10k_warn(ar, "received corrupted tx_mode_switch_ind event: buffer too short\n");
		return;
	}

	info0 = le16_to_cpu(resp->tx_mode_switch_ind.info0);
	info1 = le16_to_cpu(resp->tx_mode_switch_ind.info1);

	enable = !!(info0 & HTT_TX_MODE_SWITCH_IND_INFO0_ENABLE);
	num_records = MS(info0, HTT_TX_MODE_SWITCH_IND_INFO1_THRESHOLD);
	mode = MS(info1, HTT_TX_MODE_SWITCH_IND_INFO1_MODE);
	threshold = MS(info1, HTT_TX_MODE_SWITCH_IND_INFO1_THRESHOLD);

	ath10k_dbg(ar, ATH10K_DBG_HTT,
		   "htt rx tx mode switch ind info0 0x%04hx info1 0x%04hx enable %d num records %zd mode %d threshold %hu\n",
		   info0, info1, enable, num_records, mode, threshold);

	len += sizeof(resp->tx_mode_switch_ind.records[0]) * num_records;

	if (unlikely(skb->len < len)) {
		ath10k_warn(ar, "received corrupted tx_mode_switch_mode_ind event: too many records\n");
		return;
	}

	switch (mode) {
	case HTT_TX_MODE_SWITCH_PUSH:
	case HTT_TX_MODE_SWITCH_PUSH_PULL:
		break;
	default:
		ath10k_warn(ar, "received invalid tx_mode_switch_mode_ind mode %d, ignoring\n",
			    mode);
		return;
	}

	if (!enable)
		return;

	ar->htt.tx_q_state.enabled = enable;
	ar->htt.tx_q_state.mode = mode;
	ar->htt.tx_q_state.num_push_allowed = threshold;

	rcu_read_lock();

	for (i = 0; i < num_records; i++) {
		record = &resp->tx_mode_switch_ind.records[i];
		info0 = le16_to_cpu(record->info0);
		peer_id = MS(info0, HTT_TX_MODE_SWITCH_RECORD_INFO0_PEER_ID);
		tid = MS(info0, HTT_TX_MODE_SWITCH_RECORD_INFO0_TID);

		if (unlikely(peer_id >= ar->htt.tx_q_state.num_peers) ||
		    unlikely(tid >= ar->htt.tx_q_state.num_tids)) {
			ath10k_warn(ar, "received out of range peer_id %hu tid %hhu\n",
				    peer_id, tid);
			continue;
		}

		spin_lock_bh(&ar->data_lock);
		txq = ath10k_mac_txq_lookup(ar, peer_id, tid);
		spin_unlock_bh(&ar->data_lock);

		/* It is okay to release the lock and use txq because RCU read
		 * lock is held.
		 */

		if (unlikely(!txq)) {
			ath10k_warn(ar, "failed to lookup txq for peer_id %hu tid %hhu\n",
				    peer_id, tid);
			continue;
		}

		spin_lock_bh(&ar->htt.tx_lock);
		artxq = (void *)txq->drv_priv;
		artxq->num_push_allowed = le16_to_cpu(record->num_max_msdus);
		spin_unlock_bh(&ar->htt.tx_lock);
	}

	rcu_read_unlock();

	ath10k_mac_tx_push_pending(ar);
}

static inline enum nl80211_band phy_mode_to_band(u32 phy_mode)
{
	enum nl80211_band band;

	switch (phy_mode) {
	case MODE_11A:
	case MODE_11NA_HT20:
	case MODE_11NA_HT40:
	case MODE_11AC_VHT20:
	case MODE_11AC_VHT40:
	case MODE_11AC_VHT80:
		band = NL80211_BAND_5GHZ;
		break;
	case MODE_11G:
	case MODE_11B:
	case MODE_11GONLY:
	case MODE_11NG_HT20:
	case MODE_11NG_HT40:
	case MODE_11AC_VHT20_2G:
	case MODE_11AC_VHT40_2G:
	case MODE_11AC_VHT80_2G:
	default:
		band = NL80211_BAND_2GHZ;
	}

	return band;
}

void ath10k_htt_htc_t2h_msg_handler(struct ath10k *ar, struct sk_buff *skb)
{
	bool release;

	release = ath10k_htt_t2h_msg_handler(ar, skb);

	/* Free the indication buffer */
	if (release)
		dev_kfree_skb_any(skb);
}

bool ath10k_htt_t2h_msg_handler(struct ath10k *ar, struct sk_buff *skb)
{
	struct ath10k_htt *htt = &ar->htt;
	struct htt_resp *resp = (struct htt_resp *)skb->data;
	enum htt_t2h_msg_type type;

	/* confirm alignment */
	if (!IS_ALIGNED((unsigned long)skb->data, 4))
		ath10k_warn(ar, "unaligned htt message, expect trouble\n");

	ath10k_dbg(ar, ATH10K_DBG_HTT, "htt rx, msg_type: 0x%0X\n",
		   resp->hdr.msg_type);

	if (resp->hdr.msg_type >= ar->htt.t2h_msg_types_max) {
		ath10k_dbg(ar, ATH10K_DBG_HTT, "htt rx, unsupported msg_type: 0x%0X\n max: 0x%0X",
			   resp->hdr.msg_type, ar->htt.t2h_msg_types_max);
		return true;
	}
	type = ar->htt.t2h_msg_types[resp->hdr.msg_type];

	switch (type) {
	case HTT_T2H_MSG_TYPE_VERSION_CONF: {
		htt->target_version_major = resp->ver_resp.major;
		htt->target_version_minor = resp->ver_resp.minor;
		complete(&htt->target_version_received);
		break;
	}
	case HTT_T2H_MSG_TYPE_RX_IND:
<<<<<<< HEAD
		skb_queue_tail(&htt->rx_compl_q, skb);
		tasklet_schedule(&htt->txrx_compl_task);
		return;
=======
		ath10k_htt_rx_proc_rx_ind(htt, &resp->rx_ind);
		break;
>>>>>>> ed596a4a
	case HTT_T2H_MSG_TYPE_PEER_MAP: {
		struct htt_peer_map_event ev = {
			.vdev_id = resp->peer_map.vdev_id,
			.peer_id = __le16_to_cpu(resp->peer_map.peer_id),
		};
		memcpy(ev.addr, resp->peer_map.addr, sizeof(ev.addr));
		ath10k_peer_map_event(htt, &ev);
		break;
	}
	case HTT_T2H_MSG_TYPE_PEER_UNMAP: {
		struct htt_peer_unmap_event ev = {
			.peer_id = __le16_to_cpu(resp->peer_unmap.peer_id),
		};
		ath10k_peer_unmap_event(htt, &ev);
		break;
	}
	case HTT_T2H_MSG_TYPE_MGMT_TX_COMPLETION: {
		struct htt_tx_done tx_done = {};
		int status = __le32_to_cpu(resp->mgmt_tx_completion.status);

		tx_done.msdu_id = __le32_to_cpu(resp->mgmt_tx_completion.desc_id);

		switch (status) {
		case HTT_MGMT_TX_STATUS_OK:
			tx_done.status = HTT_TX_COMPL_STATE_ACK;
			break;
		case HTT_MGMT_TX_STATUS_RETRY:
			tx_done.status = HTT_TX_COMPL_STATE_NOACK;
			break;
		case HTT_MGMT_TX_STATUS_DROP:
			tx_done.status = HTT_TX_COMPL_STATE_DISCARD;
			break;
		}

		status = ath10k_txrx_tx_unref(htt, &tx_done);
		if (!status) {
			spin_lock_bh(&htt->tx_lock);
			ath10k_htt_tx_mgmt_dec_pending(htt);
			spin_unlock_bh(&htt->tx_lock);
		}
		ath10k_mac_tx_push_pending(ar);
		break;
	}
	case HTT_T2H_MSG_TYPE_TX_COMPL_IND:
		ath10k_htt_rx_tx_compl_ind(htt->ar, skb);
		tasklet_schedule(&htt->txrx_compl_task);
		break;
	case HTT_T2H_MSG_TYPE_SEC_IND: {
		struct ath10k *ar = htt->ar;
		struct htt_security_indication *ev = &resp->security_indication;

		ath10k_dbg(ar, ATH10K_DBG_HTT,
			   "sec ind peer_id %d unicast %d type %d\n",
			  __le16_to_cpu(ev->peer_id),
			  !!(ev->flags & HTT_SECURITY_IS_UNICAST),
			  MS(ev->flags, HTT_SECURITY_TYPE));
		complete(&ar->install_key_done);
		break;
	}
	case HTT_T2H_MSG_TYPE_RX_FRAG_IND: {
		ath10k_dbg_dump(ar, ATH10K_DBG_HTT_DUMP, NULL, "htt event: ",
				skb->data, skb->len);
		ath10k_htt_rx_frag_handler(htt);
		break;
	}
	case HTT_T2H_MSG_TYPE_TEST:
		break;
	case HTT_T2H_MSG_TYPE_STATS_CONF:
		trace_ath10k_htt_stats(ar, skb->data, skb->len);
		break;
	case HTT_T2H_MSG_TYPE_TX_INSPECT_IND:
		/* Firmware can return tx frames if it's unable to fully
		 * process them and suspects host may be able to fix it. ath10k
		 * sends all tx frames as already inspected so this shouldn't
		 * happen unless fw has a bug.
		 */
		ath10k_warn(ar, "received an unexpected htt tx inspect event\n");
		break;
	case HTT_T2H_MSG_TYPE_RX_ADDBA:
		ath10k_htt_rx_addba(ar, resp);
		break;
	case HTT_T2H_MSG_TYPE_RX_DELBA:
		ath10k_htt_rx_delba(ar, resp);
		break;
	case HTT_T2H_MSG_TYPE_PKTLOG: {
		struct ath10k_pktlog_hdr *hdr =
			(struct ath10k_pktlog_hdr *)resp->pktlog_msg.payload;

		trace_ath10k_htt_pktlog(ar, resp->pktlog_msg.payload,
					sizeof(*hdr) +
					__le16_to_cpu(hdr->size));
		break;
	}
	case HTT_T2H_MSG_TYPE_RX_FLUSH: {
		/* Ignore this event because mac80211 takes care of Rx
		 * aggregation reordering.
		 */
		break;
	}
	case HTT_T2H_MSG_TYPE_RX_IN_ORD_PADDR_IND: {
		skb_queue_tail(&htt->rx_in_ord_compl_q, skb);
		tasklet_schedule(&htt->txrx_compl_task);
		return false;
	}
	case HTT_T2H_MSG_TYPE_TX_CREDIT_UPDATE_IND:
		break;
	case HTT_T2H_MSG_TYPE_CHAN_CHANGE: {
		u32 phymode = __le32_to_cpu(resp->chan_change.phymode);
		u32 freq = __le32_to_cpu(resp->chan_change.freq);

		ar->tgt_oper_chan =
			__ieee80211_get_channel(ar->hw->wiphy, freq);
		ath10k_dbg(ar, ATH10K_DBG_HTT,
			   "htt chan change freq %u phymode %s\n",
			   freq, ath10k_wmi_phymode_str(phymode));
		break;
	}
	case HTT_T2H_MSG_TYPE_AGGR_CONF:
		break;
<<<<<<< HEAD
	case HTT_T2H_MSG_TYPE_TX_FETCH_IND:
	case HTT_T2H_MSG_TYPE_TX_FETCH_CONFIRM:
	case HTT_T2H_MSG_TYPE_TX_MODE_SWITCH_IND:
		/* TODO: Implement pull-push logic */
=======
	case HTT_T2H_MSG_TYPE_TX_FETCH_IND: {
		struct sk_buff *tx_fetch_ind = skb_copy(skb, GFP_ATOMIC);

		if (!tx_fetch_ind) {
			ath10k_warn(ar, "failed to copy htt tx fetch ind\n");
			break;
		}
		skb_queue_tail(&htt->tx_fetch_ind_q, tx_fetch_ind);
		tasklet_schedule(&htt->txrx_compl_task);
		break;
	}
	case HTT_T2H_MSG_TYPE_TX_FETCH_CONFIRM:
		ath10k_htt_rx_tx_fetch_confirm(ar, skb);
		break;
	case HTT_T2H_MSG_TYPE_TX_MODE_SWITCH_IND:
		ath10k_htt_rx_tx_mode_switch_ind(ar, skb);
>>>>>>> ed596a4a
		break;
	case HTT_T2H_MSG_TYPE_EN_STATS:
	default:
		ath10k_warn(ar, "htt event (%d) not handled\n",
			    resp->hdr.msg_type);
		ath10k_dbg_dump(ar, ATH10K_DBG_HTT_DUMP, NULL, "htt event: ",
				skb->data, skb->len);
		break;
	};
	return true;
}
EXPORT_SYMBOL(ath10k_htt_t2h_msg_handler);

void ath10k_htt_rx_pktlog_completion_handler(struct ath10k *ar,
					     struct sk_buff *skb)
{
	trace_ath10k_htt_pktlog(ar, skb->data, skb->len);
	dev_kfree_skb_any(skb);
}
EXPORT_SYMBOL(ath10k_htt_rx_pktlog_completion_handler);

static void ath10k_htt_txrx_compl_task(unsigned long ptr)
{
	struct ath10k_htt *htt = (struct ath10k_htt *)ptr;
	struct ath10k *ar = htt->ar;
<<<<<<< HEAD
	struct sk_buff_head tx_q;
	struct sk_buff_head rx_q;
	struct sk_buff_head rx_ind_q;
	struct htt_resp *resp;
	struct sk_buff *skb;
	unsigned long flags;

	__skb_queue_head_init(&tx_q);
	__skb_queue_head_init(&rx_q);
	__skb_queue_head_init(&rx_ind_q);

	spin_lock_irqsave(&htt->tx_compl_q.lock, flags);
	skb_queue_splice_init(&htt->tx_compl_q, &tx_q);
	spin_unlock_irqrestore(&htt->tx_compl_q.lock, flags);

	spin_lock_irqsave(&htt->rx_compl_q.lock, flags);
	skb_queue_splice_init(&htt->rx_compl_q, &rx_q);
	spin_unlock_irqrestore(&htt->rx_compl_q.lock, flags);
=======
	struct htt_tx_done tx_done = {};
	struct sk_buff_head rx_ind_q;
	struct sk_buff_head tx_ind_q;
	struct sk_buff *skb;
	unsigned long flags;
	int num_mpdus;

	__skb_queue_head_init(&rx_ind_q);
	__skb_queue_head_init(&tx_ind_q);
>>>>>>> ed596a4a

	spin_lock_irqsave(&htt->rx_in_ord_compl_q.lock, flags);
	skb_queue_splice_init(&htt->rx_in_ord_compl_q, &rx_ind_q);
	spin_unlock_irqrestore(&htt->rx_in_ord_compl_q.lock, flags);

<<<<<<< HEAD
	while ((skb = __skb_dequeue(&tx_q))) {
		ath10k_htt_rx_frm_tx_compl(htt->ar, skb);
		dev_kfree_skb_any(skb);
	}

	while ((skb = __skb_dequeue(&rx_q))) {
		resp = (struct htt_resp *)skb->data;
		spin_lock_bh(&htt->rx_ring.lock);
		ath10k_htt_rx_handler(htt, &resp->rx_ind);
		spin_unlock_bh(&htt->rx_ring.lock);
		dev_kfree_skb_any(skb);
=======
	spin_lock_irqsave(&htt->tx_fetch_ind_q.lock, flags);
	skb_queue_splice_init(&htt->tx_fetch_ind_q, &tx_ind_q);
	spin_unlock_irqrestore(&htt->tx_fetch_ind_q.lock, flags);

	/* kfifo_get: called only within txrx_tasklet so it's neatly serialized.
	 * From kfifo_get() documentation:
	 *  Note that with only one concurrent reader and one concurrent writer,
	 *  you don't need extra locking to use these macro.
	 */
	while (kfifo_get(&htt->txdone_fifo, &tx_done))
		ath10k_txrx_tx_unref(htt, &tx_done);

	while ((skb = __skb_dequeue(&tx_ind_q))) {
		ath10k_htt_rx_tx_fetch_ind(ar, skb);
		dev_kfree_skb_any(skb);
	}

	ath10k_mac_tx_push_pending(ar);

	num_mpdus = atomic_read(&htt->num_mpdus_ready);

	while (num_mpdus) {
		if (ath10k_htt_rx_handle_amsdu(htt))
			break;

		num_mpdus--;
		atomic_dec(&htt->num_mpdus_ready);
>>>>>>> ed596a4a
	}

	while ((skb = __skb_dequeue(&rx_ind_q))) {
		spin_lock_bh(&htt->rx_ring.lock);
		ath10k_htt_rx_in_ord_ind(ar, skb);
		spin_unlock_bh(&htt->rx_ring.lock);
		dev_kfree_skb_any(skb);
	}
<<<<<<< HEAD
=======

	ath10k_htt_rx_msdu_buff_replenish(htt);
>>>>>>> ed596a4a
}<|MERGE_RESOLUTION|>--- conflicted
+++ resolved
@@ -2249,14 +2249,8 @@
 		break;
 	}
 	case HTT_T2H_MSG_TYPE_RX_IND:
-<<<<<<< HEAD
-		skb_queue_tail(&htt->rx_compl_q, skb);
-		tasklet_schedule(&htt->txrx_compl_task);
-		return;
-=======
 		ath10k_htt_rx_proc_rx_ind(htt, &resp->rx_ind);
 		break;
->>>>>>> ed596a4a
 	case HTT_T2H_MSG_TYPE_PEER_MAP: {
 		struct htt_peer_map_event ev = {
 			.vdev_id = resp->peer_map.vdev_id,
@@ -2376,12 +2370,6 @@
 	}
 	case HTT_T2H_MSG_TYPE_AGGR_CONF:
 		break;
-<<<<<<< HEAD
-	case HTT_T2H_MSG_TYPE_TX_FETCH_IND:
-	case HTT_T2H_MSG_TYPE_TX_FETCH_CONFIRM:
-	case HTT_T2H_MSG_TYPE_TX_MODE_SWITCH_IND:
-		/* TODO: Implement pull-push logic */
-=======
 	case HTT_T2H_MSG_TYPE_TX_FETCH_IND: {
 		struct sk_buff *tx_fetch_ind = skb_copy(skb, GFP_ATOMIC);
 
@@ -2398,7 +2386,6 @@
 		break;
 	case HTT_T2H_MSG_TYPE_TX_MODE_SWITCH_IND:
 		ath10k_htt_rx_tx_mode_switch_ind(ar, skb);
->>>>>>> ed596a4a
 		break;
 	case HTT_T2H_MSG_TYPE_EN_STATS:
 	default:
@@ -2424,26 +2411,6 @@
 {
 	struct ath10k_htt *htt = (struct ath10k_htt *)ptr;
 	struct ath10k *ar = htt->ar;
-<<<<<<< HEAD
-	struct sk_buff_head tx_q;
-	struct sk_buff_head rx_q;
-	struct sk_buff_head rx_ind_q;
-	struct htt_resp *resp;
-	struct sk_buff *skb;
-	unsigned long flags;
-
-	__skb_queue_head_init(&tx_q);
-	__skb_queue_head_init(&rx_q);
-	__skb_queue_head_init(&rx_ind_q);
-
-	spin_lock_irqsave(&htt->tx_compl_q.lock, flags);
-	skb_queue_splice_init(&htt->tx_compl_q, &tx_q);
-	spin_unlock_irqrestore(&htt->tx_compl_q.lock, flags);
-
-	spin_lock_irqsave(&htt->rx_compl_q.lock, flags);
-	skb_queue_splice_init(&htt->rx_compl_q, &rx_q);
-	spin_unlock_irqrestore(&htt->rx_compl_q.lock, flags);
-=======
 	struct htt_tx_done tx_done = {};
 	struct sk_buff_head rx_ind_q;
 	struct sk_buff_head tx_ind_q;
@@ -2453,25 +2420,11 @@
 
 	__skb_queue_head_init(&rx_ind_q);
 	__skb_queue_head_init(&tx_ind_q);
->>>>>>> ed596a4a
 
 	spin_lock_irqsave(&htt->rx_in_ord_compl_q.lock, flags);
 	skb_queue_splice_init(&htt->rx_in_ord_compl_q, &rx_ind_q);
 	spin_unlock_irqrestore(&htt->rx_in_ord_compl_q.lock, flags);
 
-<<<<<<< HEAD
-	while ((skb = __skb_dequeue(&tx_q))) {
-		ath10k_htt_rx_frm_tx_compl(htt->ar, skb);
-		dev_kfree_skb_any(skb);
-	}
-
-	while ((skb = __skb_dequeue(&rx_q))) {
-		resp = (struct htt_resp *)skb->data;
-		spin_lock_bh(&htt->rx_ring.lock);
-		ath10k_htt_rx_handler(htt, &resp->rx_ind);
-		spin_unlock_bh(&htt->rx_ring.lock);
-		dev_kfree_skb_any(skb);
-=======
 	spin_lock_irqsave(&htt->tx_fetch_ind_q.lock, flags);
 	skb_queue_splice_init(&htt->tx_fetch_ind_q, &tx_ind_q);
 	spin_unlock_irqrestore(&htt->tx_fetch_ind_q.lock, flags);
@@ -2499,7 +2452,6 @@
 
 		num_mpdus--;
 		atomic_dec(&htt->num_mpdus_ready);
->>>>>>> ed596a4a
 	}
 
 	while ((skb = __skb_dequeue(&rx_ind_q))) {
@@ -2508,9 +2460,6 @@
 		spin_unlock_bh(&htt->rx_ring.lock);
 		dev_kfree_skb_any(skb);
 	}
-<<<<<<< HEAD
-=======
 
 	ath10k_htt_rx_msdu_buff_replenish(htt);
->>>>>>> ed596a4a
 }