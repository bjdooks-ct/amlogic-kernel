/*
 * Copyright (C) 2015 Microchip Technology
 *
 * This program is free software; you can redistribute it and/or
 * modify it under the terms of the GNU General Public License
 * as published by the Free Software Foundation; either version 2
 * of the License, or (at your option) any later version.
 *
 * This program is distributed in the hope that it will be useful,
 * but WITHOUT ANY WARRANTY; without even the implied warranty of
 * MERCHANTABILITY or FITNESS FOR A PARTICULAR PURPOSE.  See the
 * GNU General Public License for more details.
 *
 * You should have received a copy of the GNU General Public License
 * along with this program; if not, see <http://www.gnu.org/licenses/>.
 */
#include <linux/version.h>
#include <linux/module.h>
#include <linux/netdevice.h>
#include <linux/etherdevice.h>
#include <linux/ethtool.h>
#include <linux/usb.h>
#include <linux/crc32.h>
#include <linux/signal.h>
#include <linux/slab.h>
#include <linux/if_vlan.h>
#include <linux/uaccess.h>
#include <linux/list.h>
#include <linux/ip.h>
#include <linux/ipv6.h>
#include <linux/mdio.h>
#include <net/ip6_checksum.h>
#include <linux/microchipphy.h>
#include "lan78xx.h"

#define DRIVER_AUTHOR	"WOOJUNG HUH <woojung.huh@microchip.com>"
#define DRIVER_DESC	"LAN78XX USB 3.0 Gigabit Ethernet Devices"
#define DRIVER_NAME	"lan78xx"
<<<<<<< HEAD
#define DRIVER_VERSION	"1.0.2"
=======
#define DRIVER_VERSION	"1.0.4"
>>>>>>> 6f40fed1

#define TX_TIMEOUT_JIFFIES		(5 * HZ)
#define THROTTLE_JIFFIES		(HZ / 8)
#define UNLINK_TIMEOUT_MS		3

#define RX_MAX_QUEUE_MEMORY		(60 * 1518)

#define SS_USB_PKT_SIZE			(1024)
#define HS_USB_PKT_SIZE			(512)
#define FS_USB_PKT_SIZE			(64)

#define MAX_RX_FIFO_SIZE		(12 * 1024)
#define MAX_TX_FIFO_SIZE		(12 * 1024)
#define DEFAULT_BURST_CAP_SIZE		(MAX_TX_FIFO_SIZE)
#define DEFAULT_BULK_IN_DELAY		(0x0800)
#define MAX_SINGLE_PACKET_SIZE		(9000)
#define DEFAULT_TX_CSUM_ENABLE		(true)
#define DEFAULT_RX_CSUM_ENABLE		(true)
#define DEFAULT_TSO_CSUM_ENABLE		(true)
#define DEFAULT_VLAN_FILTER_ENABLE	(true)
#define TX_OVERHEAD			(8)
#define RXW_PADDING			2

#define LAN78XX_USB_VENDOR_ID		(0x0424)
#define LAN7800_USB_PRODUCT_ID		(0x7800)
#define LAN7850_USB_PRODUCT_ID		(0x7850)
#define LAN78XX_EEPROM_MAGIC		(0x78A5)
#define LAN78XX_OTP_MAGIC		(0x78F3)

#define	MII_READ			1
#define	MII_WRITE			0

#define EEPROM_INDICATOR		(0xA5)
#define EEPROM_MAC_OFFSET		(0x01)
#define MAX_EEPROM_SIZE			512
#define OTP_INDICATOR_1			(0xF3)
#define OTP_INDICATOR_2			(0xF7)

#define WAKE_ALL			(WAKE_PHY | WAKE_UCAST | \
					 WAKE_MCAST | WAKE_BCAST | \
					 WAKE_ARP | WAKE_MAGIC)

/* USB related defines */
#define BULK_IN_PIPE			1
#define BULK_OUT_PIPE			2

/* default autosuspend delay (mSec)*/
#define DEFAULT_AUTOSUSPEND_DELAY	(10 * 1000)

/* statistic update interval (mSec) */
#define STAT_UPDATE_TIMER		(1 * 1000)

static const char lan78xx_gstrings[][ETH_GSTRING_LEN] = {
	"RX FCS Errors",
	"RX Alignment Errors",
	"Rx Fragment Errors",
	"RX Jabber Errors",
	"RX Undersize Frame Errors",
	"RX Oversize Frame Errors",
	"RX Dropped Frames",
	"RX Unicast Byte Count",
	"RX Broadcast Byte Count",
	"RX Multicast Byte Count",
	"RX Unicast Frames",
	"RX Broadcast Frames",
	"RX Multicast Frames",
	"RX Pause Frames",
	"RX 64 Byte Frames",
	"RX 65 - 127 Byte Frames",
	"RX 128 - 255 Byte Frames",
	"RX 256 - 511 Bytes Frames",
	"RX 512 - 1023 Byte Frames",
	"RX 1024 - 1518 Byte Frames",
	"RX Greater 1518 Byte Frames",
	"EEE RX LPI Transitions",
	"EEE RX LPI Time",
	"TX FCS Errors",
	"TX Excess Deferral Errors",
	"TX Carrier Errors",
	"TX Bad Byte Count",
	"TX Single Collisions",
	"TX Multiple Collisions",
	"TX Excessive Collision",
	"TX Late Collisions",
	"TX Unicast Byte Count",
	"TX Broadcast Byte Count",
	"TX Multicast Byte Count",
	"TX Unicast Frames",
	"TX Broadcast Frames",
	"TX Multicast Frames",
	"TX Pause Frames",
	"TX 64 Byte Frames",
	"TX 65 - 127 Byte Frames",
	"TX 128 - 255 Byte Frames",
	"TX 256 - 511 Bytes Frames",
	"TX 512 - 1023 Byte Frames",
	"TX 1024 - 1518 Byte Frames",
	"TX Greater 1518 Byte Frames",
	"EEE TX LPI Transitions",
	"EEE TX LPI Time",
};

struct lan78xx_statstage {
	u32 rx_fcs_errors;
	u32 rx_alignment_errors;
	u32 rx_fragment_errors;
	u32 rx_jabber_errors;
	u32 rx_undersize_frame_errors;
	u32 rx_oversize_frame_errors;
	u32 rx_dropped_frames;
	u32 rx_unicast_byte_count;
	u32 rx_broadcast_byte_count;
	u32 rx_multicast_byte_count;
	u32 rx_unicast_frames;
	u32 rx_broadcast_frames;
	u32 rx_multicast_frames;
	u32 rx_pause_frames;
	u32 rx_64_byte_frames;
	u32 rx_65_127_byte_frames;
	u32 rx_128_255_byte_frames;
	u32 rx_256_511_bytes_frames;
	u32 rx_512_1023_byte_frames;
	u32 rx_1024_1518_byte_frames;
	u32 rx_greater_1518_byte_frames;
	u32 eee_rx_lpi_transitions;
	u32 eee_rx_lpi_time;
	u32 tx_fcs_errors;
	u32 tx_excess_deferral_errors;
	u32 tx_carrier_errors;
	u32 tx_bad_byte_count;
	u32 tx_single_collisions;
	u32 tx_multiple_collisions;
	u32 tx_excessive_collision;
	u32 tx_late_collisions;
	u32 tx_unicast_byte_count;
	u32 tx_broadcast_byte_count;
	u32 tx_multicast_byte_count;
	u32 tx_unicast_frames;
	u32 tx_broadcast_frames;
	u32 tx_multicast_frames;
	u32 tx_pause_frames;
	u32 tx_64_byte_frames;
	u32 tx_65_127_byte_frames;
	u32 tx_128_255_byte_frames;
	u32 tx_256_511_bytes_frames;
	u32 tx_512_1023_byte_frames;
	u32 tx_1024_1518_byte_frames;
	u32 tx_greater_1518_byte_frames;
	u32 eee_tx_lpi_transitions;
	u32 eee_tx_lpi_time;
};

struct lan78xx_statstage64 {
	u64 rx_fcs_errors;
	u64 rx_alignment_errors;
	u64 rx_fragment_errors;
	u64 rx_jabber_errors;
	u64 rx_undersize_frame_errors;
	u64 rx_oversize_frame_errors;
	u64 rx_dropped_frames;
	u64 rx_unicast_byte_count;
	u64 rx_broadcast_byte_count;
	u64 rx_multicast_byte_count;
	u64 rx_unicast_frames;
	u64 rx_broadcast_frames;
	u64 rx_multicast_frames;
	u64 rx_pause_frames;
	u64 rx_64_byte_frames;
	u64 rx_65_127_byte_frames;
	u64 rx_128_255_byte_frames;
	u64 rx_256_511_bytes_frames;
	u64 rx_512_1023_byte_frames;
	u64 rx_1024_1518_byte_frames;
	u64 rx_greater_1518_byte_frames;
	u64 eee_rx_lpi_transitions;
	u64 eee_rx_lpi_time;
	u64 tx_fcs_errors;
	u64 tx_excess_deferral_errors;
	u64 tx_carrier_errors;
	u64 tx_bad_byte_count;
	u64 tx_single_collisions;
	u64 tx_multiple_collisions;
	u64 tx_excessive_collision;
	u64 tx_late_collisions;
	u64 tx_unicast_byte_count;
	u64 tx_broadcast_byte_count;
	u64 tx_multicast_byte_count;
	u64 tx_unicast_frames;
	u64 tx_broadcast_frames;
	u64 tx_multicast_frames;
	u64 tx_pause_frames;
	u64 tx_64_byte_frames;
	u64 tx_65_127_byte_frames;
	u64 tx_128_255_byte_frames;
	u64 tx_256_511_bytes_frames;
	u64 tx_512_1023_byte_frames;
	u64 tx_1024_1518_byte_frames;
	u64 tx_greater_1518_byte_frames;
	u64 eee_tx_lpi_transitions;
	u64 eee_tx_lpi_time;
};

struct lan78xx_net;

struct lan78xx_priv {
	struct lan78xx_net *dev;
	u32 rfe_ctl;
	u32 mchash_table[DP_SEL_VHF_HASH_LEN]; /* multicat hash table */
	u32 pfilter_table[NUM_OF_MAF][2]; /* perfect filter table */
	u32 vlan_table[DP_SEL_VHF_VLAN_LEN];
	struct mutex dataport_mutex; /* for dataport access */
	spinlock_t rfe_ctl_lock; /* for rfe register access */
	struct work_struct set_multicast;
	struct work_struct set_vlan;
	u32 wol;
};

enum skb_state {
	illegal = 0,
	tx_start,
	tx_done,
	rx_start,
	rx_done,
	rx_cleanup,
	unlink_start
};

struct skb_data {		/* skb->cb is one of these */
	struct urb *urb;
	struct lan78xx_net *dev;
	enum skb_state state;
	size_t length;
};

struct usb_context {
	struct usb_ctrlrequest req;
	struct lan78xx_net *dev;
};

#define EVENT_TX_HALT			0
#define EVENT_RX_HALT			1
#define EVENT_RX_MEMORY			2
#define EVENT_STS_SPLIT			3
#define EVENT_LINK_RESET		4
#define EVENT_RX_PAUSED			5
#define EVENT_DEV_WAKING		6
#define EVENT_DEV_ASLEEP		7
#define EVENT_DEV_OPEN			8
#define EVENT_STAT_UPDATE		9

struct statstage {
	struct mutex			access_lock;	/* for stats access */
	struct lan78xx_statstage	saved;
	struct lan78xx_statstage	rollover_count;
	struct lan78xx_statstage	rollover_max;
	struct lan78xx_statstage64	curr_stat;
};

struct lan78xx_net {
	struct net_device	*net;
	struct usb_device	*udev;
	struct usb_interface	*intf;
	void			*driver_priv;

	int			rx_qlen;
	int			tx_qlen;
	struct sk_buff_head	rxq;
	struct sk_buff_head	txq;
	struct sk_buff_head	done;
	struct sk_buff_head	rxq_pause;
	struct sk_buff_head	txq_pend;

	struct tasklet_struct	bh;
	struct delayed_work	wq;

	struct usb_host_endpoint *ep_blkin;
	struct usb_host_endpoint *ep_blkout;
	struct usb_host_endpoint *ep_intr;

	int			msg_enable;

	struct urb		*urb_intr;
	struct usb_anchor	deferred;

	struct mutex		phy_mutex; /* for phy access */
	unsigned		pipe_in, pipe_out, pipe_intr;

	u32			hard_mtu;	/* count any extra framing */
	size_t			rx_urb_size;	/* size for rx urbs */

	unsigned long		flags;

	wait_queue_head_t	*wait;
	unsigned char		suspend_count;

	unsigned		maxpacket;
	struct timer_list	delay;
	struct timer_list	stat_monitor;

	unsigned long		data[5];

	int			link_on;
	u8			mdix_ctrl;

	u32			chipid;
	u32			chiprev;
	struct mii_bus		*mdiobus;

	int			fc_autoneg;
	u8			fc_request_control;

	int			delta;
	struct statstage	stats;
};

/* use ethtool to change the level for any given device */
static int msg_level = -1;
module_param(msg_level, int, 0);
MODULE_PARM_DESC(msg_level, "Override default message level");

static int lan78xx_read_reg(struct lan78xx_net *dev, u32 index, u32 *data)
{
	u32 *buf = kmalloc(sizeof(u32), GFP_KERNEL);
	int ret;

	if (!buf)
		return -ENOMEM;

	ret = usb_control_msg(dev->udev, usb_rcvctrlpipe(dev->udev, 0),
			      USB_VENDOR_REQUEST_READ_REGISTER,
			      USB_DIR_IN | USB_TYPE_VENDOR | USB_RECIP_DEVICE,
			      0, index, buf, 4, USB_CTRL_GET_TIMEOUT);
	if (likely(ret >= 0)) {
		le32_to_cpus(buf);
		*data = *buf;
	} else {
		netdev_warn(dev->net,
			    "Failed to read register index 0x%08x. ret = %d",
			    index, ret);
	}

	kfree(buf);

	return ret;
}

static int lan78xx_write_reg(struct lan78xx_net *dev, u32 index, u32 data)
{
	u32 *buf = kmalloc(sizeof(u32), GFP_KERNEL);
	int ret;

	if (!buf)
		return -ENOMEM;

	*buf = data;
	cpu_to_le32s(buf);

	ret = usb_control_msg(dev->udev, usb_sndctrlpipe(dev->udev, 0),
			      USB_VENDOR_REQUEST_WRITE_REGISTER,
			      USB_DIR_OUT | USB_TYPE_VENDOR | USB_RECIP_DEVICE,
			      0, index, buf, 4, USB_CTRL_SET_TIMEOUT);
	if (unlikely(ret < 0)) {
		netdev_warn(dev->net,
			    "Failed to write register index 0x%08x. ret = %d",
			    index, ret);
	}

	kfree(buf);

	return ret;
}

static int lan78xx_read_stats(struct lan78xx_net *dev,
			      struct lan78xx_statstage *data)
{
	int ret = 0;
	int i;
	struct lan78xx_statstage *stats;
	u32 *src;
	u32 *dst;

	stats = kmalloc(sizeof(*stats), GFP_KERNEL);
	if (!stats)
		return -ENOMEM;

	ret = usb_control_msg(dev->udev,
			      usb_rcvctrlpipe(dev->udev, 0),
			      USB_VENDOR_REQUEST_GET_STATS,
			      USB_DIR_IN | USB_TYPE_VENDOR | USB_RECIP_DEVICE,
			      0,
			      0,
			      (void *)stats,
			      sizeof(*stats),
			      USB_CTRL_SET_TIMEOUT);
	if (likely(ret >= 0)) {
		src = (u32 *)stats;
		dst = (u32 *)data;
		for (i = 0; i < sizeof(*stats)/sizeof(u32); i++) {
			le32_to_cpus(&src[i]);
			dst[i] = src[i];
		}
	} else {
		netdev_warn(dev->net,
			    "Failed to read stat ret = 0x%x", ret);
	}

	kfree(stats);

	return ret;
}

#define check_counter_rollover(struct1, dev_stats, member) {	\
	if (struct1->member < dev_stats.saved.member)		\
		dev_stats.rollover_count.member++;		\
	}

static void lan78xx_check_stat_rollover(struct lan78xx_net *dev,
					struct lan78xx_statstage *stats)
{
	check_counter_rollover(stats, dev->stats, rx_fcs_errors);
	check_counter_rollover(stats, dev->stats, rx_alignment_errors);
	check_counter_rollover(stats, dev->stats, rx_fragment_errors);
	check_counter_rollover(stats, dev->stats, rx_jabber_errors);
	check_counter_rollover(stats, dev->stats, rx_undersize_frame_errors);
	check_counter_rollover(stats, dev->stats, rx_oversize_frame_errors);
	check_counter_rollover(stats, dev->stats, rx_dropped_frames);
	check_counter_rollover(stats, dev->stats, rx_unicast_byte_count);
	check_counter_rollover(stats, dev->stats, rx_broadcast_byte_count);
	check_counter_rollover(stats, dev->stats, rx_multicast_byte_count);
	check_counter_rollover(stats, dev->stats, rx_unicast_frames);
	check_counter_rollover(stats, dev->stats, rx_broadcast_frames);
	check_counter_rollover(stats, dev->stats, rx_multicast_frames);
	check_counter_rollover(stats, dev->stats, rx_pause_frames);
	check_counter_rollover(stats, dev->stats, rx_64_byte_frames);
	check_counter_rollover(stats, dev->stats, rx_65_127_byte_frames);
	check_counter_rollover(stats, dev->stats, rx_128_255_byte_frames);
	check_counter_rollover(stats, dev->stats, rx_256_511_bytes_frames);
	check_counter_rollover(stats, dev->stats, rx_512_1023_byte_frames);
	check_counter_rollover(stats, dev->stats, rx_1024_1518_byte_frames);
	check_counter_rollover(stats, dev->stats, rx_greater_1518_byte_frames);
	check_counter_rollover(stats, dev->stats, eee_rx_lpi_transitions);
	check_counter_rollover(stats, dev->stats, eee_rx_lpi_time);
	check_counter_rollover(stats, dev->stats, tx_fcs_errors);
	check_counter_rollover(stats, dev->stats, tx_excess_deferral_errors);
	check_counter_rollover(stats, dev->stats, tx_carrier_errors);
	check_counter_rollover(stats, dev->stats, tx_bad_byte_count);
	check_counter_rollover(stats, dev->stats, tx_single_collisions);
	check_counter_rollover(stats, dev->stats, tx_multiple_collisions);
	check_counter_rollover(stats, dev->stats, tx_excessive_collision);
	check_counter_rollover(stats, dev->stats, tx_late_collisions);
	check_counter_rollover(stats, dev->stats, tx_unicast_byte_count);
	check_counter_rollover(stats, dev->stats, tx_broadcast_byte_count);
	check_counter_rollover(stats, dev->stats, tx_multicast_byte_count);
	check_counter_rollover(stats, dev->stats, tx_unicast_frames);
	check_counter_rollover(stats, dev->stats, tx_broadcast_frames);
	check_counter_rollover(stats, dev->stats, tx_multicast_frames);
	check_counter_rollover(stats, dev->stats, tx_pause_frames);
	check_counter_rollover(stats, dev->stats, tx_64_byte_frames);
	check_counter_rollover(stats, dev->stats, tx_65_127_byte_frames);
	check_counter_rollover(stats, dev->stats, tx_128_255_byte_frames);
	check_counter_rollover(stats, dev->stats, tx_256_511_bytes_frames);
	check_counter_rollover(stats, dev->stats, tx_512_1023_byte_frames);
	check_counter_rollover(stats, dev->stats, tx_1024_1518_byte_frames);
	check_counter_rollover(stats, dev->stats, tx_greater_1518_byte_frames);
	check_counter_rollover(stats, dev->stats, eee_tx_lpi_transitions);
	check_counter_rollover(stats, dev->stats, eee_tx_lpi_time);

	memcpy(&dev->stats.saved, stats, sizeof(struct lan78xx_statstage));
}

static void lan78xx_update_stats(struct lan78xx_net *dev)
{
	u32 *p, *count, *max;
	u64 *data;
	int i;
	struct lan78xx_statstage lan78xx_stats;

	if (usb_autopm_get_interface(dev->intf) < 0)
		return;

	p = (u32 *)&lan78xx_stats;
	count = (u32 *)&dev->stats.rollover_count;
	max = (u32 *)&dev->stats.rollover_max;
	data = (u64 *)&dev->stats.curr_stat;

	mutex_lock(&dev->stats.access_lock);

	if (lan78xx_read_stats(dev, &lan78xx_stats) > 0)
		lan78xx_check_stat_rollover(dev, &lan78xx_stats);

	for (i = 0; i < (sizeof(lan78xx_stats) / (sizeof(u32))); i++)
		data[i] = (u64)p[i] + ((u64)count[i] * ((u64)max[i] + 1));

	mutex_unlock(&dev->stats.access_lock);

	usb_autopm_put_interface(dev->intf);
}

/* Loop until the read is completed with timeout called with phy_mutex held */
static int lan78xx_phy_wait_not_busy(struct lan78xx_net *dev)
{
	unsigned long start_time = jiffies;
	u32 val;
	int ret;

	do {
		ret = lan78xx_read_reg(dev, MII_ACC, &val);
		if (unlikely(ret < 0))
			return -EIO;

		if (!(val & MII_ACC_MII_BUSY_))
			return 0;
	} while (!time_after(jiffies, start_time + HZ));

	return -EIO;
}

static inline u32 mii_access(int id, int index, int read)
{
	u32 ret;

	ret = ((u32)id << MII_ACC_PHY_ADDR_SHIFT_) & MII_ACC_PHY_ADDR_MASK_;
	ret |= ((u32)index << MII_ACC_MIIRINDA_SHIFT_) & MII_ACC_MIIRINDA_MASK_;
	if (read)
		ret |= MII_ACC_MII_READ_;
	else
		ret |= MII_ACC_MII_WRITE_;
	ret |= MII_ACC_MII_BUSY_;

	return ret;
}

static int lan78xx_wait_eeprom(struct lan78xx_net *dev)
{
	unsigned long start_time = jiffies;
	u32 val;
	int ret;

	do {
		ret = lan78xx_read_reg(dev, E2P_CMD, &val);
		if (unlikely(ret < 0))
			return -EIO;

		if (!(val & E2P_CMD_EPC_BUSY_) ||
		    (val & E2P_CMD_EPC_TIMEOUT_))
			break;
		usleep_range(40, 100);
	} while (!time_after(jiffies, start_time + HZ));

	if (val & (E2P_CMD_EPC_TIMEOUT_ | E2P_CMD_EPC_BUSY_)) {
		netdev_warn(dev->net, "EEPROM read operation timeout");
		return -EIO;
	}

	return 0;
}

static int lan78xx_eeprom_confirm_not_busy(struct lan78xx_net *dev)
{
	unsigned long start_time = jiffies;
	u32 val;
	int ret;

	do {
		ret = lan78xx_read_reg(dev, E2P_CMD, &val);
		if (unlikely(ret < 0))
			return -EIO;

		if (!(val & E2P_CMD_EPC_BUSY_))
			return 0;

		usleep_range(40, 100);
	} while (!time_after(jiffies, start_time + HZ));

	netdev_warn(dev->net, "EEPROM is busy");
	return -EIO;
}

static int lan78xx_read_raw_eeprom(struct lan78xx_net *dev, u32 offset,
				   u32 length, u8 *data)
{
	u32 val;
	u32 saved;
	int i, ret;
	int retval;

	/* depends on chip, some EEPROM pins are muxed with LED function.
	 * disable & restore LED function to access EEPROM.
	 */
	ret = lan78xx_read_reg(dev, HW_CFG, &val);
	saved = val;
<<<<<<< HEAD
	if ((dev->devid & ID_REV_CHIP_ID_MASK_) == 0x78000000) {
=======
	if (dev->chipid == ID_REV_CHIP_ID_7800_) {
>>>>>>> 6f40fed1
		val &= ~(HW_CFG_LED1_EN_ | HW_CFG_LED0_EN_);
		ret = lan78xx_write_reg(dev, HW_CFG, val);
	}

	retval = lan78xx_eeprom_confirm_not_busy(dev);
	if (retval)
		return retval;

	for (i = 0; i < length; i++) {
		val = E2P_CMD_EPC_BUSY_ | E2P_CMD_EPC_CMD_READ_;
		val |= (offset & E2P_CMD_EPC_ADDR_MASK_);
		ret = lan78xx_write_reg(dev, E2P_CMD, val);
		if (unlikely(ret < 0)) {
			retval = -EIO;
			goto exit;
		}

		retval = lan78xx_wait_eeprom(dev);
		if (retval < 0)
			goto exit;

		ret = lan78xx_read_reg(dev, E2P_DATA, &val);
		if (unlikely(ret < 0)) {
			retval = -EIO;
			goto exit;
		}

		data[i] = val & 0xFF;
		offset++;
	}

	retval = 0;
exit:
<<<<<<< HEAD
	if ((dev->devid & ID_REV_CHIP_ID_MASK_) == 0x78000000)
=======
	if (dev->chipid == ID_REV_CHIP_ID_7800_)
>>>>>>> 6f40fed1
		ret = lan78xx_write_reg(dev, HW_CFG, saved);

	return retval;
}

static int lan78xx_read_eeprom(struct lan78xx_net *dev, u32 offset,
			       u32 length, u8 *data)
{
	u8 sig;
	int ret;

	ret = lan78xx_read_raw_eeprom(dev, 0, 1, &sig);
	if ((ret == 0) && (sig == EEPROM_INDICATOR))
		ret = lan78xx_read_raw_eeprom(dev, offset, length, data);
	else
		ret = -EINVAL;

	return ret;
}

static int lan78xx_write_raw_eeprom(struct lan78xx_net *dev, u32 offset,
				    u32 length, u8 *data)
{
	u32 val;
	u32 saved;
	int i, ret;
	int retval;

	/* depends on chip, some EEPROM pins are muxed with LED function.
	 * disable & restore LED function to access EEPROM.
	 */
	ret = lan78xx_read_reg(dev, HW_CFG, &val);
	saved = val;
<<<<<<< HEAD
	if ((dev->devid & ID_REV_CHIP_ID_MASK_) == 0x78000000) {
=======
	if (dev->chipid == ID_REV_CHIP_ID_7800_) {
>>>>>>> 6f40fed1
		val &= ~(HW_CFG_LED1_EN_ | HW_CFG_LED0_EN_);
		ret = lan78xx_write_reg(dev, HW_CFG, val);
	}

	retval = lan78xx_eeprom_confirm_not_busy(dev);
	if (retval)
		goto exit;

	/* Issue write/erase enable command */
	val = E2P_CMD_EPC_BUSY_ | E2P_CMD_EPC_CMD_EWEN_;
	ret = lan78xx_write_reg(dev, E2P_CMD, val);
	if (unlikely(ret < 0)) {
		retval = -EIO;
		goto exit;
	}

	retval = lan78xx_wait_eeprom(dev);
	if (retval < 0)
		goto exit;

	for (i = 0; i < length; i++) {
		/* Fill data register */
		val = data[i];
		ret = lan78xx_write_reg(dev, E2P_DATA, val);
		if (ret < 0) {
			retval = -EIO;
			goto exit;
		}

		/* Send "write" command */
		val = E2P_CMD_EPC_BUSY_ | E2P_CMD_EPC_CMD_WRITE_;
		val |= (offset & E2P_CMD_EPC_ADDR_MASK_);
		ret = lan78xx_write_reg(dev, E2P_CMD, val);
		if (ret < 0) {
			retval = -EIO;
			goto exit;
		}

		retval = lan78xx_wait_eeprom(dev);
		if (retval < 0)
			goto exit;

		offset++;
	}

	retval = 0;
exit:
<<<<<<< HEAD
	if ((dev->devid & ID_REV_CHIP_ID_MASK_) == 0x78000000)
=======
	if (dev->chipid == ID_REV_CHIP_ID_7800_)
>>>>>>> 6f40fed1
		ret = lan78xx_write_reg(dev, HW_CFG, saved);

	return retval;
}

static int lan78xx_read_raw_otp(struct lan78xx_net *dev, u32 offset,
				u32 length, u8 *data)
{
	int i;
	int ret;
	u32 buf;
	unsigned long timeout;

	ret = lan78xx_read_reg(dev, OTP_PWR_DN, &buf);

	if (buf & OTP_PWR_DN_PWRDN_N_) {
		/* clear it and wait to be cleared */
		ret = lan78xx_write_reg(dev, OTP_PWR_DN, 0);

		timeout = jiffies + HZ;
		do {
			usleep_range(1, 10);
			ret = lan78xx_read_reg(dev, OTP_PWR_DN, &buf);
			if (time_after(jiffies, timeout)) {
				netdev_warn(dev->net,
					    "timeout on OTP_PWR_DN");
				return -EIO;
			}
		} while (buf & OTP_PWR_DN_PWRDN_N_);
	}

	for (i = 0; i < length; i++) {
		ret = lan78xx_write_reg(dev, OTP_ADDR1,
					((offset + i) >> 8) & OTP_ADDR1_15_11);
		ret = lan78xx_write_reg(dev, OTP_ADDR2,
					((offset + i) & OTP_ADDR2_10_3));

		ret = lan78xx_write_reg(dev, OTP_FUNC_CMD, OTP_FUNC_CMD_READ_);
		ret = lan78xx_write_reg(dev, OTP_CMD_GO, OTP_CMD_GO_GO_);

		timeout = jiffies + HZ;
		do {
			udelay(1);
			ret = lan78xx_read_reg(dev, OTP_STATUS, &buf);
			if (time_after(jiffies, timeout)) {
				netdev_warn(dev->net,
					    "timeout on OTP_STATUS");
				return -EIO;
			}
		} while (buf & OTP_STATUS_BUSY_);

		ret = lan78xx_read_reg(dev, OTP_RD_DATA, &buf);

		data[i] = (u8)(buf & 0xFF);
	}

	return 0;
}

static int lan78xx_write_raw_otp(struct lan78xx_net *dev, u32 offset,
				 u32 length, u8 *data)
{
	int i;
	int ret;
	u32 buf;
	unsigned long timeout;

	ret = lan78xx_read_reg(dev, OTP_PWR_DN, &buf);

	if (buf & OTP_PWR_DN_PWRDN_N_) {
		/* clear it and wait to be cleared */
		ret = lan78xx_write_reg(dev, OTP_PWR_DN, 0);

		timeout = jiffies + HZ;
		do {
			udelay(1);
			ret = lan78xx_read_reg(dev, OTP_PWR_DN, &buf);
			if (time_after(jiffies, timeout)) {
				netdev_warn(dev->net,
					    "timeout on OTP_PWR_DN completion");
				return -EIO;
			}
		} while (buf & OTP_PWR_DN_PWRDN_N_);
	}

	/* set to BYTE program mode */
	ret = lan78xx_write_reg(dev, OTP_PRGM_MODE, OTP_PRGM_MODE_BYTE_);

	for (i = 0; i < length; i++) {
		ret = lan78xx_write_reg(dev, OTP_ADDR1,
					((offset + i) >> 8) & OTP_ADDR1_15_11);
		ret = lan78xx_write_reg(dev, OTP_ADDR2,
					((offset + i) & OTP_ADDR2_10_3));
		ret = lan78xx_write_reg(dev, OTP_PRGM_DATA, data[i]);
		ret = lan78xx_write_reg(dev, OTP_TST_CMD, OTP_TST_CMD_PRGVRFY_);
		ret = lan78xx_write_reg(dev, OTP_CMD_GO, OTP_CMD_GO_GO_);

		timeout = jiffies + HZ;
		do {
			udelay(1);
			ret = lan78xx_read_reg(dev, OTP_STATUS, &buf);
			if (time_after(jiffies, timeout)) {
				netdev_warn(dev->net,
					    "Timeout on OTP_STATUS completion");
				return -EIO;
			}
		} while (buf & OTP_STATUS_BUSY_);
	}

	return 0;
}

static int lan78xx_read_otp(struct lan78xx_net *dev, u32 offset,
			    u32 length, u8 *data)
{
	u8 sig;
	int ret;

	ret = lan78xx_read_raw_otp(dev, 0, 1, &sig);

	if (ret == 0) {
		if (sig == OTP_INDICATOR_1)
			offset = offset;
		else if (sig == OTP_INDICATOR_2)
			offset += 0x100;
		else
			ret = -EINVAL;
		ret = lan78xx_read_raw_otp(dev, offset, length, data);
	}

	return ret;
}

static int lan78xx_dataport_wait_not_busy(struct lan78xx_net *dev)
{
	int i, ret;

	for (i = 0; i < 100; i++) {
		u32 dp_sel;

		ret = lan78xx_read_reg(dev, DP_SEL, &dp_sel);
		if (unlikely(ret < 0))
			return -EIO;

		if (dp_sel & DP_SEL_DPRDY_)
			return 0;

		usleep_range(40, 100);
	}

	netdev_warn(dev->net, "lan78xx_dataport_wait_not_busy timed out");

	return -EIO;
}

static int lan78xx_dataport_write(struct lan78xx_net *dev, u32 ram_select,
				  u32 addr, u32 length, u32 *buf)
{
	struct lan78xx_priv *pdata = (struct lan78xx_priv *)(dev->data[0]);
	u32 dp_sel;
	int i, ret;

	if (usb_autopm_get_interface(dev->intf) < 0)
			return 0;

	mutex_lock(&pdata->dataport_mutex);

	ret = lan78xx_dataport_wait_not_busy(dev);
	if (ret < 0)
		goto done;

	ret = lan78xx_read_reg(dev, DP_SEL, &dp_sel);

	dp_sel &= ~DP_SEL_RSEL_MASK_;
	dp_sel |= ram_select;
	ret = lan78xx_write_reg(dev, DP_SEL, dp_sel);

	for (i = 0; i < length; i++) {
		ret = lan78xx_write_reg(dev, DP_ADDR, addr + i);

		ret = lan78xx_write_reg(dev, DP_DATA, buf[i]);

		ret = lan78xx_write_reg(dev, DP_CMD, DP_CMD_WRITE_);

		ret = lan78xx_dataport_wait_not_busy(dev);
		if (ret < 0)
			goto done;
	}

done:
	mutex_unlock(&pdata->dataport_mutex);
	usb_autopm_put_interface(dev->intf);

	return ret;
}

static void lan78xx_set_addr_filter(struct lan78xx_priv *pdata,
				    int index, u8 addr[ETH_ALEN])
{
	u32	temp;

	if ((pdata) && (index > 0) && (index < NUM_OF_MAF)) {
		temp = addr[3];
		temp = addr[2] | (temp << 8);
		temp = addr[1] | (temp << 8);
		temp = addr[0] | (temp << 8);
		pdata->pfilter_table[index][1] = temp;
		temp = addr[5];
		temp = addr[4] | (temp << 8);
		temp |= MAF_HI_VALID_ | MAF_HI_TYPE_DST_;
		pdata->pfilter_table[index][0] = temp;
	}
}

/* returns hash bit number for given MAC address */
static inline u32 lan78xx_hash(char addr[ETH_ALEN])
{
	return (ether_crc(ETH_ALEN, addr) >> 23) & 0x1ff;
}

static void lan78xx_deferred_multicast_write(struct work_struct *param)
{
	struct lan78xx_priv *pdata =
			container_of(param, struct lan78xx_priv, set_multicast);
	struct lan78xx_net *dev = pdata->dev;
	int i;
	int ret;

	netif_dbg(dev, drv, dev->net, "deferred multicast write 0x%08x\n",
		  pdata->rfe_ctl);

	lan78xx_dataport_write(dev, DP_SEL_RSEL_VLAN_DA_, DP_SEL_VHF_VLAN_LEN,
			       DP_SEL_VHF_HASH_LEN, pdata->mchash_table);

	for (i = 1; i < NUM_OF_MAF; i++) {
		ret = lan78xx_write_reg(dev, MAF_HI(i), 0);
		ret = lan78xx_write_reg(dev, MAF_LO(i),
					pdata->pfilter_table[i][1]);
		ret = lan78xx_write_reg(dev, MAF_HI(i),
					pdata->pfilter_table[i][0]);
	}

	ret = lan78xx_write_reg(dev, RFE_CTL, pdata->rfe_ctl);
}

static void lan78xx_set_multicast(struct net_device *netdev)
{
	struct lan78xx_net *dev = netdev_priv(netdev);
	struct lan78xx_priv *pdata = (struct lan78xx_priv *)(dev->data[0]);
	unsigned long flags;
	int i;

	spin_lock_irqsave(&pdata->rfe_ctl_lock, flags);

	pdata->rfe_ctl &= ~(RFE_CTL_UCAST_EN_ | RFE_CTL_MCAST_EN_ |
			    RFE_CTL_DA_PERFECT_ | RFE_CTL_MCAST_HASH_);

	for (i = 0; i < DP_SEL_VHF_HASH_LEN; i++)
			pdata->mchash_table[i] = 0;
	/* pfilter_table[0] has own HW address */
	for (i = 1; i < NUM_OF_MAF; i++) {
			pdata->pfilter_table[i][0] =
			pdata->pfilter_table[i][1] = 0;
	}

	pdata->rfe_ctl |= RFE_CTL_BCAST_EN_;

	if (dev->net->flags & IFF_PROMISC) {
		netif_dbg(dev, drv, dev->net, "promiscuous mode enabled");
		pdata->rfe_ctl |= RFE_CTL_MCAST_EN_ | RFE_CTL_UCAST_EN_;
	} else {
		if (dev->net->flags & IFF_ALLMULTI) {
			netif_dbg(dev, drv, dev->net,
				  "receive all multicast enabled");
			pdata->rfe_ctl |= RFE_CTL_MCAST_EN_;
		}
	}

	if (netdev_mc_count(dev->net)) {
		struct netdev_hw_addr *ha;
		int i;

		netif_dbg(dev, drv, dev->net, "receive multicast hash filter");

		pdata->rfe_ctl |= RFE_CTL_DA_PERFECT_;

		i = 1;
		netdev_for_each_mc_addr(ha, netdev) {
			/* set first 32 into Perfect Filter */
			if (i < 33) {
				lan78xx_set_addr_filter(pdata, i, ha->addr);
			} else {
				u32 bitnum = lan78xx_hash(ha->addr);

				pdata->mchash_table[bitnum / 32] |=
							(1 << (bitnum % 32));
				pdata->rfe_ctl |= RFE_CTL_MCAST_HASH_;
			}
			i++;
		}
	}

	spin_unlock_irqrestore(&pdata->rfe_ctl_lock, flags);

	/* defer register writes to a sleepable context */
	schedule_work(&pdata->set_multicast);
}

static int lan78xx_update_flowcontrol(struct lan78xx_net *dev, u8 duplex,
				      u16 lcladv, u16 rmtadv)
{
	u32 flow = 0, fct_flow = 0;
	int ret;
	u8 cap;

	if (dev->fc_autoneg)
		cap = mii_resolve_flowctrl_fdx(lcladv, rmtadv);
	else
		cap = dev->fc_request_control;

	if (cap & FLOW_CTRL_TX)
		flow |= (FLOW_CR_TX_FCEN_ | 0xFFFF);

	if (cap & FLOW_CTRL_RX)
		flow |= FLOW_CR_RX_FCEN_;

	if (dev->udev->speed == USB_SPEED_SUPER)
		fct_flow = 0x817;
	else if (dev->udev->speed == USB_SPEED_HIGH)
		fct_flow = 0x211;

	netif_dbg(dev, link, dev->net, "rx pause %s, tx pause %s",
		  (cap & FLOW_CTRL_RX ? "enabled" : "disabled"),
		  (cap & FLOW_CTRL_TX ? "enabled" : "disabled"));

	ret = lan78xx_write_reg(dev, FCT_FLOW, fct_flow);

	/* threshold value should be set before enabling flow */
	ret = lan78xx_write_reg(dev, FLOW, flow);

	return 0;
}

static int lan78xx_link_reset(struct lan78xx_net *dev)
{
	struct phy_device *phydev = dev->net->phydev;
	struct ethtool_cmd ecmd = { .cmd = ETHTOOL_GSET };
	int ladv, radv, ret;
	u32 buf;

	/* clear PHY interrupt status */
	ret = phy_read(phydev, LAN88XX_INT_STS);
	if (unlikely(ret < 0))
		return -EIO;

	/* clear LAN78xx interrupt status */
	ret = lan78xx_write_reg(dev, INT_STS, INT_STS_PHY_INT_);
	if (unlikely(ret < 0))
		return -EIO;

	phy_read_status(phydev);

	if (!phydev->link && dev->link_on) {
		dev->link_on = false;

		/* reset MAC */
		ret = lan78xx_read_reg(dev, MAC_CR, &buf);
		if (unlikely(ret < 0))
			return -EIO;
		buf |= MAC_CR_RST_;
		ret = lan78xx_write_reg(dev, MAC_CR, buf);
		if (unlikely(ret < 0))
			return -EIO;

		phy_mac_interrupt(phydev, 0);
<<<<<<< HEAD
=======

		del_timer(&dev->stat_monitor);
>>>>>>> 6f40fed1
	} else if (phydev->link && !dev->link_on) {
		dev->link_on = true;

		phy_ethtool_gset(phydev, &ecmd);

		ret = phy_read(phydev, LAN88XX_INT_STS);

		if (dev->udev->speed == USB_SPEED_SUPER) {
			if (ethtool_cmd_speed(&ecmd) == 1000) {
				/* disable U2 */
				ret = lan78xx_read_reg(dev, USB_CFG1, &buf);
				buf &= ~USB_CFG1_DEV_U2_INIT_EN_;
				ret = lan78xx_write_reg(dev, USB_CFG1, buf);
				/* enable U1 */
				ret = lan78xx_read_reg(dev, USB_CFG1, &buf);
				buf |= USB_CFG1_DEV_U1_INIT_EN_;
				ret = lan78xx_write_reg(dev, USB_CFG1, buf);
			} else {
				/* enable U1 & U2 */
				ret = lan78xx_read_reg(dev, USB_CFG1, &buf);
				buf |= USB_CFG1_DEV_U2_INIT_EN_;
				buf |= USB_CFG1_DEV_U1_INIT_EN_;
				ret = lan78xx_write_reg(dev, USB_CFG1, buf);
			}
		}

		ladv = phy_read(phydev, MII_ADVERTISE);
		if (ladv < 0)
			return ladv;

		radv = phy_read(phydev, MII_LPA);
		if (radv < 0)
			return radv;

		netif_dbg(dev, link, dev->net,
			  "speed: %u duplex: %d anadv: 0x%04x anlpa: 0x%04x",
			  ethtool_cmd_speed(&ecmd), ecmd.duplex, ladv, radv);

		ret = lan78xx_update_flowcontrol(dev, ecmd.duplex, ladv, radv);
		phy_mac_interrupt(phydev, 1);
<<<<<<< HEAD
=======

		if (!timer_pending(&dev->stat_monitor)) {
			dev->delta = 1;
			mod_timer(&dev->stat_monitor,
				  jiffies + STAT_UPDATE_TIMER);
		}
>>>>>>> 6f40fed1
	}

	return ret;
}

/* some work can't be done in tasklets, so we use keventd
 *
 * NOTE:  annoying asymmetry:  if it's active, schedule_work() fails,
 * but tasklet_schedule() doesn't.	hope the failure is rare.
 */
void lan78xx_defer_kevent(struct lan78xx_net *dev, int work)
{
	set_bit(work, &dev->flags);
	if (!schedule_delayed_work(&dev->wq, 0))
		netdev_err(dev->net, "kevent %d may have been dropped\n", work);
}

static void lan78xx_status(struct lan78xx_net *dev, struct urb *urb)
{
	u32 intdata;

	if (urb->actual_length != 4) {
		netdev_warn(dev->net,
			    "unexpected urb length %d", urb->actual_length);
		return;
	}

	memcpy(&intdata, urb->transfer_buffer, 4);
	le32_to_cpus(&intdata);

	if (intdata & INT_ENP_PHY_INT) {
		netif_dbg(dev, link, dev->net, "PHY INTR: 0x%08x\n", intdata);
			  lan78xx_defer_kevent(dev, EVENT_LINK_RESET);
	} else
		netdev_warn(dev->net,
			    "unexpected interrupt: 0x%08x\n", intdata);
}

static int lan78xx_ethtool_get_eeprom_len(struct net_device *netdev)
{
	return MAX_EEPROM_SIZE;
}

static int lan78xx_ethtool_get_eeprom(struct net_device *netdev,
				      struct ethtool_eeprom *ee, u8 *data)
{
	struct lan78xx_net *dev = netdev_priv(netdev);

	ee->magic = LAN78XX_EEPROM_MAGIC;

	return lan78xx_read_raw_eeprom(dev, ee->offset, ee->len, data);
}

static int lan78xx_ethtool_set_eeprom(struct net_device *netdev,
				      struct ethtool_eeprom *ee, u8 *data)
{
	struct lan78xx_net *dev = netdev_priv(netdev);

	/* Allow entire eeprom update only */
	if ((ee->magic == LAN78XX_EEPROM_MAGIC) &&
	    (ee->offset == 0) &&
	    (ee->len == 512) &&
	    (data[0] == EEPROM_INDICATOR))
		return lan78xx_write_raw_eeprom(dev, ee->offset, ee->len, data);
	else if ((ee->magic == LAN78XX_OTP_MAGIC) &&
		 (ee->offset == 0) &&
		 (ee->len == 512) &&
		 (data[0] == OTP_INDICATOR_1))
		return lan78xx_write_raw_otp(dev, ee->offset, ee->len, data);

	return -EINVAL;
}

static void lan78xx_get_strings(struct net_device *netdev, u32 stringset,
				u8 *data)
{
	if (stringset == ETH_SS_STATS)
		memcpy(data, lan78xx_gstrings, sizeof(lan78xx_gstrings));
}

static int lan78xx_get_sset_count(struct net_device *netdev, int sset)
{
	if (sset == ETH_SS_STATS)
		return ARRAY_SIZE(lan78xx_gstrings);
	else
		return -EOPNOTSUPP;
}

static void lan78xx_get_stats(struct net_device *netdev,
			      struct ethtool_stats *stats, u64 *data)
{
	struct lan78xx_net *dev = netdev_priv(netdev);

	lan78xx_update_stats(dev);

	mutex_lock(&dev->stats.access_lock);
	memcpy(data, &dev->stats.curr_stat, sizeof(dev->stats.curr_stat));
	mutex_unlock(&dev->stats.access_lock);
}

static void lan78xx_get_wol(struct net_device *netdev,
			    struct ethtool_wolinfo *wol)
{
	struct lan78xx_net *dev = netdev_priv(netdev);
	int ret;
	u32 buf;
	struct lan78xx_priv *pdata = (struct lan78xx_priv *)(dev->data[0]);

	if (usb_autopm_get_interface(dev->intf) < 0)
			return;

	ret = lan78xx_read_reg(dev, USB_CFG0, &buf);
	if (unlikely(ret < 0)) {
		wol->supported = 0;
		wol->wolopts = 0;
	} else {
		if (buf & USB_CFG_RMT_WKP_) {
			wol->supported = WAKE_ALL;
			wol->wolopts = pdata->wol;
		} else {
			wol->supported = 0;
			wol->wolopts = 0;
		}
	}

	usb_autopm_put_interface(dev->intf);
}

static int lan78xx_set_wol(struct net_device *netdev,
			   struct ethtool_wolinfo *wol)
{
	struct lan78xx_net *dev = netdev_priv(netdev);
	struct lan78xx_priv *pdata = (struct lan78xx_priv *)(dev->data[0]);
	int ret;

	ret = usb_autopm_get_interface(dev->intf);
	if (ret < 0)
		return ret;

	pdata->wol = 0;
	if (wol->wolopts & WAKE_UCAST)
		pdata->wol |= WAKE_UCAST;
	if (wol->wolopts & WAKE_MCAST)
		pdata->wol |= WAKE_MCAST;
	if (wol->wolopts & WAKE_BCAST)
		pdata->wol |= WAKE_BCAST;
	if (wol->wolopts & WAKE_MAGIC)
		pdata->wol |= WAKE_MAGIC;
	if (wol->wolopts & WAKE_PHY)
		pdata->wol |= WAKE_PHY;
	if (wol->wolopts & WAKE_ARP)
		pdata->wol |= WAKE_ARP;

	device_set_wakeup_enable(&dev->udev->dev, (bool)wol->wolopts);

	phy_ethtool_set_wol(netdev->phydev, wol);

	usb_autopm_put_interface(dev->intf);

	return ret;
}

static int lan78xx_get_eee(struct net_device *net, struct ethtool_eee *edata)
{
	struct lan78xx_net *dev = netdev_priv(net);
	struct phy_device *phydev = net->phydev;
	int ret;
	u32 buf;

	ret = usb_autopm_get_interface(dev->intf);
	if (ret < 0)
		return ret;

	ret = phy_ethtool_get_eee(phydev, edata);
	if (ret < 0)
		goto exit;

	ret = lan78xx_read_reg(dev, MAC_CR, &buf);
	if (buf & MAC_CR_EEE_EN_) {
		edata->eee_enabled = true;
		edata->eee_active = !!(edata->advertised &
				       edata->lp_advertised);
		edata->tx_lpi_enabled = true;
		/* EEE_TX_LPI_REQ_DLY & tx_lpi_timer are same uSec unit */
		ret = lan78xx_read_reg(dev, EEE_TX_LPI_REQ_DLY, &buf);
		edata->tx_lpi_timer = buf;
	} else {
		edata->eee_enabled = false;
		edata->eee_active = false;
		edata->tx_lpi_enabled = false;
		edata->tx_lpi_timer = 0;
	}

	ret = 0;
exit:
	usb_autopm_put_interface(dev->intf);

	return ret;
}

static int lan78xx_set_eee(struct net_device *net, struct ethtool_eee *edata)
{
	struct lan78xx_net *dev = netdev_priv(net);
	int ret;
	u32 buf;

	ret = usb_autopm_get_interface(dev->intf);
	if (ret < 0)
		return ret;

	if (edata->eee_enabled) {
		ret = lan78xx_read_reg(dev, MAC_CR, &buf);
		buf |= MAC_CR_EEE_EN_;
		ret = lan78xx_write_reg(dev, MAC_CR, buf);

		phy_ethtool_set_eee(net->phydev, edata);

		buf = (u32)edata->tx_lpi_timer;
		ret = lan78xx_write_reg(dev, EEE_TX_LPI_REQ_DLY, buf);
	} else {
		ret = lan78xx_read_reg(dev, MAC_CR, &buf);
		buf &= ~MAC_CR_EEE_EN_;
		ret = lan78xx_write_reg(dev, MAC_CR, buf);
	}

	usb_autopm_put_interface(dev->intf);

	return 0;
}

static u32 lan78xx_get_link(struct net_device *net)
{
	phy_read_status(net->phydev);

	return net->phydev->link;
}

int lan78xx_nway_reset(struct net_device *net)
{
	return phy_start_aneg(net->phydev);
}

static void lan78xx_get_drvinfo(struct net_device *net,
				struct ethtool_drvinfo *info)
{
	struct lan78xx_net *dev = netdev_priv(net);

	strncpy(info->driver, DRIVER_NAME, sizeof(info->driver));
	strncpy(info->version, DRIVER_VERSION, sizeof(info->version));
	usb_make_path(dev->udev, info->bus_info, sizeof(info->bus_info));
}

static u32 lan78xx_get_msglevel(struct net_device *net)
{
	struct lan78xx_net *dev = netdev_priv(net);

	return dev->msg_enable;
}

static void lan78xx_set_msglevel(struct net_device *net, u32 level)
{
	struct lan78xx_net *dev = netdev_priv(net);

	dev->msg_enable = level;
}

static int lan78xx_get_mdix_status(struct net_device *net)
{
	struct phy_device *phydev = net->phydev;
	int buf;

	phy_write(phydev, LAN88XX_EXT_PAGE_ACCESS, LAN88XX_EXT_PAGE_SPACE_1);
	buf = phy_read(phydev, LAN88XX_EXT_MODE_CTRL);
	phy_write(phydev, LAN88XX_EXT_PAGE_ACCESS, LAN88XX_EXT_PAGE_SPACE_0);

	return buf;
}

static void lan78xx_set_mdix_status(struct net_device *net, __u8 mdix_ctrl)
{
	struct lan78xx_net *dev = netdev_priv(net);
	struct phy_device *phydev = net->phydev;
	int buf;

	if (mdix_ctrl == ETH_TP_MDI) {
		phy_write(phydev, LAN88XX_EXT_PAGE_ACCESS,
			  LAN88XX_EXT_PAGE_SPACE_1);
		buf = phy_read(phydev, LAN88XX_EXT_MODE_CTRL);
		buf &= ~LAN88XX_EXT_MODE_CTRL_MDIX_MASK_;
		phy_write(phydev, LAN88XX_EXT_MODE_CTRL,
			  buf | LAN88XX_EXT_MODE_CTRL_MDI_);
		phy_write(phydev, LAN88XX_EXT_PAGE_ACCESS,
			  LAN88XX_EXT_PAGE_SPACE_0);
	} else if (mdix_ctrl == ETH_TP_MDI_X) {
		phy_write(phydev, LAN88XX_EXT_PAGE_ACCESS,
			  LAN88XX_EXT_PAGE_SPACE_1);
		buf = phy_read(phydev, LAN88XX_EXT_MODE_CTRL);
		buf &= ~LAN88XX_EXT_MODE_CTRL_MDIX_MASK_;
		phy_write(phydev, LAN88XX_EXT_MODE_CTRL,
			  buf | LAN88XX_EXT_MODE_CTRL_MDI_X_);
		phy_write(phydev, LAN88XX_EXT_PAGE_ACCESS,
			  LAN88XX_EXT_PAGE_SPACE_0);
	} else if (mdix_ctrl == ETH_TP_MDI_AUTO) {
		phy_write(phydev, LAN88XX_EXT_PAGE_ACCESS,
			  LAN88XX_EXT_PAGE_SPACE_1);
		buf = phy_read(phydev, LAN88XX_EXT_MODE_CTRL);
		buf &= ~LAN88XX_EXT_MODE_CTRL_MDIX_MASK_;
		phy_write(phydev, LAN88XX_EXT_MODE_CTRL,
			  buf | LAN88XX_EXT_MODE_CTRL_AUTO_MDIX_);
		phy_write(phydev, LAN88XX_EXT_PAGE_ACCESS,
			  LAN88XX_EXT_PAGE_SPACE_0);
	}
	dev->mdix_ctrl = mdix_ctrl;
}

static int lan78xx_get_settings(struct net_device *net, struct ethtool_cmd *cmd)
{
	struct lan78xx_net *dev = netdev_priv(net);
	struct phy_device *phydev = net->phydev;
	int ret;
	int buf;

	ret = usb_autopm_get_interface(dev->intf);
	if (ret < 0)
		return ret;

	ret = phy_ethtool_gset(phydev, cmd);

	buf = lan78xx_get_mdix_status(net);

	buf &= LAN88XX_EXT_MODE_CTRL_MDIX_MASK_;
	if (buf == LAN88XX_EXT_MODE_CTRL_AUTO_MDIX_) {
		cmd->eth_tp_mdix = ETH_TP_MDI_AUTO;
		cmd->eth_tp_mdix_ctrl = ETH_TP_MDI_AUTO;
	} else if (buf == LAN88XX_EXT_MODE_CTRL_MDI_) {
		cmd->eth_tp_mdix = ETH_TP_MDI;
		cmd->eth_tp_mdix_ctrl = ETH_TP_MDI;
	} else if (buf == LAN88XX_EXT_MODE_CTRL_MDI_X_) {
		cmd->eth_tp_mdix = ETH_TP_MDI_X;
		cmd->eth_tp_mdix_ctrl = ETH_TP_MDI_X;
	}

	usb_autopm_put_interface(dev->intf);

	return ret;
}

static int lan78xx_set_settings(struct net_device *net, struct ethtool_cmd *cmd)
{
	struct lan78xx_net *dev = netdev_priv(net);
	struct phy_device *phydev = net->phydev;
	int ret = 0;
	int temp;

	ret = usb_autopm_get_interface(dev->intf);
	if (ret < 0)
		return ret;

	if (dev->mdix_ctrl != cmd->eth_tp_mdix_ctrl) {
		lan78xx_set_mdix_status(net, cmd->eth_tp_mdix_ctrl);
	}

	/* change speed & duplex */
	ret = phy_ethtool_sset(phydev, cmd);

	if (!cmd->autoneg) {
		/* force link down */
		temp = phy_read(phydev, MII_BMCR);
		phy_write(phydev, MII_BMCR, temp | BMCR_LOOPBACK);
		mdelay(1);
		phy_write(phydev, MII_BMCR, temp);
	}

	usb_autopm_put_interface(dev->intf);

	return ret;
}

static void lan78xx_get_pause(struct net_device *net,
			      struct ethtool_pauseparam *pause)
{
	struct lan78xx_net *dev = netdev_priv(net);
	struct phy_device *phydev = net->phydev;
	struct ethtool_cmd ecmd = { .cmd = ETHTOOL_GSET };

	phy_ethtool_gset(phydev, &ecmd);

	pause->autoneg = dev->fc_autoneg;

	if (dev->fc_request_control & FLOW_CTRL_TX)
		pause->tx_pause = 1;

	if (dev->fc_request_control & FLOW_CTRL_RX)
		pause->rx_pause = 1;
}

static int lan78xx_set_pause(struct net_device *net,
			     struct ethtool_pauseparam *pause)
{
	struct lan78xx_net *dev = netdev_priv(net);
	struct phy_device *phydev = net->phydev;
	struct ethtool_cmd ecmd = { .cmd = ETHTOOL_GSET };
	int ret;

	phy_ethtool_gset(phydev, &ecmd);

	if (pause->autoneg && !ecmd.autoneg) {
		ret = -EINVAL;
		goto exit;
	}

	dev->fc_request_control = 0;
	if (pause->rx_pause)
		dev->fc_request_control |= FLOW_CTRL_RX;

	if (pause->tx_pause)
		dev->fc_request_control |= FLOW_CTRL_TX;

	if (ecmd.autoneg) {
		u32 mii_adv;

		ecmd.advertising &= ~(ADVERTISED_Pause | ADVERTISED_Asym_Pause);
		mii_adv = (u32)mii_advertise_flowctrl(dev->fc_request_control);
		ecmd.advertising |= mii_adv_to_ethtool_adv_t(mii_adv);
		phy_ethtool_sset(phydev, &ecmd);
	}

	dev->fc_autoneg = pause->autoneg;

	ret = 0;
exit:
	return ret;
}

static const struct ethtool_ops lan78xx_ethtool_ops = {
	.get_link	= lan78xx_get_link,
	.nway_reset	= lan78xx_nway_reset,
	.get_drvinfo	= lan78xx_get_drvinfo,
	.get_msglevel	= lan78xx_get_msglevel,
	.set_msglevel	= lan78xx_set_msglevel,
	.get_settings	= lan78xx_get_settings,
	.set_settings	= lan78xx_set_settings,
	.get_eeprom_len = lan78xx_ethtool_get_eeprom_len,
	.get_eeprom	= lan78xx_ethtool_get_eeprom,
	.set_eeprom	= lan78xx_ethtool_set_eeprom,
	.get_ethtool_stats = lan78xx_get_stats,
	.get_sset_count = lan78xx_get_sset_count,
	.get_strings	= lan78xx_get_strings,
	.get_wol	= lan78xx_get_wol,
	.set_wol	= lan78xx_set_wol,
	.get_eee	= lan78xx_get_eee,
	.set_eee	= lan78xx_set_eee,
	.get_pauseparam	= lan78xx_get_pause,
	.set_pauseparam	= lan78xx_set_pause,
};

static int lan78xx_ioctl(struct net_device *netdev, struct ifreq *rq, int cmd)
{
	if (!netif_running(netdev))
		return -EINVAL;

	return phy_mii_ioctl(netdev->phydev, rq, cmd);
}

static void lan78xx_init_mac_address(struct lan78xx_net *dev)
{
	u32 addr_lo, addr_hi;
	int ret;
	u8 addr[6];

	ret = lan78xx_read_reg(dev, RX_ADDRL, &addr_lo);
	ret = lan78xx_read_reg(dev, RX_ADDRH, &addr_hi);

	addr[0] = addr_lo & 0xFF;
	addr[1] = (addr_lo >> 8) & 0xFF;
	addr[2] = (addr_lo >> 16) & 0xFF;
	addr[3] = (addr_lo >> 24) & 0xFF;
	addr[4] = addr_hi & 0xFF;
	addr[5] = (addr_hi >> 8) & 0xFF;

	if (!is_valid_ether_addr(addr)) {
		/* reading mac address from EEPROM or OTP */
		if ((lan78xx_read_eeprom(dev, EEPROM_MAC_OFFSET, ETH_ALEN,
					 addr) == 0) ||
		    (lan78xx_read_otp(dev, EEPROM_MAC_OFFSET, ETH_ALEN,
				      addr) == 0)) {
			if (is_valid_ether_addr(addr)) {
				/* eeprom values are valid so use them */
				netif_dbg(dev, ifup, dev->net,
					  "MAC address read from EEPROM");
			} else {
				/* generate random MAC */
				random_ether_addr(addr);
				netif_dbg(dev, ifup, dev->net,
					  "MAC address set to random addr");
			}

			addr_lo = addr[0] | (addr[1] << 8) |
				  (addr[2] << 16) | (addr[3] << 24);
			addr_hi = addr[4] | (addr[5] << 8);

			ret = lan78xx_write_reg(dev, RX_ADDRL, addr_lo);
			ret = lan78xx_write_reg(dev, RX_ADDRH, addr_hi);
		} else {
			/* generate random MAC */
			random_ether_addr(addr);
			netif_dbg(dev, ifup, dev->net,
				  "MAC address set to random addr");
		}
	}

	ret = lan78xx_write_reg(dev, MAF_LO(0), addr_lo);
	ret = lan78xx_write_reg(dev, MAF_HI(0), addr_hi | MAF_HI_VALID_);

	ether_addr_copy(dev->net->dev_addr, addr);
}

/* MDIO read and write wrappers for phylib */
static int lan78xx_mdiobus_read(struct mii_bus *bus, int phy_id, int idx)
{
	struct lan78xx_net *dev = bus->priv;
	u32 val, addr;
	int ret;

	ret = usb_autopm_get_interface(dev->intf);
	if (ret < 0)
		return ret;

	mutex_lock(&dev->phy_mutex);

	/* confirm MII not busy */
	ret = lan78xx_phy_wait_not_busy(dev);
	if (ret < 0)
		goto done;

	/* set the address, index & direction (read from PHY) */
	addr = mii_access(phy_id, idx, MII_READ);
	ret = lan78xx_write_reg(dev, MII_ACC, addr);

	ret = lan78xx_phy_wait_not_busy(dev);
	if (ret < 0)
		goto done;

	ret = lan78xx_read_reg(dev, MII_DATA, &val);

	ret = (int)(val & 0xFFFF);

done:
	mutex_unlock(&dev->phy_mutex);
	usb_autopm_put_interface(dev->intf);
	return ret;
}

static int lan78xx_mdiobus_write(struct mii_bus *bus, int phy_id, int idx,
				 u16 regval)
{
	struct lan78xx_net *dev = bus->priv;
	u32 val, addr;
	int ret;

	ret = usb_autopm_get_interface(dev->intf);
	if (ret < 0)
		return ret;

	mutex_lock(&dev->phy_mutex);

	/* confirm MII not busy */
	ret = lan78xx_phy_wait_not_busy(dev);
	if (ret < 0)
		goto done;

	val = (u32)regval;
	ret = lan78xx_write_reg(dev, MII_DATA, val);

	/* set the address, index & direction (write to PHY) */
	addr = mii_access(phy_id, idx, MII_WRITE);
	ret = lan78xx_write_reg(dev, MII_ACC, addr);

	ret = lan78xx_phy_wait_not_busy(dev);
	if (ret < 0)
		goto done;

done:
	mutex_unlock(&dev->phy_mutex);
	usb_autopm_put_interface(dev->intf);
	return 0;
}

static int lan78xx_mdio_init(struct lan78xx_net *dev)
{
	int ret;

	dev->mdiobus = mdiobus_alloc();
	if (!dev->mdiobus) {
		netdev_err(dev->net, "can't allocate MDIO bus\n");
		return -ENOMEM;
	}

	dev->mdiobus->priv = (void *)dev;
	dev->mdiobus->read = lan78xx_mdiobus_read;
	dev->mdiobus->write = lan78xx_mdiobus_write;
	dev->mdiobus->name = "lan78xx-mdiobus";

	snprintf(dev->mdiobus->id, MII_BUS_ID_SIZE, "usb-%03d:%03d",
		 dev->udev->bus->busnum, dev->udev->devnum);

<<<<<<< HEAD
	switch (dev->devid & ID_REV_CHIP_ID_MASK_) {
	case 0x78000000:
	case 0x78500000:
=======
	switch (dev->chipid) {
	case ID_REV_CHIP_ID_7800_:
	case ID_REV_CHIP_ID_7850_:
>>>>>>> 6f40fed1
		/* set to internal PHY id */
		dev->mdiobus->phy_mask = ~(1 << 1);
		break;
	}

	ret = mdiobus_register(dev->mdiobus);
	if (ret) {
		netdev_err(dev->net, "can't register MDIO bus\n");
		goto exit1;
	}

	netdev_dbg(dev->net, "registered mdiobus bus %s\n", dev->mdiobus->id);
	return 0;
exit1:
	mdiobus_free(dev->mdiobus);
	return ret;
}

static void lan78xx_remove_mdio(struct lan78xx_net *dev)
{
	mdiobus_unregister(dev->mdiobus);
	mdiobus_free(dev->mdiobus);
}

static void lan78xx_link_status_change(struct net_device *net)
{
	/* nothing to do */
}

static int lan78xx_phy_init(struct lan78xx_net *dev)
{
	int ret;
	u32 mii_adv;
	struct phy_device *phydev = dev->net->phydev;

	phydev = phy_find_first(dev->mdiobus);
	if (!phydev) {
		netdev_err(dev->net, "no PHY found\n");
		return -EIO;
	}

	/* Enable PHY interrupts.
	 * We handle our own interrupt
	 */
	ret = phy_read(phydev, LAN88XX_INT_STS);
	ret = phy_write(phydev, LAN88XX_INT_MASK,
			LAN88XX_INT_MASK_MDINTPIN_EN_ |
			LAN88XX_INT_MASK_LINK_CHANGE_);

	phydev->irq = PHY_IGNORE_INTERRUPT;

	ret = phy_connect_direct(dev->net, phydev,
				 lan78xx_link_status_change,
				 PHY_INTERFACE_MODE_GMII);
	if (ret) {
		netdev_err(dev->net, "can't attach PHY to %s\n",
			   dev->mdiobus->id);
		return -EIO;
	}

	/* set to AUTOMDIX */
	lan78xx_set_mdix_status(dev->net, ETH_TP_MDI_AUTO);

	/* MAC doesn't support 1000T Half */
	phydev->supported &= ~SUPPORTED_1000baseT_Half;

	/* support both flow controls */
	dev->fc_request_control = (FLOW_CTRL_RX | FLOW_CTRL_TX);
	phydev->advertising &= ~(ADVERTISED_Pause | ADVERTISED_Asym_Pause);
	mii_adv = (u32)mii_advertise_flowctrl(dev->fc_request_control);
	phydev->advertising |= mii_adv_to_ethtool_adv_t(mii_adv);

	genphy_config_aneg(phydev);

<<<<<<< HEAD
=======
	dev->fc_autoneg = phydev->autoneg;

>>>>>>> 6f40fed1
	phy_start(phydev);

	netif_dbg(dev, ifup, dev->net, "phy initialised successfully");

	return 0;
}

static int lan78xx_set_rx_max_frame_length(struct lan78xx_net *dev, int size)
{
	int ret = 0;
	u32 buf;
	bool rxenabled;

	ret = lan78xx_read_reg(dev, MAC_RX, &buf);

	rxenabled = ((buf & MAC_RX_RXEN_) != 0);

	if (rxenabled) {
		buf &= ~MAC_RX_RXEN_;
		ret = lan78xx_write_reg(dev, MAC_RX, buf);
	}

	/* add 4 to size for FCS */
	buf &= ~MAC_RX_MAX_SIZE_MASK_;
	buf |= (((size + 4) << MAC_RX_MAX_SIZE_SHIFT_) & MAC_RX_MAX_SIZE_MASK_);

	ret = lan78xx_write_reg(dev, MAC_RX, buf);

	if (rxenabled) {
		buf |= MAC_RX_RXEN_;
		ret = lan78xx_write_reg(dev, MAC_RX, buf);
	}

	return 0;
}

static int unlink_urbs(struct lan78xx_net *dev, struct sk_buff_head *q)
{
	struct sk_buff *skb;
	unsigned long flags;
	int count = 0;

	spin_lock_irqsave(&q->lock, flags);
	while (!skb_queue_empty(q)) {
		struct skb_data	*entry;
		struct urb *urb;
		int ret;

		skb_queue_walk(q, skb) {
			entry = (struct skb_data *)skb->cb;
			if (entry->state != unlink_start)
				goto found;
		}
		break;
found:
		entry->state = unlink_start;
		urb = entry->urb;

		/* Get reference count of the URB to avoid it to be
		 * freed during usb_unlink_urb, which may trigger
		 * use-after-free problem inside usb_unlink_urb since
		 * usb_unlink_urb is always racing with .complete
		 * handler(include defer_bh).
		 */
		usb_get_urb(urb);
		spin_unlock_irqrestore(&q->lock, flags);
		/* during some PM-driven resume scenarios,
		 * these (async) unlinks complete immediately
		 */
		ret = usb_unlink_urb(urb);
		if (ret != -EINPROGRESS && ret != 0)
			netdev_dbg(dev->net, "unlink urb err, %d\n", ret);
		else
			count++;
		usb_put_urb(urb);
		spin_lock_irqsave(&q->lock, flags);
	}
	spin_unlock_irqrestore(&q->lock, flags);
	return count;
}

static int lan78xx_change_mtu(struct net_device *netdev, int new_mtu)
{
	struct lan78xx_net *dev = netdev_priv(netdev);
	int ll_mtu = new_mtu + netdev->hard_header_len;
	int old_hard_mtu = dev->hard_mtu;
	int old_rx_urb_size = dev->rx_urb_size;
	int ret;

	if (new_mtu > MAX_SINGLE_PACKET_SIZE)
		return -EINVAL;

	if (new_mtu <= 0)
		return -EINVAL;
	/* no second zero-length packet read wanted after mtu-sized packets */
	if ((ll_mtu % dev->maxpacket) == 0)
		return -EDOM;

	ret = lan78xx_set_rx_max_frame_length(dev, new_mtu + ETH_HLEN);

	netdev->mtu = new_mtu;

	dev->hard_mtu = netdev->mtu + netdev->hard_header_len;
	if (dev->rx_urb_size == old_hard_mtu) {
		dev->rx_urb_size = dev->hard_mtu;
		if (dev->rx_urb_size > old_rx_urb_size) {
			if (netif_running(dev->net)) {
				unlink_urbs(dev, &dev->rxq);
				tasklet_schedule(&dev->bh);
			}
		}
	}

	return 0;
}

int lan78xx_set_mac_addr(struct net_device *netdev, void *p)
{
	struct lan78xx_net *dev = netdev_priv(netdev);
	struct sockaddr *addr = p;
	u32 addr_lo, addr_hi;
	int ret;

	if (netif_running(netdev))
		return -EBUSY;

	if (!is_valid_ether_addr(addr->sa_data))
		return -EADDRNOTAVAIL;

	ether_addr_copy(netdev->dev_addr, addr->sa_data);

	addr_lo = netdev->dev_addr[0] |
		  netdev->dev_addr[1] << 8 |
		  netdev->dev_addr[2] << 16 |
		  netdev->dev_addr[3] << 24;
	addr_hi = netdev->dev_addr[4] |
		  netdev->dev_addr[5] << 8;

	ret = lan78xx_write_reg(dev, RX_ADDRL, addr_lo);
	ret = lan78xx_write_reg(dev, RX_ADDRH, addr_hi);

	return 0;
}

/* Enable or disable Rx checksum offload engine */
static int lan78xx_set_features(struct net_device *netdev,
				netdev_features_t features)
{
	struct lan78xx_net *dev = netdev_priv(netdev);
	struct lan78xx_priv *pdata = (struct lan78xx_priv *)(dev->data[0]);
	unsigned long flags;
	int ret;

	spin_lock_irqsave(&pdata->rfe_ctl_lock, flags);

	if (features & NETIF_F_RXCSUM) {
		pdata->rfe_ctl |= RFE_CTL_TCPUDP_COE_ | RFE_CTL_IP_COE_;
		pdata->rfe_ctl |= RFE_CTL_ICMP_COE_ | RFE_CTL_IGMP_COE_;
	} else {
		pdata->rfe_ctl &= ~(RFE_CTL_TCPUDP_COE_ | RFE_CTL_IP_COE_);
		pdata->rfe_ctl &= ~(RFE_CTL_ICMP_COE_ | RFE_CTL_IGMP_COE_);
	}

	if (features & NETIF_F_HW_VLAN_CTAG_RX)
		pdata->rfe_ctl |= RFE_CTL_VLAN_FILTER_;
	else
		pdata->rfe_ctl &= ~RFE_CTL_VLAN_FILTER_;

	spin_unlock_irqrestore(&pdata->rfe_ctl_lock, flags);

	ret = lan78xx_write_reg(dev, RFE_CTL, pdata->rfe_ctl);

	return 0;
}

static void lan78xx_deferred_vlan_write(struct work_struct *param)
{
	struct lan78xx_priv *pdata =
			container_of(param, struct lan78xx_priv, set_vlan);
	struct lan78xx_net *dev = pdata->dev;

	lan78xx_dataport_write(dev, DP_SEL_RSEL_VLAN_DA_, 0,
			       DP_SEL_VHF_VLAN_LEN, pdata->vlan_table);
}

static int lan78xx_vlan_rx_add_vid(struct net_device *netdev,
				   __be16 proto, u16 vid)
{
	struct lan78xx_net *dev = netdev_priv(netdev);
	struct lan78xx_priv *pdata = (struct lan78xx_priv *)(dev->data[0]);
	u16 vid_bit_index;
	u16 vid_dword_index;

	vid_dword_index = (vid >> 5) & 0x7F;
	vid_bit_index = vid & 0x1F;

	pdata->vlan_table[vid_dword_index] |= (1 << vid_bit_index);

	/* defer register writes to a sleepable context */
	schedule_work(&pdata->set_vlan);

	return 0;
}

static int lan78xx_vlan_rx_kill_vid(struct net_device *netdev,
				    __be16 proto, u16 vid)
{
	struct lan78xx_net *dev = netdev_priv(netdev);
	struct lan78xx_priv *pdata = (struct lan78xx_priv *)(dev->data[0]);
	u16 vid_bit_index;
	u16 vid_dword_index;

	vid_dword_index = (vid >> 5) & 0x7F;
	vid_bit_index = vid & 0x1F;

	pdata->vlan_table[vid_dword_index] &= ~(1 << vid_bit_index);

	/* defer register writes to a sleepable context */
	schedule_work(&pdata->set_vlan);

	return 0;
}

static void lan78xx_init_ltm(struct lan78xx_net *dev)
{
	int ret;
	u32 buf;
	u32 regs[6] = { 0 };

	ret = lan78xx_read_reg(dev, USB_CFG1, &buf);
	if (buf & USB_CFG1_LTM_ENABLE_) {
		u8 temp[2];
		/* Get values from EEPROM first */
		if (lan78xx_read_eeprom(dev, 0x3F, 2, temp) == 0) {
			if (temp[0] == 24) {
				ret = lan78xx_read_raw_eeprom(dev,
							      temp[1] * 2,
							      24,
							      (u8 *)regs);
				if (ret < 0)
					return;
			}
		} else if (lan78xx_read_otp(dev, 0x3F, 2, temp) == 0) {
			if (temp[0] == 24) {
				ret = lan78xx_read_raw_otp(dev,
							   temp[1] * 2,
							   24,
							   (u8 *)regs);
				if (ret < 0)
					return;
			}
		}
	}

	lan78xx_write_reg(dev, LTM_BELT_IDLE0, regs[0]);
	lan78xx_write_reg(dev, LTM_BELT_IDLE1, regs[1]);
	lan78xx_write_reg(dev, LTM_BELT_ACT0, regs[2]);
	lan78xx_write_reg(dev, LTM_BELT_ACT1, regs[3]);
	lan78xx_write_reg(dev, LTM_INACTIVE0, regs[4]);
	lan78xx_write_reg(dev, LTM_INACTIVE1, regs[5]);
}

static int lan78xx_reset(struct lan78xx_net *dev)
{
	struct lan78xx_priv *pdata = (struct lan78xx_priv *)(dev->data[0]);
	u32 buf;
	int ret = 0;
	unsigned long timeout;

	ret = lan78xx_read_reg(dev, HW_CFG, &buf);
	buf |= HW_CFG_LRST_;
	ret = lan78xx_write_reg(dev, HW_CFG, buf);

	timeout = jiffies + HZ;
	do {
		mdelay(1);
		ret = lan78xx_read_reg(dev, HW_CFG, &buf);
		if (time_after(jiffies, timeout)) {
			netdev_warn(dev->net,
				    "timeout on completion of LiteReset");
			return -EIO;
		}
	} while (buf & HW_CFG_LRST_);

	lan78xx_init_mac_address(dev);

	/* save DEVID for later usage */
	ret = lan78xx_read_reg(dev, ID_REV, &buf);
	dev->chipid = (buf & ID_REV_CHIP_ID_MASK_) >> 16;
	dev->chiprev = buf & ID_REV_CHIP_REV_MASK_;

	/* Respond to the IN token with a NAK */
	ret = lan78xx_read_reg(dev, USB_CFG0, &buf);
	buf |= USB_CFG_BIR_;
	ret = lan78xx_write_reg(dev, USB_CFG0, buf);

	/* Init LTM */
	lan78xx_init_ltm(dev);

	dev->net->hard_header_len += TX_OVERHEAD;
	dev->hard_mtu = dev->net->mtu + dev->net->hard_header_len;

	if (dev->udev->speed == USB_SPEED_SUPER) {
		buf = DEFAULT_BURST_CAP_SIZE / SS_USB_PKT_SIZE;
		dev->rx_urb_size = DEFAULT_BURST_CAP_SIZE;
		dev->rx_qlen = 4;
		dev->tx_qlen = 4;
	} else if (dev->udev->speed == USB_SPEED_HIGH) {
		buf = DEFAULT_BURST_CAP_SIZE / HS_USB_PKT_SIZE;
		dev->rx_urb_size = DEFAULT_BURST_CAP_SIZE;
		dev->rx_qlen = RX_MAX_QUEUE_MEMORY / dev->rx_urb_size;
		dev->tx_qlen = RX_MAX_QUEUE_MEMORY / dev->hard_mtu;
	} else {
		buf = DEFAULT_BURST_CAP_SIZE / FS_USB_PKT_SIZE;
		dev->rx_urb_size = DEFAULT_BURST_CAP_SIZE;
		dev->rx_qlen = 4;
	}

	ret = lan78xx_write_reg(dev, BURST_CAP, buf);
	ret = lan78xx_write_reg(dev, BULK_IN_DLY, DEFAULT_BULK_IN_DELAY);

	ret = lan78xx_read_reg(dev, HW_CFG, &buf);
	buf |= HW_CFG_MEF_;
	ret = lan78xx_write_reg(dev, HW_CFG, buf);

	ret = lan78xx_read_reg(dev, USB_CFG0, &buf);
	buf |= USB_CFG_BCE_;
	ret = lan78xx_write_reg(dev, USB_CFG0, buf);

	/* set FIFO sizes */
	buf = (MAX_RX_FIFO_SIZE - 512) / 512;
	ret = lan78xx_write_reg(dev, FCT_RX_FIFO_END, buf);

	buf = (MAX_TX_FIFO_SIZE - 512) / 512;
	ret = lan78xx_write_reg(dev, FCT_TX_FIFO_END, buf);

	ret = lan78xx_write_reg(dev, INT_STS, INT_STS_CLEAR_ALL_);
	ret = lan78xx_write_reg(dev, FLOW, 0);
	ret = lan78xx_write_reg(dev, FCT_FLOW, 0);

	/* Don't need rfe_ctl_lock during initialisation */
	ret = lan78xx_read_reg(dev, RFE_CTL, &pdata->rfe_ctl);
	pdata->rfe_ctl |= RFE_CTL_BCAST_EN_ | RFE_CTL_DA_PERFECT_;
	ret = lan78xx_write_reg(dev, RFE_CTL, pdata->rfe_ctl);

	/* Enable or disable checksum offload engines */
	lan78xx_set_features(dev->net, dev->net->features);

	lan78xx_set_multicast(dev->net);

	/* reset PHY */
	ret = lan78xx_read_reg(dev, PMT_CTL, &buf);
	buf |= PMT_CTL_PHY_RST_;
	ret = lan78xx_write_reg(dev, PMT_CTL, buf);

	timeout = jiffies + HZ;
	do {
		mdelay(1);
		ret = lan78xx_read_reg(dev, PMT_CTL, &buf);
		if (time_after(jiffies, timeout)) {
			netdev_warn(dev->net, "timeout waiting for PHY Reset");
			return -EIO;
		}
	} while ((buf & PMT_CTL_PHY_RST_) || !(buf & PMT_CTL_READY_));

	ret = lan78xx_read_reg(dev, MAC_CR, &buf);
	buf |= MAC_CR_AUTO_DUPLEX_ | MAC_CR_AUTO_SPEED_;
	ret = lan78xx_write_reg(dev, MAC_CR, buf);

	/* enable PHY interrupts */
	ret = lan78xx_read_reg(dev, INT_EP_CTL, &buf);
	buf |= INT_ENP_PHY_INT;
	ret = lan78xx_write_reg(dev, INT_EP_CTL, buf);

	ret = lan78xx_read_reg(dev, MAC_TX, &buf);
	buf |= MAC_TX_TXEN_;
	ret = lan78xx_write_reg(dev, MAC_TX, buf);

	ret = lan78xx_read_reg(dev, FCT_TX_CTL, &buf);
	buf |= FCT_TX_CTL_EN_;
	ret = lan78xx_write_reg(dev, FCT_TX_CTL, buf);

	ret = lan78xx_set_rx_max_frame_length(dev, dev->net->mtu + ETH_HLEN);

	ret = lan78xx_read_reg(dev, MAC_RX, &buf);
	buf |= MAC_RX_RXEN_;
	ret = lan78xx_write_reg(dev, MAC_RX, buf);

	ret = lan78xx_read_reg(dev, FCT_RX_CTL, &buf);
	buf |= FCT_RX_CTL_EN_;
	ret = lan78xx_write_reg(dev, FCT_RX_CTL, buf);

	return 0;
}

static void lan78xx_init_stats(struct lan78xx_net *dev)
{
	u32 *p;
	int i;

	/* initialize for stats update
	 * some counters are 20bits and some are 32bits
	 */
	p = (u32 *)&dev->stats.rollover_max;
	for (i = 0; i < (sizeof(dev->stats.rollover_max) / (sizeof(u32))); i++)
		p[i] = 0xFFFFF;

	dev->stats.rollover_max.rx_unicast_byte_count = 0xFFFFFFFF;
	dev->stats.rollover_max.rx_broadcast_byte_count = 0xFFFFFFFF;
	dev->stats.rollover_max.rx_multicast_byte_count = 0xFFFFFFFF;
	dev->stats.rollover_max.eee_rx_lpi_transitions = 0xFFFFFFFF;
	dev->stats.rollover_max.eee_rx_lpi_time = 0xFFFFFFFF;
	dev->stats.rollover_max.tx_unicast_byte_count = 0xFFFFFFFF;
	dev->stats.rollover_max.tx_broadcast_byte_count = 0xFFFFFFFF;
	dev->stats.rollover_max.tx_multicast_byte_count = 0xFFFFFFFF;
	dev->stats.rollover_max.eee_tx_lpi_transitions = 0xFFFFFFFF;
	dev->stats.rollover_max.eee_tx_lpi_time = 0xFFFFFFFF;

	lan78xx_defer_kevent(dev, EVENT_STAT_UPDATE);
}

static int lan78xx_open(struct net_device *net)
{
	struct lan78xx_net *dev = netdev_priv(net);
	int ret;

	ret = usb_autopm_get_interface(dev->intf);
	if (ret < 0)
		goto out;

	ret = lan78xx_reset(dev);
	if (ret < 0)
		goto done;

	ret = lan78xx_phy_init(dev);
	if (ret < 0)
		goto done;

	/* for Link Check */
	if (dev->urb_intr) {
		ret = usb_submit_urb(dev->urb_intr, GFP_KERNEL);
		if (ret < 0) {
			netif_err(dev, ifup, dev->net,
				  "intr submit %d\n", ret);
			goto done;
		}
	}

	lan78xx_init_stats(dev);

	set_bit(EVENT_DEV_OPEN, &dev->flags);

	netif_start_queue(net);

	dev->link_on = false;

	lan78xx_defer_kevent(dev, EVENT_LINK_RESET);
done:
	usb_autopm_put_interface(dev->intf);

out:
	return ret;
}

static void lan78xx_terminate_urbs(struct lan78xx_net *dev)
{
	DECLARE_WAIT_QUEUE_HEAD_ONSTACK(unlink_wakeup);
	DECLARE_WAITQUEUE(wait, current);
	int temp;

	/* ensure there are no more active urbs */
	add_wait_queue(&unlink_wakeup, &wait);
	set_current_state(TASK_UNINTERRUPTIBLE);
	dev->wait = &unlink_wakeup;
	temp = unlink_urbs(dev, &dev->txq) + unlink_urbs(dev, &dev->rxq);

	/* maybe wait for deletions to finish. */
	while (!skb_queue_empty(&dev->rxq) &&
	       !skb_queue_empty(&dev->txq) &&
	       !skb_queue_empty(&dev->done)) {
		schedule_timeout(msecs_to_jiffies(UNLINK_TIMEOUT_MS));
		set_current_state(TASK_UNINTERRUPTIBLE);
		netif_dbg(dev, ifdown, dev->net,
			  "waited for %d urb completions\n", temp);
	}
	set_current_state(TASK_RUNNING);
	dev->wait = NULL;
	remove_wait_queue(&unlink_wakeup, &wait);
}

int lan78xx_stop(struct net_device *net)
{
	struct lan78xx_net		*dev = netdev_priv(net);

	if (timer_pending(&dev->stat_monitor))
		del_timer_sync(&dev->stat_monitor);

	phy_stop(net->phydev);
	phy_disconnect(net->phydev);
	net->phydev = NULL;

	clear_bit(EVENT_DEV_OPEN, &dev->flags);
	netif_stop_queue(net);

	netif_info(dev, ifdown, dev->net,
		   "stop stats: rx/tx %lu/%lu, errs %lu/%lu\n",
		   net->stats.rx_packets, net->stats.tx_packets,
		   net->stats.rx_errors, net->stats.tx_errors);

	lan78xx_terminate_urbs(dev);

	usb_kill_urb(dev->urb_intr);

	skb_queue_purge(&dev->rxq_pause);

	/* deferred work (task, timer, softirq) must also stop.
	 * can't flush_scheduled_work() until we drop rtnl (later),
	 * else workers could deadlock; so make workers a NOP.
	 */
	dev->flags = 0;
	cancel_delayed_work_sync(&dev->wq);
	tasklet_kill(&dev->bh);

	usb_autopm_put_interface(dev->intf);

	return 0;
}

static int lan78xx_linearize(struct sk_buff *skb)
{
	return skb_linearize(skb);
}

static struct sk_buff *lan78xx_tx_prep(struct lan78xx_net *dev,
				       struct sk_buff *skb, gfp_t flags)
{
	u32 tx_cmd_a, tx_cmd_b;

	if (skb_headroom(skb) < TX_OVERHEAD) {
		struct sk_buff *skb2;

		skb2 = skb_copy_expand(skb, TX_OVERHEAD, 0, flags);
		dev_kfree_skb_any(skb);
		skb = skb2;
		if (!skb)
			return NULL;
	}

	if (lan78xx_linearize(skb) < 0)
		return NULL;

	tx_cmd_a = (u32)(skb->len & TX_CMD_A_LEN_MASK_) | TX_CMD_A_FCS_;

	if (skb->ip_summed == CHECKSUM_PARTIAL)
		tx_cmd_a |= TX_CMD_A_IPE_ | TX_CMD_A_TPE_;

	tx_cmd_b = 0;
	if (skb_is_gso(skb)) {
		u16 mss = max(skb_shinfo(skb)->gso_size, TX_CMD_B_MSS_MIN_);

		tx_cmd_b = (mss << TX_CMD_B_MSS_SHIFT_) & TX_CMD_B_MSS_MASK_;

		tx_cmd_a |= TX_CMD_A_LSO_;
	}

	if (skb_vlan_tag_present(skb)) {
		tx_cmd_a |= TX_CMD_A_IVTG_;
		tx_cmd_b |= skb_vlan_tag_get(skb) & TX_CMD_B_VTAG_MASK_;
	}

	skb_push(skb, 4);
	cpu_to_le32s(&tx_cmd_b);
	memcpy(skb->data, &tx_cmd_b, 4);

	skb_push(skb, 4);
	cpu_to_le32s(&tx_cmd_a);
	memcpy(skb->data, &tx_cmd_a, 4);

	return skb;
}

static enum skb_state defer_bh(struct lan78xx_net *dev, struct sk_buff *skb,
			       struct sk_buff_head *list, enum skb_state state)
{
	unsigned long flags;
	enum skb_state old_state;
	struct skb_data *entry = (struct skb_data *)skb->cb;

	spin_lock_irqsave(&list->lock, flags);
	old_state = entry->state;
	entry->state = state;

	__skb_unlink(skb, list);
	spin_unlock(&list->lock);
	spin_lock(&dev->done.lock);

	__skb_queue_tail(&dev->done, skb);
	if (skb_queue_len(&dev->done) == 1)
		tasklet_schedule(&dev->bh);
	spin_unlock_irqrestore(&dev->done.lock, flags);

	return old_state;
}

static void tx_complete(struct urb *urb)
{
	struct sk_buff *skb = (struct sk_buff *)urb->context;
	struct skb_data *entry = (struct skb_data *)skb->cb;
	struct lan78xx_net *dev = entry->dev;

	if (urb->status == 0) {
		dev->net->stats.tx_packets++;
		dev->net->stats.tx_bytes += entry->length;
	} else {
		dev->net->stats.tx_errors++;

		switch (urb->status) {
		case -EPIPE:
			lan78xx_defer_kevent(dev, EVENT_TX_HALT);
			break;

		/* software-driven interface shutdown */
		case -ECONNRESET:
		case -ESHUTDOWN:
			break;

		case -EPROTO:
		case -ETIME:
		case -EILSEQ:
			netif_stop_queue(dev->net);
			break;
		default:
			netif_dbg(dev, tx_err, dev->net,
				  "tx err %d\n", entry->urb->status);
			break;
		}
	}

	usb_autopm_put_interface_async(dev->intf);

	defer_bh(dev, skb, &dev->txq, tx_done);
}

static void lan78xx_queue_skb(struct sk_buff_head *list,
			      struct sk_buff *newsk, enum skb_state state)
{
	struct skb_data *entry = (struct skb_data *)newsk->cb;

	__skb_queue_tail(list, newsk);
	entry->state = state;
}

netdev_tx_t lan78xx_start_xmit(struct sk_buff *skb, struct net_device *net)
{
	struct lan78xx_net *dev = netdev_priv(net);
	struct sk_buff *skb2 = NULL;

	if (skb) {
		skb_tx_timestamp(skb);
		skb2 = lan78xx_tx_prep(dev, skb, GFP_ATOMIC);
	}

	if (skb2) {
		skb_queue_tail(&dev->txq_pend, skb2);

		/* throttle TX patch at slower than SUPER SPEED USB */
		if ((dev->udev->speed < USB_SPEED_SUPER) &&
		    (skb_queue_len(&dev->txq_pend) > 10))
			netif_stop_queue(net);
	} else {
		netif_dbg(dev, tx_err, dev->net,
			  "lan78xx_tx_prep return NULL\n");
		dev->net->stats.tx_errors++;
		dev->net->stats.tx_dropped++;
	}

	tasklet_schedule(&dev->bh);

	return NETDEV_TX_OK;
}

int lan78xx_get_endpoints(struct lan78xx_net *dev, struct usb_interface *intf)
{
	int tmp;
	struct usb_host_interface *alt = NULL;
	struct usb_host_endpoint *in = NULL, *out = NULL;
	struct usb_host_endpoint *status = NULL;

	for (tmp = 0; tmp < intf->num_altsetting; tmp++) {
		unsigned ep;

		in = NULL;
		out = NULL;
		status = NULL;
		alt = intf->altsetting + tmp;

		for (ep = 0; ep < alt->desc.bNumEndpoints; ep++) {
			struct usb_host_endpoint *e;
			int intr = 0;

			e = alt->endpoint + ep;
			switch (e->desc.bmAttributes) {
			case USB_ENDPOINT_XFER_INT:
				if (!usb_endpoint_dir_in(&e->desc))
					continue;
				intr = 1;
				/* FALLTHROUGH */
			case USB_ENDPOINT_XFER_BULK:
				break;
			default:
				continue;
			}
			if (usb_endpoint_dir_in(&e->desc)) {
				if (!intr && !in)
					in = e;
				else if (intr && !status)
					status = e;
			} else {
				if (!out)
					out = e;
			}
		}
		if (in && out)
			break;
	}
	if (!alt || !in || !out)
		return -EINVAL;

	dev->pipe_in = usb_rcvbulkpipe(dev->udev,
				       in->desc.bEndpointAddress &
				       USB_ENDPOINT_NUMBER_MASK);
	dev->pipe_out = usb_sndbulkpipe(dev->udev,
					out->desc.bEndpointAddress &
					USB_ENDPOINT_NUMBER_MASK);
	dev->ep_intr = status;

	return 0;
}

static int lan78xx_bind(struct lan78xx_net *dev, struct usb_interface *intf)
{
	struct lan78xx_priv *pdata = NULL;
	int ret;
	int i;

	ret = lan78xx_get_endpoints(dev, intf);

	dev->data[0] = (unsigned long)kzalloc(sizeof(*pdata), GFP_KERNEL);

	pdata = (struct lan78xx_priv *)(dev->data[0]);
	if (!pdata) {
		netdev_warn(dev->net, "Unable to allocate lan78xx_priv");
		return -ENOMEM;
	}

	pdata->dev = dev;

	spin_lock_init(&pdata->rfe_ctl_lock);
	mutex_init(&pdata->dataport_mutex);

	INIT_WORK(&pdata->set_multicast, lan78xx_deferred_multicast_write);

	for (i = 0; i < DP_SEL_VHF_VLAN_LEN; i++)
		pdata->vlan_table[i] = 0;

	INIT_WORK(&pdata->set_vlan, lan78xx_deferred_vlan_write);

	dev->net->features = 0;

	if (DEFAULT_TX_CSUM_ENABLE)
		dev->net->features |= NETIF_F_HW_CSUM;

	if (DEFAULT_RX_CSUM_ENABLE)
		dev->net->features |= NETIF_F_RXCSUM;

	if (DEFAULT_TSO_CSUM_ENABLE)
		dev->net->features |= NETIF_F_TSO | NETIF_F_TSO6 | NETIF_F_SG;

	dev->net->hw_features = dev->net->features;

	/* Init all registers */
	ret = lan78xx_reset(dev);

	lan78xx_mdio_init(dev);

	dev->net->flags |= IFF_MULTICAST;

	pdata->wol = WAKE_MAGIC;

	return 0;
}

static void lan78xx_unbind(struct lan78xx_net *dev, struct usb_interface *intf)
{
	struct lan78xx_priv *pdata = (struct lan78xx_priv *)(dev->data[0]);

	lan78xx_remove_mdio(dev);

	if (pdata) {
		netif_dbg(dev, ifdown, dev->net, "free pdata");
		kfree(pdata);
		pdata = NULL;
		dev->data[0] = 0;
	}
}

static void lan78xx_rx_csum_offload(struct lan78xx_net *dev,
				    struct sk_buff *skb,
				    u32 rx_cmd_a, u32 rx_cmd_b)
{
	if (!(dev->net->features & NETIF_F_RXCSUM) ||
	    unlikely(rx_cmd_a & RX_CMD_A_ICSM_)) {
		skb->ip_summed = CHECKSUM_NONE;
	} else {
		skb->csum = ntohs((u16)(rx_cmd_b >> RX_CMD_B_CSUM_SHIFT_));
		skb->ip_summed = CHECKSUM_COMPLETE;
	}
}

void lan78xx_skb_return(struct lan78xx_net *dev, struct sk_buff *skb)
{
	int		status;

	if (test_bit(EVENT_RX_PAUSED, &dev->flags)) {
		skb_queue_tail(&dev->rxq_pause, skb);
		return;
	}

	skb->protocol = eth_type_trans(skb, dev->net);
	dev->net->stats.rx_packets++;
	dev->net->stats.rx_bytes += skb->len;

	netif_dbg(dev, rx_status, dev->net, "< rx, len %zu, type 0x%x\n",
		  skb->len + sizeof(struct ethhdr), skb->protocol);
	memset(skb->cb, 0, sizeof(struct skb_data));

	if (skb_defer_rx_timestamp(skb))
		return;

	status = netif_rx(skb);
	if (status != NET_RX_SUCCESS)
		netif_dbg(dev, rx_err, dev->net,
			  "netif_rx status %d\n", status);
}

static int lan78xx_rx(struct lan78xx_net *dev, struct sk_buff *skb)
{
	if (skb->len < dev->net->hard_header_len)
		return 0;

	while (skb->len > 0) {
		u32 rx_cmd_a, rx_cmd_b, align_count, size;
		u16 rx_cmd_c;
		struct sk_buff *skb2;
		unsigned char *packet;

		memcpy(&rx_cmd_a, skb->data, sizeof(rx_cmd_a));
		le32_to_cpus(&rx_cmd_a);
		skb_pull(skb, sizeof(rx_cmd_a));

		memcpy(&rx_cmd_b, skb->data, sizeof(rx_cmd_b));
		le32_to_cpus(&rx_cmd_b);
		skb_pull(skb, sizeof(rx_cmd_b));

		memcpy(&rx_cmd_c, skb->data, sizeof(rx_cmd_c));
		le16_to_cpus(&rx_cmd_c);
		skb_pull(skb, sizeof(rx_cmd_c));

		packet = skb->data;

		/* get the packet length */
		size = (rx_cmd_a & RX_CMD_A_LEN_MASK_);
		align_count = (4 - ((size + RXW_PADDING) % 4)) % 4;

		if (unlikely(rx_cmd_a & RX_CMD_A_RED_)) {
			netif_dbg(dev, rx_err, dev->net,
				  "Error rx_cmd_a=0x%08x", rx_cmd_a);
		} else {
			/* last frame in this batch */
			if (skb->len == size) {
				lan78xx_rx_csum_offload(dev, skb,
							rx_cmd_a, rx_cmd_b);

				skb_trim(skb, skb->len - 4); /* remove fcs */
				skb->truesize = size + sizeof(struct sk_buff);

				return 1;
			}

			skb2 = skb_clone(skb, GFP_ATOMIC);
			if (unlikely(!skb2)) {
				netdev_warn(dev->net, "Error allocating skb");
				return 0;
			}

			skb2->len = size;
			skb2->data = packet;
			skb_set_tail_pointer(skb2, size);

			lan78xx_rx_csum_offload(dev, skb2, rx_cmd_a, rx_cmd_b);

			skb_trim(skb2, skb2->len - 4); /* remove fcs */
			skb2->truesize = size + sizeof(struct sk_buff);

			lan78xx_skb_return(dev, skb2);
		}

		skb_pull(skb, size);

		/* padding bytes before the next frame starts */
		if (skb->len)
			skb_pull(skb, align_count);
	}

	return 1;
}

static inline void rx_process(struct lan78xx_net *dev, struct sk_buff *skb)
{
	if (!lan78xx_rx(dev, skb)) {
		dev->net->stats.rx_errors++;
		goto done;
	}

	if (skb->len) {
		lan78xx_skb_return(dev, skb);
		return;
	}

	netif_dbg(dev, rx_err, dev->net, "drop\n");
	dev->net->stats.rx_errors++;
done:
	skb_queue_tail(&dev->done, skb);
}

static void rx_complete(struct urb *urb);

static int rx_submit(struct lan78xx_net *dev, struct urb *urb, gfp_t flags)
{
	struct sk_buff *skb;
	struct skb_data *entry;
	unsigned long lockflags;
	size_t size = dev->rx_urb_size;
	int ret = 0;

	skb = netdev_alloc_skb_ip_align(dev->net, size);
	if (!skb) {
		usb_free_urb(urb);
		return -ENOMEM;
	}

	entry = (struct skb_data *)skb->cb;
	entry->urb = urb;
	entry->dev = dev;
	entry->length = 0;

	usb_fill_bulk_urb(urb, dev->udev, dev->pipe_in,
			  skb->data, size, rx_complete, skb);

	spin_lock_irqsave(&dev->rxq.lock, lockflags);

	if (netif_device_present(dev->net) &&
	    netif_running(dev->net) &&
	    !test_bit(EVENT_RX_HALT, &dev->flags) &&
	    !test_bit(EVENT_DEV_ASLEEP, &dev->flags)) {
		ret = usb_submit_urb(urb, GFP_ATOMIC);
		switch (ret) {
		case 0:
			lan78xx_queue_skb(&dev->rxq, skb, rx_start);
			break;
		case -EPIPE:
			lan78xx_defer_kevent(dev, EVENT_RX_HALT);
			break;
		case -ENODEV:
			netif_dbg(dev, ifdown, dev->net, "device gone\n");
			netif_device_detach(dev->net);
			break;
		case -EHOSTUNREACH:
			ret = -ENOLINK;
			break;
		default:
			netif_dbg(dev, rx_err, dev->net,
				  "rx submit, %d\n", ret);
			tasklet_schedule(&dev->bh);
		}
	} else {
		netif_dbg(dev, ifdown, dev->net, "rx: stopped\n");
		ret = -ENOLINK;
	}
	spin_unlock_irqrestore(&dev->rxq.lock, lockflags);
	if (ret) {
		dev_kfree_skb_any(skb);
		usb_free_urb(urb);
	}
	return ret;
}

static void rx_complete(struct urb *urb)
{
	struct sk_buff	*skb = (struct sk_buff *)urb->context;
	struct skb_data	*entry = (struct skb_data *)skb->cb;
	struct lan78xx_net *dev = entry->dev;
	int urb_status = urb->status;
	enum skb_state state;

	skb_put(skb, urb->actual_length);
	state = rx_done;
	entry->urb = NULL;

	switch (urb_status) {
	case 0:
		if (skb->len < dev->net->hard_header_len) {
			state = rx_cleanup;
			dev->net->stats.rx_errors++;
			dev->net->stats.rx_length_errors++;
			netif_dbg(dev, rx_err, dev->net,
				  "rx length %d\n", skb->len);
		}
		usb_mark_last_busy(dev->udev);
		break;
	case -EPIPE:
		dev->net->stats.rx_errors++;
		lan78xx_defer_kevent(dev, EVENT_RX_HALT);
		/* FALLTHROUGH */
	case -ECONNRESET:				/* async unlink */
	case -ESHUTDOWN:				/* hardware gone */
		netif_dbg(dev, ifdown, dev->net,
			  "rx shutdown, code %d\n", urb_status);
		state = rx_cleanup;
		entry->urb = urb;
		urb = NULL;
		break;
	case -EPROTO:
	case -ETIME:
	case -EILSEQ:
		dev->net->stats.rx_errors++;
		state = rx_cleanup;
		entry->urb = urb;
		urb = NULL;
		break;

	/* data overrun ... flush fifo? */
	case -EOVERFLOW:
		dev->net->stats.rx_over_errors++;
		/* FALLTHROUGH */

	default:
		state = rx_cleanup;
		dev->net->stats.rx_errors++;
		netif_dbg(dev, rx_err, dev->net, "rx status %d\n", urb_status);
		break;
	}

	state = defer_bh(dev, skb, &dev->rxq, state);

	if (urb) {
		if (netif_running(dev->net) &&
		    !test_bit(EVENT_RX_HALT, &dev->flags) &&
		    state != unlink_start) {
			rx_submit(dev, urb, GFP_ATOMIC);
			return;
		}
		usb_free_urb(urb);
	}
	netif_dbg(dev, rx_err, dev->net, "no read resubmitted\n");
}

static void lan78xx_tx_bh(struct lan78xx_net *dev)
{
	int length;
	struct urb *urb = NULL;
	struct skb_data *entry;
	unsigned long flags;
	struct sk_buff_head *tqp = &dev->txq_pend;
	struct sk_buff *skb, *skb2;
	int ret;
	int count, pos;
	int skb_totallen, pkt_cnt;

	skb_totallen = 0;
	pkt_cnt = 0;
	for (skb = tqp->next; pkt_cnt < tqp->qlen; skb = skb->next) {
		if (skb_is_gso(skb)) {
			if (pkt_cnt) {
				/* handle previous packets first */
				break;
			}
			length = skb->len;
			skb2 = skb_dequeue(tqp);
			goto gso_skb;
		}

		if ((skb_totallen + skb->len) > MAX_SINGLE_PACKET_SIZE)
			break;
		skb_totallen = skb->len + roundup(skb_totallen, sizeof(u32));
		pkt_cnt++;
	}

	/* copy to a single skb */
	skb = alloc_skb(skb_totallen, GFP_ATOMIC);
	if (!skb)
		goto drop;

	skb_put(skb, skb_totallen);

	for (count = pos = 0; count < pkt_cnt; count++) {
		skb2 = skb_dequeue(tqp);
		if (skb2) {
			memcpy(skb->data + pos, skb2->data, skb2->len);
			pos += roundup(skb2->len, sizeof(u32));
			dev_kfree_skb(skb2);
		}
	}

	length = skb_totallen;

gso_skb:
	urb = usb_alloc_urb(0, GFP_ATOMIC);
	if (!urb) {
		netif_dbg(dev, tx_err, dev->net, "no urb\n");
		goto drop;
	}

	entry = (struct skb_data *)skb->cb;
	entry->urb = urb;
	entry->dev = dev;
	entry->length = length;

	spin_lock_irqsave(&dev->txq.lock, flags);
	ret = usb_autopm_get_interface_async(dev->intf);
	if (ret < 0) {
		spin_unlock_irqrestore(&dev->txq.lock, flags);
		goto drop;
	}

	usb_fill_bulk_urb(urb, dev->udev, dev->pipe_out,
			  skb->data, skb->len, tx_complete, skb);

	if (length % dev->maxpacket == 0) {
		/* send USB_ZERO_PACKET */
		urb->transfer_flags |= URB_ZERO_PACKET;
	}

#ifdef CONFIG_PM
	/* if this triggers the device is still a sleep */
	if (test_bit(EVENT_DEV_ASLEEP, &dev->flags)) {
		/* transmission will be done in resume */
		usb_anchor_urb(urb, &dev->deferred);
		/* no use to process more packets */
		netif_stop_queue(dev->net);
		usb_put_urb(urb);
		spin_unlock_irqrestore(&dev->txq.lock, flags);
		netdev_dbg(dev->net, "Delaying transmission for resumption\n");
		return;
	}
#endif

	ret = usb_submit_urb(urb, GFP_ATOMIC);
	switch (ret) {
	case 0:
		dev->net->trans_start = jiffies;
		lan78xx_queue_skb(&dev->txq, skb, tx_start);
		if (skb_queue_len(&dev->txq) >= dev->tx_qlen)
			netif_stop_queue(dev->net);
		break;
	case -EPIPE:
		netif_stop_queue(dev->net);
		lan78xx_defer_kevent(dev, EVENT_TX_HALT);
		usb_autopm_put_interface_async(dev->intf);
		break;
	default:
		usb_autopm_put_interface_async(dev->intf);
		netif_dbg(dev, tx_err, dev->net,
			  "tx: submit urb err %d\n", ret);
		break;
	}

	spin_unlock_irqrestore(&dev->txq.lock, flags);

	if (ret) {
		netif_dbg(dev, tx_err, dev->net, "drop, code %d\n", ret);
drop:
		dev->net->stats.tx_dropped++;
		if (skb)
			dev_kfree_skb_any(skb);
		usb_free_urb(urb);
	} else
		netif_dbg(dev, tx_queued, dev->net,
			  "> tx, len %d, type 0x%x\n", length, skb->protocol);
}

static void lan78xx_rx_bh(struct lan78xx_net *dev)
{
	struct urb *urb;
	int i;

	if (skb_queue_len(&dev->rxq) < dev->rx_qlen) {
		for (i = 0; i < 10; i++) {
			if (skb_queue_len(&dev->rxq) >= dev->rx_qlen)
				break;
			urb = usb_alloc_urb(0, GFP_ATOMIC);
			if (urb)
				if (rx_submit(dev, urb, GFP_ATOMIC) == -ENOLINK)
					return;
		}

		if (skb_queue_len(&dev->rxq) < dev->rx_qlen)
			tasklet_schedule(&dev->bh);
	}
	if (skb_queue_len(&dev->txq) < dev->tx_qlen)
		netif_wake_queue(dev->net);
}

static void lan78xx_bh(unsigned long param)
{
	struct lan78xx_net *dev = (struct lan78xx_net *)param;
	struct sk_buff *skb;
	struct skb_data *entry;

	while ((skb = skb_dequeue(&dev->done))) {
		entry = (struct skb_data *)(skb->cb);
		switch (entry->state) {
		case rx_done:
			entry->state = rx_cleanup;
			rx_process(dev, skb);
			continue;
		case tx_done:
			usb_free_urb(entry->urb);
			dev_kfree_skb(skb);
			continue;
		case rx_cleanup:
			usb_free_urb(entry->urb);
			dev_kfree_skb(skb);
			continue;
		default:
			netdev_dbg(dev->net, "skb state %d\n", entry->state);
			return;
		}
	}

	if (netif_device_present(dev->net) && netif_running(dev->net)) {
		/* reset update timer delta */
		if (timer_pending(&dev->stat_monitor) && (dev->delta != 1)) {
			dev->delta = 1;
			mod_timer(&dev->stat_monitor,
				  jiffies + STAT_UPDATE_TIMER);
		}

		if (!skb_queue_empty(&dev->txq_pend))
			lan78xx_tx_bh(dev);

		if (!timer_pending(&dev->delay) &&
		    !test_bit(EVENT_RX_HALT, &dev->flags))
			lan78xx_rx_bh(dev);
	}
}

static void lan78xx_delayedwork(struct work_struct *work)
{
	int status;
	struct lan78xx_net *dev;

	dev = container_of(work, struct lan78xx_net, wq.work);

	if (test_bit(EVENT_TX_HALT, &dev->flags)) {
		unlink_urbs(dev, &dev->txq);
		status = usb_autopm_get_interface(dev->intf);
		if (status < 0)
			goto fail_pipe;
		status = usb_clear_halt(dev->udev, dev->pipe_out);
		usb_autopm_put_interface(dev->intf);
		if (status < 0 &&
		    status != -EPIPE &&
		    status != -ESHUTDOWN) {
			if (netif_msg_tx_err(dev))
fail_pipe:
				netdev_err(dev->net,
					   "can't clear tx halt, status %d\n",
					   status);
		} else {
			clear_bit(EVENT_TX_HALT, &dev->flags);
			if (status != -ESHUTDOWN)
				netif_wake_queue(dev->net);
		}
	}
	if (test_bit(EVENT_RX_HALT, &dev->flags)) {
		unlink_urbs(dev, &dev->rxq);
		status = usb_autopm_get_interface(dev->intf);
		if (status < 0)
				goto fail_halt;
		status = usb_clear_halt(dev->udev, dev->pipe_in);
		usb_autopm_put_interface(dev->intf);
		if (status < 0 &&
		    status != -EPIPE &&
		    status != -ESHUTDOWN) {
			if (netif_msg_rx_err(dev))
fail_halt:
				netdev_err(dev->net,
					   "can't clear rx halt, status %d\n",
					   status);
		} else {
			clear_bit(EVENT_RX_HALT, &dev->flags);
			tasklet_schedule(&dev->bh);
		}
	}

	if (test_bit(EVENT_LINK_RESET, &dev->flags)) {
		int ret = 0;

		clear_bit(EVENT_LINK_RESET, &dev->flags);
		status = usb_autopm_get_interface(dev->intf);
		if (status < 0)
			goto skip_reset;
		if (lan78xx_link_reset(dev) < 0) {
			usb_autopm_put_interface(dev->intf);
skip_reset:
			netdev_info(dev->net, "link reset failed (%d)\n",
				    ret);
		} else {
			usb_autopm_put_interface(dev->intf);
		}
	}

	if (test_bit(EVENT_STAT_UPDATE, &dev->flags)) {
		lan78xx_update_stats(dev);

		clear_bit(EVENT_STAT_UPDATE, &dev->flags);

		mod_timer(&dev->stat_monitor,
			  jiffies + (STAT_UPDATE_TIMER * dev->delta));

		dev->delta = min((dev->delta * 2), 50);
	}
}

static void intr_complete(struct urb *urb)
{
	struct lan78xx_net *dev = urb->context;
	int status = urb->status;

	switch (status) {
	/* success */
	case 0:
		lan78xx_status(dev, urb);
		break;

	/* software-driven interface shutdown */
	case -ENOENT:			/* urb killed */
	case -ESHUTDOWN:		/* hardware gone */
		netif_dbg(dev, ifdown, dev->net,
			  "intr shutdown, code %d\n", status);
		return;

	/* NOTE:  not throttling like RX/TX, since this endpoint
	 * already polls infrequently
	 */
	default:
		netdev_dbg(dev->net, "intr status %d\n", status);
		break;
	}

	if (!netif_running(dev->net))
		return;

	memset(urb->transfer_buffer, 0, urb->transfer_buffer_length);
	status = usb_submit_urb(urb, GFP_ATOMIC);
	if (status != 0)
		netif_err(dev, timer, dev->net,
			  "intr resubmit --> %d\n", status);
}

static void lan78xx_disconnect(struct usb_interface *intf)
{
	struct lan78xx_net		*dev;
	struct usb_device		*udev;
	struct net_device		*net;

	dev = usb_get_intfdata(intf);
	usb_set_intfdata(intf, NULL);
	if (!dev)
		return;

	udev = interface_to_usbdev(intf);

	net = dev->net;
	unregister_netdev(net);

	cancel_delayed_work_sync(&dev->wq);

	usb_scuttle_anchored_urbs(&dev->deferred);

	lan78xx_unbind(dev, intf);

	usb_kill_urb(dev->urb_intr);
	usb_free_urb(dev->urb_intr);

	free_netdev(net);
	usb_put_dev(udev);
}

void lan78xx_tx_timeout(struct net_device *net)
{
	struct lan78xx_net *dev = netdev_priv(net);

	unlink_urbs(dev, &dev->txq);
	tasklet_schedule(&dev->bh);
}

static const struct net_device_ops lan78xx_netdev_ops = {
	.ndo_open		= lan78xx_open,
	.ndo_stop		= lan78xx_stop,
	.ndo_start_xmit		= lan78xx_start_xmit,
	.ndo_tx_timeout		= lan78xx_tx_timeout,
	.ndo_change_mtu		= lan78xx_change_mtu,
	.ndo_set_mac_address	= lan78xx_set_mac_addr,
	.ndo_validate_addr	= eth_validate_addr,
	.ndo_do_ioctl		= lan78xx_ioctl,
	.ndo_set_rx_mode	= lan78xx_set_multicast,
	.ndo_set_features	= lan78xx_set_features,
	.ndo_vlan_rx_add_vid	= lan78xx_vlan_rx_add_vid,
	.ndo_vlan_rx_kill_vid	= lan78xx_vlan_rx_kill_vid,
};

static void lan78xx_stat_monitor(unsigned long param)
{
	struct lan78xx_net *dev;

	dev = (struct lan78xx_net *)param;

	lan78xx_defer_kevent(dev, EVENT_STAT_UPDATE);
}

static int lan78xx_probe(struct usb_interface *intf,
			 const struct usb_device_id *id)
{
	struct lan78xx_net *dev;
	struct net_device *netdev;
	struct usb_device *udev;
	int ret;
	unsigned maxp;
	unsigned period;
	u8 *buf = NULL;

	udev = interface_to_usbdev(intf);
	udev = usb_get_dev(udev);

	ret = -ENOMEM;
	netdev = alloc_etherdev(sizeof(struct lan78xx_net));
	if (!netdev) {
			dev_err(&intf->dev, "Error: OOM\n");
			goto out1;
	}

	/* netdev_printk() needs this */
	SET_NETDEV_DEV(netdev, &intf->dev);

	dev = netdev_priv(netdev);
	dev->udev = udev;
	dev->intf = intf;
	dev->net = netdev;
	dev->msg_enable = netif_msg_init(msg_level, NETIF_MSG_DRV
					| NETIF_MSG_PROBE | NETIF_MSG_LINK);

	skb_queue_head_init(&dev->rxq);
	skb_queue_head_init(&dev->txq);
	skb_queue_head_init(&dev->done);
	skb_queue_head_init(&dev->rxq_pause);
	skb_queue_head_init(&dev->txq_pend);
	mutex_init(&dev->phy_mutex);

	tasklet_init(&dev->bh, lan78xx_bh, (unsigned long)dev);
	INIT_DELAYED_WORK(&dev->wq, lan78xx_delayedwork);
	init_usb_anchor(&dev->deferred);

	netdev->netdev_ops = &lan78xx_netdev_ops;
	netdev->watchdog_timeo = TX_TIMEOUT_JIFFIES;
	netdev->ethtool_ops = &lan78xx_ethtool_ops;

	dev->stat_monitor.function = lan78xx_stat_monitor;
	dev->stat_monitor.data = (unsigned long)dev;
	dev->delta = 1;
	init_timer(&dev->stat_monitor);

	mutex_init(&dev->stats.access_lock);

	ret = lan78xx_bind(dev, intf);
	if (ret < 0)
		goto out2;
	strcpy(netdev->name, "eth%d");

	if (netdev->mtu > (dev->hard_mtu - netdev->hard_header_len))
		netdev->mtu = dev->hard_mtu - netdev->hard_header_len;

	dev->ep_blkin = (intf->cur_altsetting)->endpoint + 0;
	dev->ep_blkout = (intf->cur_altsetting)->endpoint + 1;
	dev->ep_intr = (intf->cur_altsetting)->endpoint + 2;

	dev->pipe_in = usb_rcvbulkpipe(udev, BULK_IN_PIPE);
	dev->pipe_out = usb_sndbulkpipe(udev, BULK_OUT_PIPE);

	dev->pipe_intr = usb_rcvintpipe(dev->udev,
					dev->ep_intr->desc.bEndpointAddress &
					USB_ENDPOINT_NUMBER_MASK);
	period = dev->ep_intr->desc.bInterval;

	maxp = usb_maxpacket(dev->udev, dev->pipe_intr, 0);
	buf = kmalloc(maxp, GFP_KERNEL);
	if (buf) {
		dev->urb_intr = usb_alloc_urb(0, GFP_KERNEL);
		if (!dev->urb_intr) {
			kfree(buf);
			goto out3;
		} else {
			usb_fill_int_urb(dev->urb_intr, dev->udev,
					 dev->pipe_intr, buf, maxp,
					 intr_complete, dev, period);
		}
	}

	dev->maxpacket = usb_maxpacket(dev->udev, dev->pipe_out, 1);

	/* driver requires remote-wakeup capability during autosuspend. */
	intf->needs_remote_wakeup = 1;

	ret = register_netdev(netdev);
	if (ret != 0) {
		netif_err(dev, probe, netdev, "couldn't register the device\n");
		goto out2;
	}

	usb_set_intfdata(intf, dev);

	ret = device_set_wakeup_enable(&udev->dev, true);

	 /* Default delay of 2sec has more overhead than advantage.
	  * Set to 10sec as default.
	  */
	pm_runtime_set_autosuspend_delay(&udev->dev,
					 DEFAULT_AUTOSUSPEND_DELAY);

	return 0;

out3:
	lan78xx_unbind(dev, intf);
out2:
	free_netdev(netdev);
out1:
	usb_put_dev(udev);

	return ret;
}

static u16 lan78xx_wakeframe_crc16(const u8 *buf, int len)
{
	const u16 crc16poly = 0x8005;
	int i;
	u16 bit, crc, msb;
	u8 data;

	crc = 0xFFFF;
	for (i = 0; i < len; i++) {
		data = *buf++;
		for (bit = 0; bit < 8; bit++) {
			msb = crc >> 15;
			crc <<= 1;

			if (msb ^ (u16)(data & 1)) {
				crc ^= crc16poly;
				crc |= (u16)0x0001U;
			}
			data >>= 1;
		}
	}

	return crc;
}

static int lan78xx_set_suspend(struct lan78xx_net *dev, u32 wol)
{
	u32 buf;
	int ret;
	int mask_index;
	u16 crc;
	u32 temp_wucsr;
	u32 temp_pmt_ctl;
	const u8 ipv4_multicast[3] = { 0x01, 0x00, 0x5E };
	const u8 ipv6_multicast[3] = { 0x33, 0x33 };
	const u8 arp_type[2] = { 0x08, 0x06 };

	ret = lan78xx_read_reg(dev, MAC_TX, &buf);
	buf &= ~MAC_TX_TXEN_;
	ret = lan78xx_write_reg(dev, MAC_TX, buf);
	ret = lan78xx_read_reg(dev, MAC_RX, &buf);
	buf &= ~MAC_RX_RXEN_;
	ret = lan78xx_write_reg(dev, MAC_RX, buf);

	ret = lan78xx_write_reg(dev, WUCSR, 0);
	ret = lan78xx_write_reg(dev, WUCSR2, 0);
	ret = lan78xx_write_reg(dev, WK_SRC, 0xFFF1FF1FUL);

	temp_wucsr = 0;

	temp_pmt_ctl = 0;
	ret = lan78xx_read_reg(dev, PMT_CTL, &temp_pmt_ctl);
	temp_pmt_ctl &= ~PMT_CTL_RES_CLR_WKP_EN_;
	temp_pmt_ctl |= PMT_CTL_RES_CLR_WKP_STS_;

	for (mask_index = 0; mask_index < NUM_OF_WUF_CFG; mask_index++)
		ret = lan78xx_write_reg(dev, WUF_CFG(mask_index), 0);

	mask_index = 0;
	if (wol & WAKE_PHY) {
		temp_pmt_ctl |= PMT_CTL_PHY_WAKE_EN_;

		temp_pmt_ctl |= PMT_CTL_WOL_EN_;
		temp_pmt_ctl &= ~PMT_CTL_SUS_MODE_MASK_;
		temp_pmt_ctl |= PMT_CTL_SUS_MODE_0_;
	}
	if (wol & WAKE_MAGIC) {
		temp_wucsr |= WUCSR_MPEN_;

		temp_pmt_ctl |= PMT_CTL_WOL_EN_;
		temp_pmt_ctl &= ~PMT_CTL_SUS_MODE_MASK_;
		temp_pmt_ctl |= PMT_CTL_SUS_MODE_3_;
	}
	if (wol & WAKE_BCAST) {
		temp_wucsr |= WUCSR_BCST_EN_;

		temp_pmt_ctl |= PMT_CTL_WOL_EN_;
		temp_pmt_ctl &= ~PMT_CTL_SUS_MODE_MASK_;
		temp_pmt_ctl |= PMT_CTL_SUS_MODE_0_;
	}
	if (wol & WAKE_MCAST) {
		temp_wucsr |= WUCSR_WAKE_EN_;

		/* set WUF_CFG & WUF_MASK for IPv4 Multicast */
		crc = lan78xx_wakeframe_crc16(ipv4_multicast, 3);
		ret = lan78xx_write_reg(dev, WUF_CFG(mask_index),
					WUF_CFGX_EN_ |
					WUF_CFGX_TYPE_MCAST_ |
					(0 << WUF_CFGX_OFFSET_SHIFT_) |
					(crc & WUF_CFGX_CRC16_MASK_));

		ret = lan78xx_write_reg(dev, WUF_MASK0(mask_index), 7);
		ret = lan78xx_write_reg(dev, WUF_MASK1(mask_index), 0);
		ret = lan78xx_write_reg(dev, WUF_MASK2(mask_index), 0);
		ret = lan78xx_write_reg(dev, WUF_MASK3(mask_index), 0);
		mask_index++;

		/* for IPv6 Multicast */
		crc = lan78xx_wakeframe_crc16(ipv6_multicast, 2);
		ret = lan78xx_write_reg(dev, WUF_CFG(mask_index),
					WUF_CFGX_EN_ |
					WUF_CFGX_TYPE_MCAST_ |
					(0 << WUF_CFGX_OFFSET_SHIFT_) |
					(crc & WUF_CFGX_CRC16_MASK_));

		ret = lan78xx_write_reg(dev, WUF_MASK0(mask_index), 3);
		ret = lan78xx_write_reg(dev, WUF_MASK1(mask_index), 0);
		ret = lan78xx_write_reg(dev, WUF_MASK2(mask_index), 0);
		ret = lan78xx_write_reg(dev, WUF_MASK3(mask_index), 0);
		mask_index++;

		temp_pmt_ctl |= PMT_CTL_WOL_EN_;
		temp_pmt_ctl &= ~PMT_CTL_SUS_MODE_MASK_;
		temp_pmt_ctl |= PMT_CTL_SUS_MODE_0_;
	}
	if (wol & WAKE_UCAST) {
		temp_wucsr |= WUCSR_PFDA_EN_;

		temp_pmt_ctl |= PMT_CTL_WOL_EN_;
		temp_pmt_ctl &= ~PMT_CTL_SUS_MODE_MASK_;
		temp_pmt_ctl |= PMT_CTL_SUS_MODE_0_;
	}
	if (wol & WAKE_ARP) {
		temp_wucsr |= WUCSR_WAKE_EN_;

		/* set WUF_CFG & WUF_MASK
		 * for packettype (offset 12,13) = ARP (0x0806)
		 */
		crc = lan78xx_wakeframe_crc16(arp_type, 2);
		ret = lan78xx_write_reg(dev, WUF_CFG(mask_index),
					WUF_CFGX_EN_ |
					WUF_CFGX_TYPE_ALL_ |
					(0 << WUF_CFGX_OFFSET_SHIFT_) |
					(crc & WUF_CFGX_CRC16_MASK_));

		ret = lan78xx_write_reg(dev, WUF_MASK0(mask_index), 0x3000);
		ret = lan78xx_write_reg(dev, WUF_MASK1(mask_index), 0);
		ret = lan78xx_write_reg(dev, WUF_MASK2(mask_index), 0);
		ret = lan78xx_write_reg(dev, WUF_MASK3(mask_index), 0);
		mask_index++;

		temp_pmt_ctl |= PMT_CTL_WOL_EN_;
		temp_pmt_ctl &= ~PMT_CTL_SUS_MODE_MASK_;
		temp_pmt_ctl |= PMT_CTL_SUS_MODE_0_;
	}

	ret = lan78xx_write_reg(dev, WUCSR, temp_wucsr);

	/* when multiple WOL bits are set */
	if (hweight_long((unsigned long)wol) > 1) {
		temp_pmt_ctl |= PMT_CTL_WOL_EN_;
		temp_pmt_ctl &= ~PMT_CTL_SUS_MODE_MASK_;
		temp_pmt_ctl |= PMT_CTL_SUS_MODE_0_;
	}
	ret = lan78xx_write_reg(dev, PMT_CTL, temp_pmt_ctl);

	/* clear WUPS */
	ret = lan78xx_read_reg(dev, PMT_CTL, &buf);
	buf |= PMT_CTL_WUPS_MASK_;
	ret = lan78xx_write_reg(dev, PMT_CTL, buf);

	ret = lan78xx_read_reg(dev, MAC_RX, &buf);
	buf |= MAC_RX_RXEN_;
	ret = lan78xx_write_reg(dev, MAC_RX, buf);

	return 0;
}

int lan78xx_suspend(struct usb_interface *intf, pm_message_t message)
{
	struct lan78xx_net *dev = usb_get_intfdata(intf);
	struct lan78xx_priv *pdata = (struct lan78xx_priv *)(dev->data[0]);
	u32 buf;
	int ret;
	int event;

	event = message.event;

	if (!dev->suspend_count++) {
		spin_lock_irq(&dev->txq.lock);
		/* don't autosuspend while transmitting */
		if ((skb_queue_len(&dev->txq) ||
		     skb_queue_len(&dev->txq_pend)) &&
			PMSG_IS_AUTO(message)) {
			spin_unlock_irq(&dev->txq.lock);
			ret = -EBUSY;
			goto out;
		} else {
			set_bit(EVENT_DEV_ASLEEP, &dev->flags);
			spin_unlock_irq(&dev->txq.lock);
		}

		/* stop TX & RX */
		ret = lan78xx_read_reg(dev, MAC_TX, &buf);
		buf &= ~MAC_TX_TXEN_;
		ret = lan78xx_write_reg(dev, MAC_TX, buf);
		ret = lan78xx_read_reg(dev, MAC_RX, &buf);
		buf &= ~MAC_RX_RXEN_;
		ret = lan78xx_write_reg(dev, MAC_RX, buf);

		/* empty out the rx and queues */
		netif_device_detach(dev->net);
		lan78xx_terminate_urbs(dev);
		usb_kill_urb(dev->urb_intr);

		/* reattach */
		netif_device_attach(dev->net);
	}

	if (test_bit(EVENT_DEV_ASLEEP, &dev->flags)) {
		del_timer(&dev->stat_monitor);

		if (PMSG_IS_AUTO(message)) {
			/* auto suspend (selective suspend) */
			ret = lan78xx_read_reg(dev, MAC_TX, &buf);
			buf &= ~MAC_TX_TXEN_;
			ret = lan78xx_write_reg(dev, MAC_TX, buf);
			ret = lan78xx_read_reg(dev, MAC_RX, &buf);
			buf &= ~MAC_RX_RXEN_;
			ret = lan78xx_write_reg(dev, MAC_RX, buf);

			ret = lan78xx_write_reg(dev, WUCSR, 0);
			ret = lan78xx_write_reg(dev, WUCSR2, 0);
			ret = lan78xx_write_reg(dev, WK_SRC, 0xFFF1FF1FUL);

			/* set goodframe wakeup */
			ret = lan78xx_read_reg(dev, WUCSR, &buf);

			buf |= WUCSR_RFE_WAKE_EN_;
			buf |= WUCSR_STORE_WAKE_;

			ret = lan78xx_write_reg(dev, WUCSR, buf);

			ret = lan78xx_read_reg(dev, PMT_CTL, &buf);

			buf &= ~PMT_CTL_RES_CLR_WKP_EN_;
			buf |= PMT_CTL_RES_CLR_WKP_STS_;

			buf |= PMT_CTL_PHY_WAKE_EN_;
			buf |= PMT_CTL_WOL_EN_;
			buf &= ~PMT_CTL_SUS_MODE_MASK_;
			buf |= PMT_CTL_SUS_MODE_3_;

			ret = lan78xx_write_reg(dev, PMT_CTL, buf);

			ret = lan78xx_read_reg(dev, PMT_CTL, &buf);

			buf |= PMT_CTL_WUPS_MASK_;

			ret = lan78xx_write_reg(dev, PMT_CTL, buf);

			ret = lan78xx_read_reg(dev, MAC_RX, &buf);
			buf |= MAC_RX_RXEN_;
			ret = lan78xx_write_reg(dev, MAC_RX, buf);
		} else {
			lan78xx_set_suspend(dev, pdata->wol);
		}
	}

	ret = 0;
out:
	return ret;
}

int lan78xx_resume(struct usb_interface *intf)
{
	struct lan78xx_net *dev = usb_get_intfdata(intf);
	struct sk_buff *skb;
	struct urb *res;
	int ret;
	u32 buf;

	if (!timer_pending(&dev->stat_monitor)) {
		dev->delta = 1;
		mod_timer(&dev->stat_monitor,
			  jiffies + STAT_UPDATE_TIMER);
	}

	if (!--dev->suspend_count) {
		/* resume interrupt URBs */
		if (dev->urb_intr && test_bit(EVENT_DEV_OPEN, &dev->flags))
				usb_submit_urb(dev->urb_intr, GFP_NOIO);

		spin_lock_irq(&dev->txq.lock);
		while ((res = usb_get_from_anchor(&dev->deferred))) {
			skb = (struct sk_buff *)res->context;
			ret = usb_submit_urb(res, GFP_ATOMIC);
			if (ret < 0) {
				dev_kfree_skb_any(skb);
				usb_free_urb(res);
				usb_autopm_put_interface_async(dev->intf);
			} else {
				dev->net->trans_start = jiffies;
				lan78xx_queue_skb(&dev->txq, skb, tx_start);
			}
		}

		clear_bit(EVENT_DEV_ASLEEP, &dev->flags);
		spin_unlock_irq(&dev->txq.lock);

		if (test_bit(EVENT_DEV_OPEN, &dev->flags)) {
			if (!(skb_queue_len(&dev->txq) >= dev->tx_qlen))
				netif_start_queue(dev->net);
			tasklet_schedule(&dev->bh);
		}
	}

	ret = lan78xx_write_reg(dev, WUCSR2, 0);
	ret = lan78xx_write_reg(dev, WUCSR, 0);
	ret = lan78xx_write_reg(dev, WK_SRC, 0xFFF1FF1FUL);

	ret = lan78xx_write_reg(dev, WUCSR2, WUCSR2_NS_RCD_ |
					     WUCSR2_ARP_RCD_ |
					     WUCSR2_IPV6_TCPSYN_RCD_ |
					     WUCSR2_IPV4_TCPSYN_RCD_);

	ret = lan78xx_write_reg(dev, WUCSR, WUCSR_EEE_TX_WAKE_ |
					    WUCSR_EEE_RX_WAKE_ |
					    WUCSR_PFDA_FR_ |
					    WUCSR_RFE_WAKE_FR_ |
					    WUCSR_WUFR_ |
					    WUCSR_MPR_ |
					    WUCSR_BCST_FR_);

	ret = lan78xx_read_reg(dev, MAC_TX, &buf);
	buf |= MAC_TX_TXEN_;
	ret = lan78xx_write_reg(dev, MAC_TX, buf);

	return 0;
}

int lan78xx_reset_resume(struct usb_interface *intf)
{
	struct lan78xx_net *dev = usb_get_intfdata(intf);

	lan78xx_reset(dev);

	lan78xx_phy_init(dev);

	return lan78xx_resume(intf);
}

static const struct usb_device_id products[] = {
	{
	/* LAN7800 USB Gigabit Ethernet Device */
	USB_DEVICE(LAN78XX_USB_VENDOR_ID, LAN7800_USB_PRODUCT_ID),
	},
	{
	/* LAN7850 USB Gigabit Ethernet Device */
	USB_DEVICE(LAN78XX_USB_VENDOR_ID, LAN7850_USB_PRODUCT_ID),
	},
	{},
};
MODULE_DEVICE_TABLE(usb, products);

static struct usb_driver lan78xx_driver = {
	.name			= DRIVER_NAME,
	.id_table		= products,
	.probe			= lan78xx_probe,
	.disconnect		= lan78xx_disconnect,
	.suspend		= lan78xx_suspend,
	.resume			= lan78xx_resume,
	.reset_resume		= lan78xx_reset_resume,
	.supports_autosuspend	= 1,
	.disable_hub_initiated_lpm = 1,
};

module_usb_driver(lan78xx_driver);

MODULE_AUTHOR(DRIVER_AUTHOR);
MODULE_DESCRIPTION(DRIVER_DESC);
MODULE_LICENSE("GPL");<|MERGE_RESOLUTION|>--- conflicted
+++ resolved
@@ -36,11 +36,7 @@
 #define DRIVER_AUTHOR	"WOOJUNG HUH <woojung.huh@microchip.com>"
 #define DRIVER_DESC	"LAN78XX USB 3.0 Gigabit Ethernet Devices"
 #define DRIVER_NAME	"lan78xx"
-<<<<<<< HEAD
-#define DRIVER_VERSION	"1.0.2"
-=======
 #define DRIVER_VERSION	"1.0.4"
->>>>>>> 6f40fed1
 
 #define TX_TIMEOUT_JIFFIES		(5 * HZ)
 #define THROTTLE_JIFFIES		(HZ / 8)
@@ -632,11 +628,7 @@
 	 */
 	ret = lan78xx_read_reg(dev, HW_CFG, &val);
 	saved = val;
-<<<<<<< HEAD
-	if ((dev->devid & ID_REV_CHIP_ID_MASK_) == 0x78000000) {
-=======
 	if (dev->chipid == ID_REV_CHIP_ID_7800_) {
->>>>>>> 6f40fed1
 		val &= ~(HW_CFG_LED1_EN_ | HW_CFG_LED0_EN_);
 		ret = lan78xx_write_reg(dev, HW_CFG, val);
 	}
@@ -670,11 +662,7 @@
 
 	retval = 0;
 exit:
-<<<<<<< HEAD
-	if ((dev->devid & ID_REV_CHIP_ID_MASK_) == 0x78000000)
-=======
 	if (dev->chipid == ID_REV_CHIP_ID_7800_)
->>>>>>> 6f40fed1
 		ret = lan78xx_write_reg(dev, HW_CFG, saved);
 
 	return retval;
@@ -708,11 +696,7 @@
 	 */
 	ret = lan78xx_read_reg(dev, HW_CFG, &val);
 	saved = val;
-<<<<<<< HEAD
-	if ((dev->devid & ID_REV_CHIP_ID_MASK_) == 0x78000000) {
-=======
 	if (dev->chipid == ID_REV_CHIP_ID_7800_) {
->>>>>>> 6f40fed1
 		val &= ~(HW_CFG_LED1_EN_ | HW_CFG_LED0_EN_);
 		ret = lan78xx_write_reg(dev, HW_CFG, val);
 	}
@@ -760,11 +744,7 @@
 
 	retval = 0;
 exit:
-<<<<<<< HEAD
-	if ((dev->devid & ID_REV_CHIP_ID_MASK_) == 0x78000000)
-=======
 	if (dev->chipid == ID_REV_CHIP_ID_7800_)
->>>>>>> 6f40fed1
 		ret = lan78xx_write_reg(dev, HW_CFG, saved);
 
 	return retval;
@@ -1140,11 +1120,8 @@
 			return -EIO;
 
 		phy_mac_interrupt(phydev, 0);
-<<<<<<< HEAD
-=======
 
 		del_timer(&dev->stat_monitor);
->>>>>>> 6f40fed1
 	} else if (phydev->link && !dev->link_on) {
 		dev->link_on = true;
 
@@ -1185,15 +1162,12 @@
 
 		ret = lan78xx_update_flowcontrol(dev, ecmd.duplex, ladv, radv);
 		phy_mac_interrupt(phydev, 1);
-<<<<<<< HEAD
-=======
 
 		if (!timer_pending(&dev->stat_monitor)) {
 			dev->delta = 1;
 			mod_timer(&dev->stat_monitor,
 				  jiffies + STAT_UPDATE_TIMER);
 		}
->>>>>>> 6f40fed1
 	}
 
 	return ret;
@@ -1800,15 +1774,9 @@
 	snprintf(dev->mdiobus->id, MII_BUS_ID_SIZE, "usb-%03d:%03d",
 		 dev->udev->bus->busnum, dev->udev->devnum);
 
-<<<<<<< HEAD
-	switch (dev->devid & ID_REV_CHIP_ID_MASK_) {
-	case 0x78000000:
-	case 0x78500000:
-=======
 	switch (dev->chipid) {
 	case ID_REV_CHIP_ID_7800_:
 	case ID_REV_CHIP_ID_7850_:
->>>>>>> 6f40fed1
 		/* set to internal PHY id */
 		dev->mdiobus->phy_mask = ~(1 << 1);
 		break;
@@ -1883,11 +1851,8 @@
 
 	genphy_config_aneg(phydev);
 
-<<<<<<< HEAD
-=======
 	dev->fc_autoneg = phydev->autoneg;
 
->>>>>>> 6f40fed1
 	phy_start(phydev);
 
 	netif_dbg(dev, ifup, dev->net, "phy initialised successfully");
