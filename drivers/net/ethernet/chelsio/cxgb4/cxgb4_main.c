/*
 * This file is part of the Chelsio T4 Ethernet driver for Linux.
 *
 * Copyright (c) 2003-2014 Chelsio Communications, Inc. All rights reserved.
 *
 * This software is available to you under a choice of one of two
 * licenses.  You may choose to be licensed under the terms of the GNU
 * General Public License (GPL) Version 2, available from the file
 * COPYING in the main directory of this source tree, or the
 * OpenIB.org BSD license below:
 *
 *     Redistribution and use in source and binary forms, with or
 *     without modification, are permitted provided that the following
 *     conditions are met:
 *
 *      - Redistributions of source code must retain the above
 *        copyright notice, this list of conditions and the following
 *        disclaimer.
 *
 *      - Redistributions in binary form must reproduce the above
 *        copyright notice, this list of conditions and the following
 *        disclaimer in the documentation and/or other materials
 *        provided with the distribution.
 *
 * THE SOFTWARE IS PROVIDED "AS IS", WITHOUT WARRANTY OF ANY KIND,
 * EXPRESS OR IMPLIED, INCLUDING BUT NOT LIMITED TO THE WARRANTIES OF
 * MERCHANTABILITY, FITNESS FOR A PARTICULAR PURPOSE AND
 * NONINFRINGEMENT. IN NO EVENT SHALL THE AUTHORS OR COPYRIGHT HOLDERS
 * BE LIABLE FOR ANY CLAIM, DAMAGES OR OTHER LIABILITY, WHETHER IN AN
 * ACTION OF CONTRACT, TORT OR OTHERWISE, ARISING FROM, OUT OF OR IN
 * CONNECTION WITH THE SOFTWARE OR THE USE OR OTHER DEALINGS IN THE
 * SOFTWARE.
 */

#define pr_fmt(fmt) KBUILD_MODNAME ": " fmt

#include <linux/bitmap.h>
#include <linux/crc32.h>
#include <linux/ctype.h>
#include <linux/debugfs.h>
#include <linux/err.h>
#include <linux/etherdevice.h>
#include <linux/firmware.h>
#include <linux/if.h>
#include <linux/if_vlan.h>
#include <linux/init.h>
#include <linux/log2.h>
#include <linux/mdio.h>
#include <linux/module.h>
#include <linux/moduleparam.h>
#include <linux/mutex.h>
#include <linux/netdevice.h>
#include <linux/pci.h>
#include <linux/aer.h>
#include <linux/rtnetlink.h>
#include <linux/sched.h>
#include <linux/seq_file.h>
#include <linux/sockios.h>
#include <linux/vmalloc.h>
#include <linux/workqueue.h>
#include <net/neighbour.h>
#include <net/netevent.h>
#include <net/addrconf.h>
#include <net/bonding.h>
#include <net/addrconf.h>
#include <asm/uaccess.h>

#include "cxgb4.h"
#include "t4_regs.h"
#include "t4_values.h"
#include "t4_msg.h"
#include "t4fw_api.h"
#include "t4fw_version.h"
#include "cxgb4_dcb.h"
#include "cxgb4_debugfs.h"
#include "clip_tbl.h"
#include "l2t.h"

char cxgb4_driver_name[] = KBUILD_MODNAME;

#ifdef DRV_VERSION
#undef DRV_VERSION
#endif
#define DRV_VERSION "2.0.0-ko"
const char cxgb4_driver_version[] = DRV_VERSION;
#define DRV_DESC "Chelsio T4/T5/T6 Network Driver"

/* Host shadow copy of ingress filter entry.  This is in host native format
 * and doesn't match the ordering or bit order, etc. of the hardware of the
 * firmware command.  The use of bit-field structure elements is purely to
 * remind ourselves of the field size limitations and save memory in the case
 * where the filter table is large.
 */
struct filter_entry {
	/* Administrative fields for filter.
	 */
	u32 valid:1;            /* filter allocated and valid */
	u32 locked:1;           /* filter is administratively locked */

	u32 pending:1;          /* filter action is pending firmware reply */
	u32 smtidx:8;           /* Source MAC Table index for smac */
	struct l2t_entry *l2t;  /* Layer Two Table entry for dmac */

	/* The filter itself.  Most of this is a straight copy of information
	 * provided by the extended ioctl().  Some fields are translated to
	 * internal forms -- for instance the Ingress Queue ID passed in from
	 * the ioctl() is translated into the Absolute Ingress Queue ID.
	 */
	struct ch_filter_specification fs;
};

#define DFLT_MSG_ENABLE (NETIF_MSG_DRV | NETIF_MSG_PROBE | NETIF_MSG_LINK | \
			 NETIF_MSG_TIMER | NETIF_MSG_IFDOWN | NETIF_MSG_IFUP |\
			 NETIF_MSG_RX_ERR | NETIF_MSG_TX_ERR)

/* Macros needed to support the PCI Device ID Table ...
 */
#define CH_PCI_DEVICE_ID_TABLE_DEFINE_BEGIN \
	static const struct pci_device_id cxgb4_pci_tbl[] = {
#define CH_PCI_DEVICE_ID_FUNCTION 0x4

/* Include PCI Device IDs for both PF4 and PF0-3 so our PCI probe() routine is
 * called for both.
 */
#define CH_PCI_DEVICE_ID_FUNCTION2 0x0

#define CH_PCI_ID_TABLE_ENTRY(devid) \
		{PCI_VDEVICE(CHELSIO, (devid)), 4}

#define CH_PCI_DEVICE_ID_TABLE_DEFINE_END \
		{ 0, } \
	}

#include "t4_pci_id_tbl.h"

#define FW4_FNAME "cxgb4/t4fw.bin"
#define FW5_FNAME "cxgb4/t5fw.bin"
#define FW6_FNAME "cxgb4/t6fw.bin"
#define FW4_CFNAME "cxgb4/t4-config.txt"
#define FW5_CFNAME "cxgb4/t5-config.txt"
#define FW6_CFNAME "cxgb4/t6-config.txt"
#define PHY_AQ1202_FIRMWARE "cxgb4/aq1202_fw.cld"
#define PHY_BCM84834_FIRMWARE "cxgb4/bcm8483.bin"
#define PHY_AQ1202_DEVICEID 0x4409
#define PHY_BCM84834_DEVICEID 0x4486

MODULE_DESCRIPTION(DRV_DESC);
MODULE_AUTHOR("Chelsio Communications");
MODULE_LICENSE("Dual BSD/GPL");
MODULE_VERSION(DRV_VERSION);
MODULE_DEVICE_TABLE(pci, cxgb4_pci_tbl);
MODULE_FIRMWARE(FW4_FNAME);
MODULE_FIRMWARE(FW5_FNAME);
MODULE_FIRMWARE(FW6_FNAME);

/*
 * Normally we're willing to become the firmware's Master PF but will be happy
 * if another PF has already become the Master and initialized the adapter.
 * Setting "force_init" will cause this driver to forcibly establish itself as
 * the Master PF and initialize the adapter.
 */
static uint force_init;

module_param(force_init, uint, 0644);
MODULE_PARM_DESC(force_init, "Forcibly become Master PF and initialize adapter,"
		 "deprecated parameter");

static int dflt_msg_enable = DFLT_MSG_ENABLE;

module_param(dflt_msg_enable, int, 0644);
MODULE_PARM_DESC(dflt_msg_enable, "Chelsio T4 default message enable bitmap, "
		 "deprecated parameter");

/*
 * The driver uses the best interrupt scheme available on a platform in the
 * order MSI-X, MSI, legacy INTx interrupts.  This parameter determines which
 * of these schemes the driver may consider as follows:
 *
 * msi = 2: choose from among all three options
 * msi = 1: only consider MSI and INTx interrupts
 * msi = 0: force INTx interrupts
 */
static int msi = 2;

module_param(msi, int, 0644);
MODULE_PARM_DESC(msi, "whether to use INTx (0), MSI (1) or MSI-X (2)");

/*
 * Normally we tell the chip to deliver Ingress Packets into our DMA buffers
 * offset by 2 bytes in order to have the IP headers line up on 4-byte
 * boundaries.  This is a requirement for many architectures which will throw
 * a machine check fault if an attempt is made to access one of the 4-byte IP
 * header fields on a non-4-byte boundary.  And it's a major performance issue
 * even on some architectures which allow it like some implementations of the
 * x86 ISA.  However, some architectures don't mind this and for some very
 * edge-case performance sensitive applications (like forwarding large volumes
 * of small packets), setting this DMA offset to 0 will decrease the number of
 * PCI-E Bus transfers enough to measurably affect performance.
 */
static int rx_dma_offset = 2;

#ifdef CONFIG_PCI_IOV
/* Configure the number of PCI-E Virtual Function which are to be instantiated
 * on SR-IOV Capable Physical Functions.
 */
static unsigned int num_vf[NUM_OF_PF_WITH_SRIOV];

module_param_array(num_vf, uint, NULL, 0644);
MODULE_PARM_DESC(num_vf, "number of VFs for each of PFs 0-3");
#endif

/* TX Queue select used to determine what algorithm to use for selecting TX
 * queue. Select between the kernel provided function (select_queue=0) or user
 * cxgb_select_queue function (select_queue=1)
 *
 * Default: select_queue=0
 */
static int select_queue;
module_param(select_queue, int, 0644);
MODULE_PARM_DESC(select_queue,
		 "Select between kernel provided method of selecting or driver method of selecting TX queue. Default is kernel method.");

static struct dentry *cxgb4_debugfs_root;

static LIST_HEAD(adapter_list);
static DEFINE_MUTEX(uld_mutex);
/* Adapter list to be accessed from atomic context */
static LIST_HEAD(adap_rcu_list);
static DEFINE_SPINLOCK(adap_rcu_lock);
static struct cxgb4_uld_info ulds[CXGB4_ULD_MAX];
static const char *const uld_str[] = { "RDMA", "iSCSI", "iSCSIT" };

static void link_report(struct net_device *dev)
{
	if (!netif_carrier_ok(dev))
		netdev_info(dev, "link down\n");
	else {
		static const char *fc[] = { "no", "Rx", "Tx", "Tx/Rx" };

		const char *s;
		const struct port_info *p = netdev_priv(dev);

		switch (p->link_cfg.speed) {
		case 10000:
			s = "10Gbps";
			break;
		case 1000:
			s = "1000Mbps";
			break;
		case 100:
			s = "100Mbps";
			break;
		case 40000:
			s = "40Gbps";
			break;
		default:
			pr_info("%s: unsupported speed: %d\n",
				dev->name, p->link_cfg.speed);
			return;
		}

		netdev_info(dev, "link up, %s, full-duplex, %s PAUSE\n", s,
			    fc[p->link_cfg.fc]);
	}
}

#ifdef CONFIG_CHELSIO_T4_DCB
/* Set up/tear down Data Center Bridging Priority mapping for a net device. */
static void dcb_tx_queue_prio_enable(struct net_device *dev, int enable)
{
	struct port_info *pi = netdev_priv(dev);
	struct adapter *adap = pi->adapter;
	struct sge_eth_txq *txq = &adap->sge.ethtxq[pi->first_qset];
	int i;

	/* We use a simple mapping of Port TX Queue Index to DCB
	 * Priority when we're enabling DCB.
	 */
	for (i = 0; i < pi->nqsets; i++, txq++) {
		u32 name, value;
		int err;

		name = (FW_PARAMS_MNEM_V(FW_PARAMS_MNEM_DMAQ) |
			FW_PARAMS_PARAM_X_V(
				FW_PARAMS_PARAM_DMAQ_EQ_DCBPRIO_ETH) |
			FW_PARAMS_PARAM_YZ_V(txq->q.cntxt_id));
		value = enable ? i : 0xffffffff;

		/* Since we can be called while atomic (from "interrupt
		 * level") we need to issue the Set Parameters Commannd
		 * without sleeping (timeout < 0).
		 */
		err = t4_set_params_timeout(adap, adap->mbox, adap->pf, 0, 1,
					    &name, &value,
					    -FW_CMD_MAX_TIMEOUT);

		if (err)
			dev_err(adap->pdev_dev,
				"Can't %s DCB Priority on port %d, TX Queue %d: err=%d\n",
				enable ? "set" : "unset", pi->port_id, i, -err);
		else
			txq->dcb_prio = value;
	}
}
#endif /* CONFIG_CHELSIO_T4_DCB */

int cxgb4_dcb_enabled(const struct net_device *dev)
{
#ifdef CONFIG_CHELSIO_T4_DCB
	struct port_info *pi = netdev_priv(dev);

	if (!pi->dcb.enabled)
		return 0;

	return ((pi->dcb.state == CXGB4_DCB_STATE_FW_ALLSYNCED) ||
		(pi->dcb.state == CXGB4_DCB_STATE_HOST));
#else
	return 0;
#endif
}
EXPORT_SYMBOL(cxgb4_dcb_enabled);

void t4_os_link_changed(struct adapter *adapter, int port_id, int link_stat)
{
	struct net_device *dev = adapter->port[port_id];

	/* Skip changes from disabled ports. */
	if (netif_running(dev) && link_stat != netif_carrier_ok(dev)) {
		if (link_stat)
			netif_carrier_on(dev);
		else {
#ifdef CONFIG_CHELSIO_T4_DCB
			if (cxgb4_dcb_enabled(dev)) {
				cxgb4_dcb_state_init(dev);
				dcb_tx_queue_prio_enable(dev, false);
			}
#endif /* CONFIG_CHELSIO_T4_DCB */
			netif_carrier_off(dev);
		}

		link_report(dev);
	}
}

void t4_os_portmod_changed(const struct adapter *adap, int port_id)
{
	static const char *mod_str[] = {
		NULL, "LR", "SR", "ER", "passive DA", "active DA", "LRM"
	};

	const struct net_device *dev = adap->port[port_id];
	const struct port_info *pi = netdev_priv(dev);

	if (pi->mod_type == FW_PORT_MOD_TYPE_NONE)
		netdev_info(dev, "port module unplugged\n");
	else if (pi->mod_type < ARRAY_SIZE(mod_str))
		netdev_info(dev, "%s module inserted\n", mod_str[pi->mod_type]);
	else if (pi->mod_type == FW_PORT_MOD_TYPE_NOTSUPPORTED)
		netdev_info(dev, "%s: unsupported port module inserted\n",
			    dev->name);
	else if (pi->mod_type == FW_PORT_MOD_TYPE_UNKNOWN)
		netdev_info(dev, "%s: unknown port module inserted\n",
			    dev->name);
	else if (pi->mod_type == FW_PORT_MOD_TYPE_ERROR)
		netdev_info(dev, "%s: transceiver module error\n", dev->name);
	else
		netdev_info(dev, "%s: unknown module type %d inserted\n",
			    dev->name, pi->mod_type);
}

int dbfifo_int_thresh = 10; /* 10 == 640 entry threshold */
module_param(dbfifo_int_thresh, int, 0644);
MODULE_PARM_DESC(dbfifo_int_thresh, "doorbell fifo interrupt threshold");

/*
 * usecs to sleep while draining the dbfifo
 */
static int dbfifo_drain_delay = 1000;
module_param(dbfifo_drain_delay, int, 0644);
MODULE_PARM_DESC(dbfifo_drain_delay,
		 "usecs to sleep while draining the dbfifo");

static inline int cxgb4_set_addr_hash(struct port_info *pi)
<<<<<<< HEAD
{
	struct adapter *adap = pi->adapter;
	u64 vec = 0;
	bool ucast = false;
	struct hash_mac_addr *entry;

	/* Calculate the hash vector for the updated list and program it */
	list_for_each_entry(entry, &adap->mac_hlist, list) {
		ucast |= is_unicast_ether_addr(entry->addr);
		vec |= (1ULL << hash_mac_addr(entry->addr));
	}
	return t4_set_addr_hash(adap, adap->mbox, pi->viid, ucast,
				vec, false);
}

static int cxgb4_mac_sync(struct net_device *netdev, const u8 *mac_addr)
{
=======
{
	struct adapter *adap = pi->adapter;
	u64 vec = 0;
	bool ucast = false;
	struct hash_mac_addr *entry;

	/* Calculate the hash vector for the updated list and program it */
	list_for_each_entry(entry, &adap->mac_hlist, list) {
		ucast |= is_unicast_ether_addr(entry->addr);
		vec |= (1ULL << hash_mac_addr(entry->addr));
	}
	return t4_set_addr_hash(adap, adap->mbox, pi->viid, ucast,
				vec, false);
}

static int cxgb4_mac_sync(struct net_device *netdev, const u8 *mac_addr)
{
>>>>>>> ed596a4a
	struct port_info *pi = netdev_priv(netdev);
	struct adapter *adap = pi->adapter;
	int ret;
	u64 mhash = 0;
	u64 uhash = 0;
	bool free = false;
	bool ucast = is_unicast_ether_addr(mac_addr);
	const u8 *maclist[1] = {mac_addr};
	struct hash_mac_addr *new_entry;

	ret = t4_alloc_mac_filt(adap, adap->mbox, pi->viid, free, 1, maclist,
				NULL, ucast ? &uhash : &mhash, false);
	if (ret < 0)
		goto out;
	/* if hash != 0, then add the addr to hash addr list
	 * so on the end we will calculate the hash for the
	 * list and program it
	 */
	if (uhash || mhash) {
		new_entry = kzalloc(sizeof(*new_entry), GFP_ATOMIC);
		if (!new_entry)
			return -ENOMEM;
		ether_addr_copy(new_entry->addr, mac_addr);
		list_add_tail(&new_entry->list, &adap->mac_hlist);
		ret = cxgb4_set_addr_hash(pi);
	}
out:
	return ret < 0 ? ret : 0;
}

static int cxgb4_mac_unsync(struct net_device *netdev, const u8 *mac_addr)
{
	struct port_info *pi = netdev_priv(netdev);
	struct adapter *adap = pi->adapter;
	int ret;
	const u8 *maclist[1] = {mac_addr};
	struct hash_mac_addr *entry, *tmp;

	/* If the MAC address to be removed is in the hash addr
	 * list, delete it from the list and update hash vector
	 */
	list_for_each_entry_safe(entry, tmp, &adap->mac_hlist, list) {
		if (ether_addr_equal(entry->addr, mac_addr)) {
			list_del(&entry->list);
			kfree(entry);
			return cxgb4_set_addr_hash(pi);
		}
	}

	ret = t4_free_mac_filt(adap, adap->mbox, pi->viid, 1, maclist, false);
	return ret < 0 ? -EINVAL : 0;
}

/*
 * Set Rx properties of a port, such as promiscruity, address filters, and MTU.
 * If @mtu is -1 it is left unchanged.
 */
static int set_rxmode(struct net_device *dev, int mtu, bool sleep_ok)
{
	struct port_info *pi = netdev_priv(dev);
	struct adapter *adapter = pi->adapter;

	if (!(dev->flags & IFF_PROMISC)) {
		__dev_uc_sync(dev, cxgb4_mac_sync, cxgb4_mac_unsync);
		if (!(dev->flags & IFF_ALLMULTI))
			__dev_mc_sync(dev, cxgb4_mac_sync, cxgb4_mac_unsync);
	}

	return t4_set_rxmode(adapter, adapter->mbox, pi->viid, mtu,
			     (dev->flags & IFF_PROMISC) ? 1 : 0,
			     (dev->flags & IFF_ALLMULTI) ? 1 : 0, 1, -1,
			     sleep_ok);
}

/**
 *	link_start - enable a port
 *	@dev: the port to enable
 *
 *	Performs the MAC and PHY actions needed to enable a port.
 */
static int link_start(struct net_device *dev)
{
	int ret;
	struct port_info *pi = netdev_priv(dev);
	unsigned int mb = pi->adapter->pf;

	/*
	 * We do not set address filters and promiscuity here, the stack does
	 * that step explicitly.
	 */
	ret = t4_set_rxmode(pi->adapter, mb, pi->viid, dev->mtu, -1, -1, -1,
			    !!(dev->features & NETIF_F_HW_VLAN_CTAG_RX), true);
	if (ret == 0) {
		ret = t4_change_mac(pi->adapter, mb, pi->viid,
				    pi->xact_addr_filt, dev->dev_addr, true,
				    true);
		if (ret >= 0) {
			pi->xact_addr_filt = ret;
			ret = 0;
		}
	}
	if (ret == 0)
		ret = t4_link_l1cfg(pi->adapter, mb, pi->tx_chan,
				    &pi->link_cfg);
	if (ret == 0) {
		local_bh_disable();
		ret = t4_enable_vi_params(pi->adapter, mb, pi->viid, true,
					  true, CXGB4_DCB_ENABLED);
		local_bh_enable();
	}

	return ret;
}

#ifdef CONFIG_CHELSIO_T4_DCB
/* Handle a Data Center Bridging update message from the firmware. */
static void dcb_rpl(struct adapter *adap, const struct fw_port_cmd *pcmd)
{
	int port = FW_PORT_CMD_PORTID_G(ntohl(pcmd->op_to_portid));
	struct net_device *dev = adap->port[adap->chan_map[port]];
	int old_dcb_enabled = cxgb4_dcb_enabled(dev);
	int new_dcb_enabled;

	cxgb4_dcb_handle_fw_update(adap, pcmd);
	new_dcb_enabled = cxgb4_dcb_enabled(dev);

	/* If the DCB has become enabled or disabled on the port then we're
	 * going to need to set up/tear down DCB Priority parameters for the
	 * TX Queues associated with the port.
	 */
	if (new_dcb_enabled != old_dcb_enabled)
		dcb_tx_queue_prio_enable(dev, new_dcb_enabled);
}
#endif /* CONFIG_CHELSIO_T4_DCB */

/* Clear a filter and release any of its resources that we own.  This also
 * clears the filter's "pending" status.
 */
static void clear_filter(struct adapter *adap, struct filter_entry *f)
{
	/* If the new or old filter have loopback rewriteing rules then we'll
	 * need to free any existing Layer Two Table (L2T) entries of the old
	 * filter rule.  The firmware will handle freeing up any Source MAC
	 * Table (SMT) entries used for rewriting Source MAC Addresses in
	 * loopback rules.
	 */
	if (f->l2t)
		cxgb4_l2t_release(f->l2t);

	/* The zeroing of the filter rule below clears the filter valid,
	 * pending, locked flags, l2t pointer, etc. so it's all we need for
	 * this operation.
	 */
	memset(f, 0, sizeof(*f));
}

/* Handle a filter write/deletion reply.
 */
static void filter_rpl(struct adapter *adap, const struct cpl_set_tcb_rpl *rpl)
{
	unsigned int idx = GET_TID(rpl);
	unsigned int nidx = idx - adap->tids.ftid_base;
	unsigned int ret;
	struct filter_entry *f;

	if (idx >= adap->tids.ftid_base && nidx <
	   (adap->tids.nftids + adap->tids.nsftids)) {
		idx = nidx;
		ret = TCB_COOKIE_G(rpl->cookie);
		f = &adap->tids.ftid_tab[idx];

		if (ret == FW_FILTER_WR_FLT_DELETED) {
			/* Clear the filter when we get confirmation from the
			 * hardware that the filter has been deleted.
			 */
			clear_filter(adap, f);
		} else if (ret == FW_FILTER_WR_SMT_TBL_FULL) {
			dev_err(adap->pdev_dev, "filter %u setup failed due to full SMT\n",
				idx);
			clear_filter(adap, f);
		} else if (ret == FW_FILTER_WR_FLT_ADDED) {
			f->smtidx = (be64_to_cpu(rpl->oldval) >> 24) & 0xff;
			f->pending = 0;  /* asynchronous setup completed */
			f->valid = 1;
		} else {
			/* Something went wrong.  Issue a warning about the
			 * problem and clear everything out.
			 */
			dev_err(adap->pdev_dev, "filter %u setup failed with error %u\n",
				idx, ret);
			clear_filter(adap, f);
		}
	}
}

/* Response queue handler for the FW event queue.
 */
static int fwevtq_handler(struct sge_rspq *q, const __be64 *rsp,
			  const struct pkt_gl *gl)
{
	u8 opcode = ((const struct rss_header *)rsp)->opcode;

	rsp++;                                          /* skip RSS header */

	/* FW can send EGR_UPDATEs encapsulated in a CPL_FW4_MSG.
	 */
	if (unlikely(opcode == CPL_FW4_MSG &&
	   ((const struct cpl_fw4_msg *)rsp)->type == FW_TYPE_RSSCPL)) {
		rsp++;
		opcode = ((const struct rss_header *)rsp)->opcode;
		rsp++;
		if (opcode != CPL_SGE_EGR_UPDATE) {
			dev_err(q->adap->pdev_dev, "unexpected FW4/CPL %#x on FW event queue\n"
				, opcode);
			goto out;
		}
	}

	if (likely(opcode == CPL_SGE_EGR_UPDATE)) {
		const struct cpl_sge_egr_update *p = (void *)rsp;
		unsigned int qid = EGR_QID_G(ntohl(p->opcode_qid));
		struct sge_txq *txq;

		txq = q->adap->sge.egr_map[qid - q->adap->sge.egr_start];
		txq->restarts++;
		if ((u8 *)txq < (u8 *)q->adap->sge.ofldtxq) {
			struct sge_eth_txq *eq;

			eq = container_of(txq, struct sge_eth_txq, q);
			netif_tx_wake_queue(eq->txq);
		} else {
			struct sge_ofld_txq *oq;

			oq = container_of(txq, struct sge_ofld_txq, q);
			tasklet_schedule(&oq->qresume_tsk);
		}
	} else if (opcode == CPL_FW6_MSG || opcode == CPL_FW4_MSG) {
		const struct cpl_fw6_msg *p = (void *)rsp;

#ifdef CONFIG_CHELSIO_T4_DCB
		const struct fw_port_cmd *pcmd = (const void *)p->data;
		unsigned int cmd = FW_CMD_OP_G(ntohl(pcmd->op_to_portid));
		unsigned int action =
			FW_PORT_CMD_ACTION_G(ntohl(pcmd->action_to_len16));

		if (cmd == FW_PORT_CMD &&
		    action == FW_PORT_ACTION_GET_PORT_INFO) {
			int port = FW_PORT_CMD_PORTID_G(
					be32_to_cpu(pcmd->op_to_portid));
			struct net_device *dev =
				q->adap->port[q->adap->chan_map[port]];
			int state_input = ((pcmd->u.info.dcbxdis_pkd &
					    FW_PORT_CMD_DCBXDIS_F)
					   ? CXGB4_DCB_INPUT_FW_DISABLED
					   : CXGB4_DCB_INPUT_FW_ENABLED);

			cxgb4_dcb_state_fsm(dev, state_input);
		}

		if (cmd == FW_PORT_CMD &&
		    action == FW_PORT_ACTION_L2_DCB_CFG)
			dcb_rpl(q->adap, pcmd);
		else
#endif
			if (p->type == 0)
				t4_handle_fw_rpl(q->adap, p->data);
	} else if (opcode == CPL_L2T_WRITE_RPL) {
		const struct cpl_l2t_write_rpl *p = (void *)rsp;

		do_l2t_write_rpl(q->adap, p);
	} else if (opcode == CPL_SET_TCB_RPL) {
		const struct cpl_set_tcb_rpl *p = (void *)rsp;

		filter_rpl(q->adap, p);
	} else
		dev_err(q->adap->pdev_dev,
			"unexpected CPL %#x on FW event queue\n", opcode);
out:
	return 0;
}

/* Flush the aggregated lro sessions */
static void uldrx_flush_handler(struct sge_rspq *q)
{
	if (ulds[q->uld].lro_flush)
		ulds[q->uld].lro_flush(&q->lro_mgr);
}

/**
 *	uldrx_handler - response queue handler for ULD queues
 *	@q: the response queue that received the packet
 *	@rsp: the response queue descriptor holding the offload message
 *	@gl: the gather list of packet fragments
 *
 *	Deliver an ingress offload packet to a ULD.  All processing is done by
 *	the ULD, we just maintain statistics.
 */
static int uldrx_handler(struct sge_rspq *q, const __be64 *rsp,
			 const struct pkt_gl *gl)
{
	struct sge_ofld_rxq *rxq = container_of(q, struct sge_ofld_rxq, rspq);
	int ret;

	/* FW can send CPLs encapsulated in a CPL_FW4_MSG.
	 */
	if (((const struct rss_header *)rsp)->opcode == CPL_FW4_MSG &&
	    ((const struct cpl_fw4_msg *)(rsp + 1))->type == FW_TYPE_RSSCPL)
		rsp += 2;

	if (q->flush_handler)
		ret = ulds[q->uld].lro_rx_handler(q->adap->uld_handle[q->uld],
						  rsp, gl, &q->lro_mgr,
						  &q->napi);
	else
		ret = ulds[q->uld].rx_handler(q->adap->uld_handle[q->uld],
					      rsp, gl);

	if (ret) {
		rxq->stats.nomem++;
		return -1;
	}

	if (gl == NULL)
		rxq->stats.imm++;
	else if (gl == CXGB4_MSG_AN)
		rxq->stats.an++;
	else
		rxq->stats.pkts++;
	return 0;
}

static void disable_msi(struct adapter *adapter)
{
	if (adapter->flags & USING_MSIX) {
		pci_disable_msix(adapter->pdev);
		adapter->flags &= ~USING_MSIX;
	} else if (adapter->flags & USING_MSI) {
		pci_disable_msi(adapter->pdev);
		adapter->flags &= ~USING_MSI;
	}
}

/*
 * Interrupt handler for non-data events used with MSI-X.
 */
static irqreturn_t t4_nondata_intr(int irq, void *cookie)
{
	struct adapter *adap = cookie;
	u32 v = t4_read_reg(adap, MYPF_REG(PL_PF_INT_CAUSE_A));

	if (v & PFSW_F) {
		adap->swintr = 1;
		t4_write_reg(adap, MYPF_REG(PL_PF_INT_CAUSE_A), v);
	}
	if (adap->flags & MASTER_PF)
		t4_slow_intr_handler(adap);
	return IRQ_HANDLED;
}

/*
 * Name the MSI-X interrupts.
 */
static void name_msix_vecs(struct adapter *adap)
{
	int i, j, msi_idx = 2, n = sizeof(adap->msix_info[0].desc);

	/* non-data interrupts */
	snprintf(adap->msix_info[0].desc, n, "%s", adap->port[0]->name);

	/* FW events */
	snprintf(adap->msix_info[1].desc, n, "%s-FWeventq",
		 adap->port[0]->name);

	/* Ethernet queues */
	for_each_port(adap, j) {
		struct net_device *d = adap->port[j];
		const struct port_info *pi = netdev_priv(d);

		for (i = 0; i < pi->nqsets; i++, msi_idx++)
			snprintf(adap->msix_info[msi_idx].desc, n, "%s-Rx%d",
				 d->name, i);
	}

	/* offload queues */
	for_each_iscsirxq(&adap->sge, i)
		snprintf(adap->msix_info[msi_idx++].desc, n, "%s-iscsi%d",
			 adap->port[0]->name, i);

	for_each_iscsitrxq(&adap->sge, i)
		snprintf(adap->msix_info[msi_idx++].desc, n, "%s-iSCSIT%d",
			 adap->port[0]->name, i);

	for_each_rdmarxq(&adap->sge, i)
		snprintf(adap->msix_info[msi_idx++].desc, n, "%s-rdma%d",
			 adap->port[0]->name, i);

	for_each_rdmaciq(&adap->sge, i)
		snprintf(adap->msix_info[msi_idx++].desc, n, "%s-rdma-ciq%d",
			 adap->port[0]->name, i);
}

static int request_msix_queue_irqs(struct adapter *adap)
{
	struct sge *s = &adap->sge;
	int err, ethqidx, iscsiqidx = 0, rdmaqidx = 0, rdmaciqqidx = 0;
	int iscsitqidx = 0;
	int msi_index = 2;

	err = request_irq(adap->msix_info[1].vec, t4_sge_intr_msix, 0,
			  adap->msix_info[1].desc, &s->fw_evtq);
	if (err)
		return err;

	for_each_ethrxq(s, ethqidx) {
		err = request_irq(adap->msix_info[msi_index].vec,
				  t4_sge_intr_msix, 0,
				  adap->msix_info[msi_index].desc,
				  &s->ethrxq[ethqidx].rspq);
		if (err)
			goto unwind;
		msi_index++;
	}
	for_each_iscsirxq(s, iscsiqidx) {
		err = request_irq(adap->msix_info[msi_index].vec,
				  t4_sge_intr_msix, 0,
				  adap->msix_info[msi_index].desc,
				  &s->iscsirxq[iscsiqidx].rspq);
		if (err)
			goto unwind;
		msi_index++;
	}
	for_each_iscsitrxq(s, iscsitqidx) {
		err = request_irq(adap->msix_info[msi_index].vec,
				  t4_sge_intr_msix, 0,
				  adap->msix_info[msi_index].desc,
				  &s->iscsitrxq[iscsitqidx].rspq);
		if (err)
			goto unwind;
		msi_index++;
	}
	for_each_rdmarxq(s, rdmaqidx) {
		err = request_irq(adap->msix_info[msi_index].vec,
				  t4_sge_intr_msix, 0,
				  adap->msix_info[msi_index].desc,
				  &s->rdmarxq[rdmaqidx].rspq);
		if (err)
			goto unwind;
		msi_index++;
	}
	for_each_rdmaciq(s, rdmaciqqidx) {
		err = request_irq(adap->msix_info[msi_index].vec,
				  t4_sge_intr_msix, 0,
				  adap->msix_info[msi_index].desc,
				  &s->rdmaciq[rdmaciqqidx].rspq);
		if (err)
			goto unwind;
		msi_index++;
	}
	return 0;

unwind:
	while (--rdmaciqqidx >= 0)
		free_irq(adap->msix_info[--msi_index].vec,
			 &s->rdmaciq[rdmaciqqidx].rspq);
	while (--rdmaqidx >= 0)
		free_irq(adap->msix_info[--msi_index].vec,
			 &s->rdmarxq[rdmaqidx].rspq);
	while (--iscsitqidx >= 0)
		free_irq(adap->msix_info[--msi_index].vec,
			 &s->iscsitrxq[iscsitqidx].rspq);
	while (--iscsiqidx >= 0)
		free_irq(adap->msix_info[--msi_index].vec,
			 &s->iscsirxq[iscsiqidx].rspq);
	while (--ethqidx >= 0)
		free_irq(adap->msix_info[--msi_index].vec,
			 &s->ethrxq[ethqidx].rspq);
	free_irq(adap->msix_info[1].vec, &s->fw_evtq);
	return err;
}

static void free_msix_queue_irqs(struct adapter *adap)
{
	int i, msi_index = 2;
	struct sge *s = &adap->sge;

	free_irq(adap->msix_info[1].vec, &s->fw_evtq);
	for_each_ethrxq(s, i)
		free_irq(adap->msix_info[msi_index++].vec, &s->ethrxq[i].rspq);
	for_each_iscsirxq(s, i)
		free_irq(adap->msix_info[msi_index++].vec,
			 &s->iscsirxq[i].rspq);
	for_each_iscsitrxq(s, i)
		free_irq(adap->msix_info[msi_index++].vec,
			 &s->iscsitrxq[i].rspq);
	for_each_rdmarxq(s, i)
		free_irq(adap->msix_info[msi_index++].vec, &s->rdmarxq[i].rspq);
	for_each_rdmaciq(s, i)
		free_irq(adap->msix_info[msi_index++].vec, &s->rdmaciq[i].rspq);
}

/**
 *	cxgb4_write_rss - write the RSS table for a given port
 *	@pi: the port
 *	@queues: array of queue indices for RSS
 *
 *	Sets up the portion of the HW RSS table for the port's VI to distribute
 *	packets to the Rx queues in @queues.
 *	Should never be called before setting up sge eth rx queues
 */
int cxgb4_write_rss(const struct port_info *pi, const u16 *queues)
{
	u16 *rss;
	int i, err;
	struct adapter *adapter = pi->adapter;
	const struct sge_eth_rxq *rxq;

	rxq = &adapter->sge.ethrxq[pi->first_qset];
	rss = kmalloc(pi->rss_size * sizeof(u16), GFP_KERNEL);
	if (!rss)
		return -ENOMEM;

	/* map the queue indices to queue ids */
	for (i = 0; i < pi->rss_size; i++, queues++)
		rss[i] = rxq[*queues].rspq.abs_id;

	err = t4_config_rss_range(adapter, adapter->pf, pi->viid, 0,
				  pi->rss_size, rss, pi->rss_size);
	/* If Tunnel All Lookup isn't specified in the global RSS
	 * Configuration, then we need to specify a default Ingress
	 * Queue for any ingress packets which aren't hashed.  We'll
	 * use our first ingress queue ...
	 */
	if (!err)
		err = t4_config_vi_rss(adapter, adapter->mbox, pi->viid,
				       FW_RSS_VI_CONFIG_CMD_IP6FOURTUPEN_F |
				       FW_RSS_VI_CONFIG_CMD_IP6TWOTUPEN_F |
				       FW_RSS_VI_CONFIG_CMD_IP4FOURTUPEN_F |
				       FW_RSS_VI_CONFIG_CMD_IP4TWOTUPEN_F |
				       FW_RSS_VI_CONFIG_CMD_UDPEN_F,
				       rss[0]);
	kfree(rss);
	return err;
}

/**
 *	setup_rss - configure RSS
 *	@adap: the adapter
 *
 *	Sets up RSS for each port.
 */
static int setup_rss(struct adapter *adap)
{
	int i, j, err;

	for_each_port(adap, i) {
		const struct port_info *pi = adap2pinfo(adap, i);

		/* Fill default values with equal distribution */
		for (j = 0; j < pi->rss_size; j++)
			pi->rss[j] = j % pi->nqsets;

		err = cxgb4_write_rss(pi, pi->rss);
		if (err)
			return err;
	}
	return 0;
}

/*
 * Return the channel of the ingress queue with the given qid.
 */
static unsigned int rxq_to_chan(const struct sge *p, unsigned int qid)
{
	qid -= p->ingr_start;
	return netdev2pinfo(p->ingr_map[qid]->netdev)->tx_chan;
}

/*
 * Wait until all NAPI handlers are descheduled.
 */
static void quiesce_rx(struct adapter *adap)
{
	int i;

	for (i = 0; i < adap->sge.ingr_sz; i++) {
		struct sge_rspq *q = adap->sge.ingr_map[i];

		if (q && q->handler) {
			napi_disable(&q->napi);
			local_bh_disable();
			while (!cxgb_poll_lock_napi(q))
				mdelay(1);
			local_bh_enable();
		}

	}
}

/* Disable interrupt and napi handler */
static void disable_interrupts(struct adapter *adap)
{
	if (adap->flags & FULL_INIT_DONE) {
		t4_intr_disable(adap);
		if (adap->flags & USING_MSIX) {
			free_msix_queue_irqs(adap);
			free_irq(adap->msix_info[0].vec, adap);
		} else {
			free_irq(adap->pdev->irq, adap);
		}
		quiesce_rx(adap);
	}
}

/*
 * Enable NAPI scheduling and interrupt generation for all Rx queues.
 */
static void enable_rx(struct adapter *adap)
{
	int i;

	for (i = 0; i < adap->sge.ingr_sz; i++) {
		struct sge_rspq *q = adap->sge.ingr_map[i];

		if (!q)
			continue;
		if (q->handler) {
			cxgb_busy_poll_init_lock(q);
			napi_enable(&q->napi);
		}
		/* 0-increment GTS to start the timer and enable interrupts */
		t4_write_reg(adap, MYPF_REG(SGE_PF_GTS_A),
			     SEINTARM_V(q->intr_params) |
			     INGRESSQID_V(q->cntxt_id));
	}
}

static int alloc_ofld_rxqs(struct adapter *adap, struct sge_ofld_rxq *q,
			   unsigned int nq, unsigned int per_chan, int msi_idx,
			   u16 *ids, bool lro)
{
	int i, err;

	for (i = 0; i < nq; i++, q++) {
		if (msi_idx > 0)
			msi_idx++;
		err = t4_sge_alloc_rxq(adap, &q->rspq, false,
				       adap->port[i / per_chan],
				       msi_idx, q->fl.size ? &q->fl : NULL,
				       uldrx_handler,
				       lro ? uldrx_flush_handler : NULL,
				       0);
		if (err)
			return err;
		memset(&q->stats, 0, sizeof(q->stats));
		if (ids)
			ids[i] = q->rspq.abs_id;
	}
	return 0;
}

/**
 *	setup_sge_queues - configure SGE Tx/Rx/response queues
 *	@adap: the adapter
 *
 *	Determines how many sets of SGE queues to use and initializes them.
 *	We support multiple queue sets per port if we have MSI-X, otherwise
 *	just one queue set per port.
 */
static int setup_sge_queues(struct adapter *adap)
{
	int err, msi_idx, i, j;
	struct sge *s = &adap->sge;

	bitmap_zero(s->starving_fl, s->egr_sz);
	bitmap_zero(s->txq_maperr, s->egr_sz);

	if (adap->flags & USING_MSIX)
		msi_idx = 1;         /* vector 0 is for non-queue interrupts */
	else {
		err = t4_sge_alloc_rxq(adap, &s->intrq, false, adap->port[0], 0,
				       NULL, NULL, NULL, -1);
		if (err)
			return err;
		msi_idx = -((int)s->intrq.abs_id + 1);
	}

	/* NOTE: If you add/delete any Ingress/Egress Queue allocations in here,
	 * don't forget to update the following which need to be
	 * synchronized to and changes here.
	 *
	 * 1. The calculations of MAX_INGQ in cxgb4.h.
	 *
	 * 2. Update enable_msix/name_msix_vecs/request_msix_queue_irqs
	 *    to accommodate any new/deleted Ingress Queues
	 *    which need MSI-X Vectors.
	 *
	 * 3. Update sge_qinfo_show() to include information on the
	 *    new/deleted queues.
	 */
	err = t4_sge_alloc_rxq(adap, &s->fw_evtq, true, adap->port[0],
			       msi_idx, NULL, fwevtq_handler, NULL, -1);
	if (err) {
freeout:	t4_free_sge_resources(adap);
		return err;
	}

	for_each_port(adap, i) {
		struct net_device *dev = adap->port[i];
		struct port_info *pi = netdev_priv(dev);
		struct sge_eth_rxq *q = &s->ethrxq[pi->first_qset];
		struct sge_eth_txq *t = &s->ethtxq[pi->first_qset];

		for (j = 0; j < pi->nqsets; j++, q++) {
			if (msi_idx > 0)
				msi_idx++;
			err = t4_sge_alloc_rxq(adap, &q->rspq, false, dev,
					       msi_idx, &q->fl,
					       t4_ethrx_handler,
					       NULL,
					       t4_get_mps_bg_map(adap,
								 pi->tx_chan));
			if (err)
				goto freeout;
			q->rspq.idx = j;
			memset(&q->stats, 0, sizeof(q->stats));
		}
		for (j = 0; j < pi->nqsets; j++, t++) {
			err = t4_sge_alloc_eth_txq(adap, t, dev,
					netdev_get_tx_queue(dev, j),
					s->fw_evtq.cntxt_id);
			if (err)
				goto freeout;
		}
	}

	j = s->iscsiqsets / adap->params.nports; /* iscsi queues per channel */
	for_each_iscsirxq(s, i) {
		err = t4_sge_alloc_ofld_txq(adap, &s->ofldtxq[i],
					    adap->port[i / j],
					    s->fw_evtq.cntxt_id);
		if (err)
			goto freeout;
	}

#define ALLOC_OFLD_RXQS(firstq, nq, per_chan, ids, lro) do { \
	err = alloc_ofld_rxqs(adap, firstq, nq, per_chan, msi_idx, ids, lro); \
	if (err) \
		goto freeout; \
	if (msi_idx > 0) \
		msi_idx += nq; \
} while (0)

	ALLOC_OFLD_RXQS(s->iscsirxq, s->iscsiqsets, j, s->iscsi_rxq, false);
	ALLOC_OFLD_RXQS(s->iscsitrxq, s->niscsitq, j, s->iscsit_rxq, true);
	ALLOC_OFLD_RXQS(s->rdmarxq, s->rdmaqs, 1, s->rdma_rxq, false);
	j = s->rdmaciqs / adap->params.nports; /* rdmaq queues per channel */
	ALLOC_OFLD_RXQS(s->rdmaciq, s->rdmaciqs, j, s->rdma_ciq, false);

#undef ALLOC_OFLD_RXQS

	for_each_port(adap, i) {
		/*
		 * Note that ->rdmarxq[i].rspq.cntxt_id below is 0 if we don't
		 * have RDMA queues, and that's the right value.
		 */
		err = t4_sge_alloc_ctrl_txq(adap, &s->ctrlq[i], adap->port[i],
					    s->fw_evtq.cntxt_id,
					    s->rdmarxq[i].rspq.cntxt_id);
		if (err)
			goto freeout;
	}

	t4_write_reg(adap, is_t4(adap->params.chip) ?
				MPS_TRC_RSS_CONTROL_A :
				MPS_T5_TRC_RSS_CONTROL_A,
		     RSSCONTROL_V(netdev2pinfo(adap->port[0])->tx_chan) |
		     QUEUENUMBER_V(s->ethrxq[0].rspq.abs_id));
	return 0;
}

/*
 * Allocate a chunk of memory using kmalloc or, if that fails, vmalloc.
 * The allocated memory is cleared.
 */
void *t4_alloc_mem(size_t size)
{
	void *p = kzalloc(size, GFP_KERNEL | __GFP_NOWARN);

	if (!p)
		p = vzalloc(size);
	return p;
}

/*
 * Free memory allocated through alloc_mem().
 */
void t4_free_mem(void *addr)
{
	kvfree(addr);
}

/* Send a Work Request to write the filter at a specified index.  We construct
 * a Firmware Filter Work Request to have the work done and put the indicated
 * filter into "pending" mode which will prevent any further actions against
 * it till we get a reply from the firmware on the completion status of the
 * request.
 */
static int set_filter_wr(struct adapter *adapter, int fidx)
{
	struct filter_entry *f = &adapter->tids.ftid_tab[fidx];
	struct sk_buff *skb;
	struct fw_filter_wr *fwr;
	unsigned int ftid;

	skb = alloc_skb(sizeof(*fwr), GFP_KERNEL);
	if (!skb)
		return -ENOMEM;

	/* If the new filter requires loopback Destination MAC and/or VLAN
	 * rewriting then we need to allocate a Layer 2 Table (L2T) entry for
	 * the filter.
	 */
	if (f->fs.newdmac || f->fs.newvlan) {
		/* allocate L2T entry for new filter */
		f->l2t = t4_l2t_alloc_switching(adapter, f->fs.vlan,
						f->fs.eport, f->fs.dmac);
		if (f->l2t == NULL) {
			kfree_skb(skb);
			return -ENOMEM;
		}
	}

	ftid = adapter->tids.ftid_base + fidx;

	fwr = (struct fw_filter_wr *)__skb_put(skb, sizeof(*fwr));
	memset(fwr, 0, sizeof(*fwr));

	/* It would be nice to put most of the following in t4_hw.c but most
	 * of the work is translating the cxgbtool ch_filter_specification
	 * into the Work Request and the definition of that structure is
	 * currently in cxgbtool.h which isn't appropriate to pull into the
	 * common code.  We may eventually try to come up with a more neutral
	 * filter specification structure but for now it's easiest to simply
	 * put this fairly direct code in line ...
	 */
	fwr->op_pkd = htonl(FW_WR_OP_V(FW_FILTER_WR));
	fwr->len16_pkd = htonl(FW_WR_LEN16_V(sizeof(*fwr)/16));
	fwr->tid_to_iq =
		htonl(FW_FILTER_WR_TID_V(ftid) |
		      FW_FILTER_WR_RQTYPE_V(f->fs.type) |
		      FW_FILTER_WR_NOREPLY_V(0) |
		      FW_FILTER_WR_IQ_V(f->fs.iq));
	fwr->del_filter_to_l2tix =
		htonl(FW_FILTER_WR_RPTTID_V(f->fs.rpttid) |
		      FW_FILTER_WR_DROP_V(f->fs.action == FILTER_DROP) |
		      FW_FILTER_WR_DIRSTEER_V(f->fs.dirsteer) |
		      FW_FILTER_WR_MASKHASH_V(f->fs.maskhash) |
		      FW_FILTER_WR_DIRSTEERHASH_V(f->fs.dirsteerhash) |
		      FW_FILTER_WR_LPBK_V(f->fs.action == FILTER_SWITCH) |
		      FW_FILTER_WR_DMAC_V(f->fs.newdmac) |
		      FW_FILTER_WR_SMAC_V(f->fs.newsmac) |
		      FW_FILTER_WR_INSVLAN_V(f->fs.newvlan == VLAN_INSERT ||
					     f->fs.newvlan == VLAN_REWRITE) |
		      FW_FILTER_WR_RMVLAN_V(f->fs.newvlan == VLAN_REMOVE ||
					    f->fs.newvlan == VLAN_REWRITE) |
		      FW_FILTER_WR_HITCNTS_V(f->fs.hitcnts) |
		      FW_FILTER_WR_TXCHAN_V(f->fs.eport) |
		      FW_FILTER_WR_PRIO_V(f->fs.prio) |
		      FW_FILTER_WR_L2TIX_V(f->l2t ? f->l2t->idx : 0));
	fwr->ethtype = htons(f->fs.val.ethtype);
	fwr->ethtypem = htons(f->fs.mask.ethtype);
	fwr->frag_to_ovlan_vldm =
		(FW_FILTER_WR_FRAG_V(f->fs.val.frag) |
		 FW_FILTER_WR_FRAGM_V(f->fs.mask.frag) |
		 FW_FILTER_WR_IVLAN_VLD_V(f->fs.val.ivlan_vld) |
		 FW_FILTER_WR_OVLAN_VLD_V(f->fs.val.ovlan_vld) |
		 FW_FILTER_WR_IVLAN_VLDM_V(f->fs.mask.ivlan_vld) |
		 FW_FILTER_WR_OVLAN_VLDM_V(f->fs.mask.ovlan_vld));
	fwr->smac_sel = 0;
	fwr->rx_chan_rx_rpl_iq =
		htons(FW_FILTER_WR_RX_CHAN_V(0) |
		      FW_FILTER_WR_RX_RPL_IQ_V(adapter->sge.fw_evtq.abs_id));
	fwr->maci_to_matchtypem =
		htonl(FW_FILTER_WR_MACI_V(f->fs.val.macidx) |
		      FW_FILTER_WR_MACIM_V(f->fs.mask.macidx) |
		      FW_FILTER_WR_FCOE_V(f->fs.val.fcoe) |
		      FW_FILTER_WR_FCOEM_V(f->fs.mask.fcoe) |
		      FW_FILTER_WR_PORT_V(f->fs.val.iport) |
		      FW_FILTER_WR_PORTM_V(f->fs.mask.iport) |
		      FW_FILTER_WR_MATCHTYPE_V(f->fs.val.matchtype) |
		      FW_FILTER_WR_MATCHTYPEM_V(f->fs.mask.matchtype));
	fwr->ptcl = f->fs.val.proto;
	fwr->ptclm = f->fs.mask.proto;
	fwr->ttyp = f->fs.val.tos;
	fwr->ttypm = f->fs.mask.tos;
	fwr->ivlan = htons(f->fs.val.ivlan);
	fwr->ivlanm = htons(f->fs.mask.ivlan);
	fwr->ovlan = htons(f->fs.val.ovlan);
	fwr->ovlanm = htons(f->fs.mask.ovlan);
	memcpy(fwr->lip, f->fs.val.lip, sizeof(fwr->lip));
	memcpy(fwr->lipm, f->fs.mask.lip, sizeof(fwr->lipm));
	memcpy(fwr->fip, f->fs.val.fip, sizeof(fwr->fip));
	memcpy(fwr->fipm, f->fs.mask.fip, sizeof(fwr->fipm));
	fwr->lp = htons(f->fs.val.lport);
	fwr->lpm = htons(f->fs.mask.lport);
	fwr->fp = htons(f->fs.val.fport);
	fwr->fpm = htons(f->fs.mask.fport);
	if (f->fs.newsmac)
		memcpy(fwr->sma, f->fs.smac, sizeof(fwr->sma));

	/* Mark the filter as "pending" and ship off the Filter Work Request.
	 * When we get the Work Request Reply we'll clear the pending status.
	 */
	f->pending = 1;
	set_wr_txq(skb, CPL_PRIORITY_CONTROL, f->fs.val.iport & 0x3);
	t4_ofld_send(adapter, skb);
	return 0;
}

/* Delete the filter at a specified index.
 */
static int del_filter_wr(struct adapter *adapter, int fidx)
{
	struct filter_entry *f = &adapter->tids.ftid_tab[fidx];
	struct sk_buff *skb;
	struct fw_filter_wr *fwr;
	unsigned int len, ftid;

	len = sizeof(*fwr);
	ftid = adapter->tids.ftid_base + fidx;

	skb = alloc_skb(len, GFP_KERNEL);
	if (!skb)
		return -ENOMEM;

	fwr = (struct fw_filter_wr *)__skb_put(skb, len);
	t4_mk_filtdelwr(ftid, fwr, adapter->sge.fw_evtq.abs_id);

	/* Mark the filter as "pending" and ship off the Filter Work Request.
	 * When we get the Work Request Reply we'll clear the pending status.
	 */
	f->pending = 1;
	t4_mgmt_tx(adapter, skb);
	return 0;
}

static u16 cxgb_select_queue(struct net_device *dev, struct sk_buff *skb,
			     void *accel_priv, select_queue_fallback_t fallback)
{
	int txq;

#ifdef CONFIG_CHELSIO_T4_DCB
	/* If a Data Center Bridging has been successfully negotiated on this
	 * link then we'll use the skb's priority to map it to a TX Queue.
	 * The skb's priority is determined via the VLAN Tag Priority Code
	 * Point field.
	 */
	if (cxgb4_dcb_enabled(dev)) {
		u16 vlan_tci;
		int err;

		err = vlan_get_tag(skb, &vlan_tci);
		if (unlikely(err)) {
			if (net_ratelimit())
				netdev_warn(dev,
					    "TX Packet without VLAN Tag on DCB Link\n");
			txq = 0;
		} else {
			txq = (vlan_tci & VLAN_PRIO_MASK) >> VLAN_PRIO_SHIFT;
#ifdef CONFIG_CHELSIO_T4_FCOE
			if (skb->protocol == htons(ETH_P_FCOE))
				txq = skb->priority & 0x7;
#endif /* CONFIG_CHELSIO_T4_FCOE */
		}
		return txq;
	}
#endif /* CONFIG_CHELSIO_T4_DCB */

	if (select_queue) {
		txq = (skb_rx_queue_recorded(skb)
			? skb_get_rx_queue(skb)
			: smp_processor_id());

		while (unlikely(txq >= dev->real_num_tx_queues))
			txq -= dev->real_num_tx_queues;

		return txq;
	}

	return fallback(dev, skb) % dev->real_num_tx_queues;
}

static int closest_timer(const struct sge *s, int time)
{
	int i, delta, match = 0, min_delta = INT_MAX;

	for (i = 0; i < ARRAY_SIZE(s->timer_val); i++) {
		delta = time - s->timer_val[i];
		if (delta < 0)
			delta = -delta;
		if (delta < min_delta) {
			min_delta = delta;
			match = i;
		}
	}
	return match;
}

static int closest_thres(const struct sge *s, int thres)
{
	int i, delta, match = 0, min_delta = INT_MAX;

	for (i = 0; i < ARRAY_SIZE(s->counter_val); i++) {
		delta = thres - s->counter_val[i];
		if (delta < 0)
			delta = -delta;
		if (delta < min_delta) {
			min_delta = delta;
			match = i;
		}
	}
	return match;
}

/**
 *	cxgb4_set_rspq_intr_params - set a queue's interrupt holdoff parameters
 *	@q: the Rx queue
 *	@us: the hold-off time in us, or 0 to disable timer
 *	@cnt: the hold-off packet count, or 0 to disable counter
 *
 *	Sets an Rx queue's interrupt hold-off time and packet count.  At least
 *	one of the two needs to be enabled for the queue to generate interrupts.
 */
int cxgb4_set_rspq_intr_params(struct sge_rspq *q,
			       unsigned int us, unsigned int cnt)
{
	struct adapter *adap = q->adap;

	if ((us | cnt) == 0)
		cnt = 1;

	if (cnt) {
		int err;
		u32 v, new_idx;

		new_idx = closest_thres(&adap->sge, cnt);
		if (q->desc && q->pktcnt_idx != new_idx) {
			/* the queue has already been created, update it */
			v = FW_PARAMS_MNEM_V(FW_PARAMS_MNEM_DMAQ) |
			    FW_PARAMS_PARAM_X_V(
					FW_PARAMS_PARAM_DMAQ_IQ_INTCNTTHRESH) |
			    FW_PARAMS_PARAM_YZ_V(q->cntxt_id);
			err = t4_set_params(adap, adap->mbox, adap->pf, 0, 1,
					    &v, &new_idx);
			if (err)
				return err;
		}
		q->pktcnt_idx = new_idx;
	}

	us = us == 0 ? 6 : closest_timer(&adap->sge, us);
	q->intr_params = QINTR_TIMER_IDX_V(us) | QINTR_CNT_EN_V(cnt > 0);
	return 0;
}

static int cxgb_set_features(struct net_device *dev, netdev_features_t features)
{
	const struct port_info *pi = netdev_priv(dev);
	netdev_features_t changed = dev->features ^ features;
	int err;

	if (!(changed & NETIF_F_HW_VLAN_CTAG_RX))
		return 0;

	err = t4_set_rxmode(pi->adapter, pi->adapter->pf, pi->viid, -1,
			    -1, -1, -1,
			    !!(features & NETIF_F_HW_VLAN_CTAG_RX), true);
	if (unlikely(err))
		dev->features = features ^ NETIF_F_HW_VLAN_CTAG_RX;
	return err;
}

static int setup_debugfs(struct adapter *adap)
{
	if (IS_ERR_OR_NULL(adap->debugfs_root))
		return -1;

#ifdef CONFIG_DEBUG_FS
	t4_setup_debugfs(adap);
#endif
	return 0;
}

/*
 * upper-layer driver support
 */

/*
 * Allocate an active-open TID and set it to the supplied value.
 */
int cxgb4_alloc_atid(struct tid_info *t, void *data)
{
	int atid = -1;

	spin_lock_bh(&t->atid_lock);
	if (t->afree) {
		union aopen_entry *p = t->afree;

		atid = (p - t->atid_tab) + t->atid_base;
		t->afree = p->next;
		p->data = data;
		t->atids_in_use++;
	}
	spin_unlock_bh(&t->atid_lock);
	return atid;
}
EXPORT_SYMBOL(cxgb4_alloc_atid);

/*
 * Release an active-open TID.
 */
void cxgb4_free_atid(struct tid_info *t, unsigned int atid)
{
	union aopen_entry *p = &t->atid_tab[atid - t->atid_base];

	spin_lock_bh(&t->atid_lock);
	p->next = t->afree;
	t->afree = p;
	t->atids_in_use--;
	spin_unlock_bh(&t->atid_lock);
}
EXPORT_SYMBOL(cxgb4_free_atid);

/*
 * Allocate a server TID and set it to the supplied value.
 */
int cxgb4_alloc_stid(struct tid_info *t, int family, void *data)
{
	int stid;

	spin_lock_bh(&t->stid_lock);
	if (family == PF_INET) {
		stid = find_first_zero_bit(t->stid_bmap, t->nstids);
		if (stid < t->nstids)
			__set_bit(stid, t->stid_bmap);
		else
			stid = -1;
	} else {
		stid = bitmap_find_free_region(t->stid_bmap, t->nstids, 1);
		if (stid < 0)
			stid = -1;
	}
	if (stid >= 0) {
		t->stid_tab[stid].data = data;
		stid += t->stid_base;
		/* IPv6 requires max of 520 bits or 16 cells in TCAM
		 * This is equivalent to 4 TIDs. With CLIP enabled it
		 * needs 2 TIDs.
		 */
		if (family == PF_INET)
			t->stids_in_use++;
		else
			t->stids_in_use += 2;
	}
	spin_unlock_bh(&t->stid_lock);
	return stid;
}
EXPORT_SYMBOL(cxgb4_alloc_stid);

/* Allocate a server filter TID and set it to the supplied value.
 */
int cxgb4_alloc_sftid(struct tid_info *t, int family, void *data)
{
	int stid;

	spin_lock_bh(&t->stid_lock);
	if (family == PF_INET) {
		stid = find_next_zero_bit(t->stid_bmap,
				t->nstids + t->nsftids, t->nstids);
		if (stid < (t->nstids + t->nsftids))
			__set_bit(stid, t->stid_bmap);
		else
			stid = -1;
	} else {
		stid = -1;
	}
	if (stid >= 0) {
		t->stid_tab[stid].data = data;
		stid -= t->nstids;
		stid += t->sftid_base;
		t->sftids_in_use++;
	}
	spin_unlock_bh(&t->stid_lock);
	return stid;
}
EXPORT_SYMBOL(cxgb4_alloc_sftid);

/* Release a server TID.
 */
void cxgb4_free_stid(struct tid_info *t, unsigned int stid, int family)
{
	/* Is it a server filter TID? */
	if (t->nsftids && (stid >= t->sftid_base)) {
		stid -= t->sftid_base;
		stid += t->nstids;
	} else {
		stid -= t->stid_base;
	}

	spin_lock_bh(&t->stid_lock);
	if (family == PF_INET)
		__clear_bit(stid, t->stid_bmap);
	else
		bitmap_release_region(t->stid_bmap, stid, 1);
	t->stid_tab[stid].data = NULL;
	if (stid < t->nstids) {
		if (family == PF_INET)
			t->stids_in_use--;
		else
			t->stids_in_use -= 2;
	} else {
		t->sftids_in_use--;
	}
	spin_unlock_bh(&t->stid_lock);
}
EXPORT_SYMBOL(cxgb4_free_stid);

/*
 * Populate a TID_RELEASE WR.  Caller must properly size the skb.
 */
static void mk_tid_release(struct sk_buff *skb, unsigned int chan,
			   unsigned int tid)
{
	struct cpl_tid_release *req;

	set_wr_txq(skb, CPL_PRIORITY_SETUP, chan);
	req = (struct cpl_tid_release *)__skb_put(skb, sizeof(*req));
	INIT_TP_WR(req, tid);
	OPCODE_TID(req) = htonl(MK_OPCODE_TID(CPL_TID_RELEASE, tid));
}

/*
 * Queue a TID release request and if necessary schedule a work queue to
 * process it.
 */
static void cxgb4_queue_tid_release(struct tid_info *t, unsigned int chan,
				    unsigned int tid)
{
	void **p = &t->tid_tab[tid];
	struct adapter *adap = container_of(t, struct adapter, tids);

	spin_lock_bh(&adap->tid_release_lock);
	*p = adap->tid_release_head;
	/* Low 2 bits encode the Tx channel number */
	adap->tid_release_head = (void **)((uintptr_t)p | chan);
	if (!adap->tid_release_task_busy) {
		adap->tid_release_task_busy = true;
		queue_work(adap->workq, &adap->tid_release_task);
	}
	spin_unlock_bh(&adap->tid_release_lock);
}

/*
 * Process the list of pending TID release requests.
 */
static void process_tid_release_list(struct work_struct *work)
{
	struct sk_buff *skb;
	struct adapter *adap;

	adap = container_of(work, struct adapter, tid_release_task);

	spin_lock_bh(&adap->tid_release_lock);
	while (adap->tid_release_head) {
		void **p = adap->tid_release_head;
		unsigned int chan = (uintptr_t)p & 3;
		p = (void *)p - chan;

		adap->tid_release_head = *p;
		*p = NULL;
		spin_unlock_bh(&adap->tid_release_lock);

		while (!(skb = alloc_skb(sizeof(struct cpl_tid_release),
					 GFP_KERNEL)))
			schedule_timeout_uninterruptible(1);

		mk_tid_release(skb, chan, p - adap->tids.tid_tab);
		t4_ofld_send(adap, skb);
		spin_lock_bh(&adap->tid_release_lock);
	}
	adap->tid_release_task_busy = false;
	spin_unlock_bh(&adap->tid_release_lock);
}

/*
 * Release a TID and inform HW.  If we are unable to allocate the release
 * message we defer to a work queue.
 */
void cxgb4_remove_tid(struct tid_info *t, unsigned int chan, unsigned int tid)
{
	struct sk_buff *skb;
	struct adapter *adap = container_of(t, struct adapter, tids);

	WARN_ON(tid >= t->ntids);

	if (t->tid_tab[tid]) {
		t->tid_tab[tid] = NULL;
		if (t->hash_base && (tid >= t->hash_base))
			atomic_dec(&t->hash_tids_in_use);
		else
			atomic_dec(&t->tids_in_use);
	}

	skb = alloc_skb(sizeof(struct cpl_tid_release), GFP_ATOMIC);
	if (likely(skb)) {
		mk_tid_release(skb, chan, tid);
		t4_ofld_send(adap, skb);
	} else
		cxgb4_queue_tid_release(t, chan, tid);
}
EXPORT_SYMBOL(cxgb4_remove_tid);

/*
 * Allocate and initialize the TID tables.  Returns 0 on success.
 */
static int tid_init(struct tid_info *t)
{
	size_t size;
	unsigned int stid_bmap_size;
	unsigned int natids = t->natids;
	struct adapter *adap = container_of(t, struct adapter, tids);

	stid_bmap_size = BITS_TO_LONGS(t->nstids + t->nsftids);
	size = t->ntids * sizeof(*t->tid_tab) +
	       natids * sizeof(*t->atid_tab) +
	       t->nstids * sizeof(*t->stid_tab) +
	       t->nsftids * sizeof(*t->stid_tab) +
	       stid_bmap_size * sizeof(long) +
	       t->nftids * sizeof(*t->ftid_tab) +
	       t->nsftids * sizeof(*t->ftid_tab);

	t->tid_tab = t4_alloc_mem(size);
	if (!t->tid_tab)
		return -ENOMEM;

	t->atid_tab = (union aopen_entry *)&t->tid_tab[t->ntids];
	t->stid_tab = (struct serv_entry *)&t->atid_tab[natids];
	t->stid_bmap = (unsigned long *)&t->stid_tab[t->nstids + t->nsftids];
	t->ftid_tab = (struct filter_entry *)&t->stid_bmap[stid_bmap_size];
	spin_lock_init(&t->stid_lock);
	spin_lock_init(&t->atid_lock);

	t->stids_in_use = 0;
	t->sftids_in_use = 0;
	t->afree = NULL;
	t->atids_in_use = 0;
	atomic_set(&t->tids_in_use, 0);
	atomic_set(&t->hash_tids_in_use, 0);

	/* Setup the free list for atid_tab and clear the stid bitmap. */
	if (natids) {
		while (--natids)
			t->atid_tab[natids - 1].next = &t->atid_tab[natids];
		t->afree = t->atid_tab;
	}
	bitmap_zero(t->stid_bmap, t->nstids + t->nsftids);
	/* Reserve stid 0 for T4/T5 adapters */
	if (!t->stid_base &&
	    (CHELSIO_CHIP_VERSION(adap->params.chip) <= CHELSIO_T5))
		__set_bit(0, t->stid_bmap);

	return 0;
}

/**
 *	cxgb4_create_server - create an IP server
 *	@dev: the device
 *	@stid: the server TID
 *	@sip: local IP address to bind server to
 *	@sport: the server's TCP port
 *	@queue: queue to direct messages from this server to
 *
 *	Create an IP server for the given port and address.
 *	Returns <0 on error and one of the %NET_XMIT_* values on success.
 */
int cxgb4_create_server(const struct net_device *dev, unsigned int stid,
			__be32 sip, __be16 sport, __be16 vlan,
			unsigned int queue)
{
	unsigned int chan;
	struct sk_buff *skb;
	struct adapter *adap;
	struct cpl_pass_open_req *req;
	int ret;

	skb = alloc_skb(sizeof(*req), GFP_KERNEL);
	if (!skb)
		return -ENOMEM;

	adap = netdev2adap(dev);
	req = (struct cpl_pass_open_req *)__skb_put(skb, sizeof(*req));
	INIT_TP_WR(req, 0);
	OPCODE_TID(req) = htonl(MK_OPCODE_TID(CPL_PASS_OPEN_REQ, stid));
	req->local_port = sport;
	req->peer_port = htons(0);
	req->local_ip = sip;
	req->peer_ip = htonl(0);
	chan = rxq_to_chan(&adap->sge, queue);
	req->opt0 = cpu_to_be64(TX_CHAN_V(chan));
	req->opt1 = cpu_to_be64(CONN_POLICY_V(CPL_CONN_POLICY_ASK) |
				SYN_RSS_ENABLE_F | SYN_RSS_QUEUE_V(queue));
	ret = t4_mgmt_tx(adap, skb);
	return net_xmit_eval(ret);
}
EXPORT_SYMBOL(cxgb4_create_server);

/*	cxgb4_create_server6 - create an IPv6 server
 *	@dev: the device
 *	@stid: the server TID
 *	@sip: local IPv6 address to bind server to
 *	@sport: the server's TCP port
 *	@queue: queue to direct messages from this server to
 *
 *	Create an IPv6 server for the given port and address.
 *	Returns <0 on error and one of the %NET_XMIT_* values on success.
 */
int cxgb4_create_server6(const struct net_device *dev, unsigned int stid,
			 const struct in6_addr *sip, __be16 sport,
			 unsigned int queue)
{
	unsigned int chan;
	struct sk_buff *skb;
	struct adapter *adap;
	struct cpl_pass_open_req6 *req;
	int ret;

	skb = alloc_skb(sizeof(*req), GFP_KERNEL);
	if (!skb)
		return -ENOMEM;

	adap = netdev2adap(dev);
	req = (struct cpl_pass_open_req6 *)__skb_put(skb, sizeof(*req));
	INIT_TP_WR(req, 0);
	OPCODE_TID(req) = htonl(MK_OPCODE_TID(CPL_PASS_OPEN_REQ6, stid));
	req->local_port = sport;
	req->peer_port = htons(0);
	req->local_ip_hi = *(__be64 *)(sip->s6_addr);
	req->local_ip_lo = *(__be64 *)(sip->s6_addr + 8);
	req->peer_ip_hi = cpu_to_be64(0);
	req->peer_ip_lo = cpu_to_be64(0);
	chan = rxq_to_chan(&adap->sge, queue);
	req->opt0 = cpu_to_be64(TX_CHAN_V(chan));
	req->opt1 = cpu_to_be64(CONN_POLICY_V(CPL_CONN_POLICY_ASK) |
				SYN_RSS_ENABLE_F | SYN_RSS_QUEUE_V(queue));
	ret = t4_mgmt_tx(adap, skb);
	return net_xmit_eval(ret);
}
EXPORT_SYMBOL(cxgb4_create_server6);

int cxgb4_remove_server(const struct net_device *dev, unsigned int stid,
			unsigned int queue, bool ipv6)
{
	struct sk_buff *skb;
	struct adapter *adap;
	struct cpl_close_listsvr_req *req;
	int ret;

	adap = netdev2adap(dev);

	skb = alloc_skb(sizeof(*req), GFP_KERNEL);
	if (!skb)
		return -ENOMEM;

	req = (struct cpl_close_listsvr_req *)__skb_put(skb, sizeof(*req));
	INIT_TP_WR(req, 0);
	OPCODE_TID(req) = htonl(MK_OPCODE_TID(CPL_CLOSE_LISTSRV_REQ, stid));
	req->reply_ctrl = htons(NO_REPLY_V(0) | (ipv6 ? LISTSVR_IPV6_V(1) :
				LISTSVR_IPV6_V(0)) | QUEUENO_V(queue));
	ret = t4_mgmt_tx(adap, skb);
	return net_xmit_eval(ret);
}
EXPORT_SYMBOL(cxgb4_remove_server);

/**
 *	cxgb4_best_mtu - find the entry in the MTU table closest to an MTU
 *	@mtus: the HW MTU table
 *	@mtu: the target MTU
 *	@idx: index of selected entry in the MTU table
 *
 *	Returns the index and the value in the HW MTU table that is closest to
 *	but does not exceed @mtu, unless @mtu is smaller than any value in the
 *	table, in which case that smallest available value is selected.
 */
unsigned int cxgb4_best_mtu(const unsigned short *mtus, unsigned short mtu,
			    unsigned int *idx)
{
	unsigned int i = 0;

	while (i < NMTUS - 1 && mtus[i + 1] <= mtu)
		++i;
	if (idx)
		*idx = i;
	return mtus[i];
}
EXPORT_SYMBOL(cxgb4_best_mtu);

/**
 *     cxgb4_best_aligned_mtu - find best MTU, [hopefully] data size aligned
 *     @mtus: the HW MTU table
 *     @header_size: Header Size
 *     @data_size_max: maximum Data Segment Size
 *     @data_size_align: desired Data Segment Size Alignment (2^N)
 *     @mtu_idxp: HW MTU Table Index return value pointer (possibly NULL)
 *
 *     Similar to cxgb4_best_mtu() but instead of searching the Hardware
 *     MTU Table based solely on a Maximum MTU parameter, we break that
 *     parameter up into a Header Size and Maximum Data Segment Size, and
 *     provide a desired Data Segment Size Alignment.  If we find an MTU in
 *     the Hardware MTU Table which will result in a Data Segment Size with
 *     the requested alignment _and_ that MTU isn't "too far" from the
 *     closest MTU, then we'll return that rather than the closest MTU.
 */
unsigned int cxgb4_best_aligned_mtu(const unsigned short *mtus,
				    unsigned short header_size,
				    unsigned short data_size_max,
				    unsigned short data_size_align,
				    unsigned int *mtu_idxp)
{
	unsigned short max_mtu = header_size + data_size_max;
	unsigned short data_size_align_mask = data_size_align - 1;
	int mtu_idx, aligned_mtu_idx;

	/* Scan the MTU Table till we find an MTU which is larger than our
	 * Maximum MTU or we reach the end of the table.  Along the way,
	 * record the last MTU found, if any, which will result in a Data
	 * Segment Length matching the requested alignment.
	 */
	for (mtu_idx = 0, aligned_mtu_idx = -1; mtu_idx < NMTUS; mtu_idx++) {
		unsigned short data_size = mtus[mtu_idx] - header_size;

		/* If this MTU minus the Header Size would result in a
		 * Data Segment Size of the desired alignment, remember it.
		 */
		if ((data_size & data_size_align_mask) == 0)
			aligned_mtu_idx = mtu_idx;

		/* If we're not at the end of the Hardware MTU Table and the
		 * next element is larger than our Maximum MTU, drop out of
		 * the loop.
		 */
		if (mtu_idx+1 < NMTUS && mtus[mtu_idx+1] > max_mtu)
			break;
	}

	/* If we fell out of the loop because we ran to the end of the table,
	 * then we just have to use the last [largest] entry.
	 */
	if (mtu_idx == NMTUS)
		mtu_idx--;

	/* If we found an MTU which resulted in the requested Data Segment
	 * Length alignment and that's "not far" from the largest MTU which is
	 * less than or equal to the maximum MTU, then use that.
	 */
	if (aligned_mtu_idx >= 0 &&
	    mtu_idx - aligned_mtu_idx <= 1)
		mtu_idx = aligned_mtu_idx;

	/* If the caller has passed in an MTU Index pointer, pass the
	 * MTU Index back.  Return the MTU value.
	 */
	if (mtu_idxp)
		*mtu_idxp = mtu_idx;
	return mtus[mtu_idx];
}
EXPORT_SYMBOL(cxgb4_best_aligned_mtu);

/**
 *	cxgb4_tp_smt_idx - Get the Source Mac Table index for this VI
 *	@chip: chip type
 *	@viid: VI id of the given port
 *
 *	Return the SMT index for this VI.
 */
unsigned int cxgb4_tp_smt_idx(enum chip_type chip, unsigned int viid)
{
	/* In T4/T5, SMT contains 256 SMAC entries organized in
	 * 128 rows of 2 entries each.
	 * In T6, SMT contains 256 SMAC entries in 256 rows.
	 * TODO: The below code needs to be updated when we add support
	 * for 256 VFs.
	 */
	if (CHELSIO_CHIP_VERSION(chip) <= CHELSIO_T5)
		return ((viid & 0x7f) << 1);
	else
		return (viid & 0x7f);
}
EXPORT_SYMBOL(cxgb4_tp_smt_idx);

/**
 *	cxgb4_port_chan - get the HW channel of a port
 *	@dev: the net device for the port
 *
 *	Return the HW Tx channel of the given port.
 */
unsigned int cxgb4_port_chan(const struct net_device *dev)
{
	return netdev2pinfo(dev)->tx_chan;
}
EXPORT_SYMBOL(cxgb4_port_chan);

unsigned int cxgb4_dbfifo_count(const struct net_device *dev, int lpfifo)
{
	struct adapter *adap = netdev2adap(dev);
	u32 v1, v2, lp_count, hp_count;

	v1 = t4_read_reg(adap, SGE_DBFIFO_STATUS_A);
	v2 = t4_read_reg(adap, SGE_DBFIFO_STATUS2_A);
	if (is_t4(adap->params.chip)) {
		lp_count = LP_COUNT_G(v1);
		hp_count = HP_COUNT_G(v1);
	} else {
		lp_count = LP_COUNT_T5_G(v1);
		hp_count = HP_COUNT_T5_G(v2);
	}
	return lpfifo ? lp_count : hp_count;
}
EXPORT_SYMBOL(cxgb4_dbfifo_count);

/**
 *	cxgb4_port_viid - get the VI id of a port
 *	@dev: the net device for the port
 *
 *	Return the VI id of the given port.
 */
unsigned int cxgb4_port_viid(const struct net_device *dev)
{
	return netdev2pinfo(dev)->viid;
}
EXPORT_SYMBOL(cxgb4_port_viid);

/**
 *	cxgb4_port_idx - get the index of a port
 *	@dev: the net device for the port
 *
 *	Return the index of the given port.
 */
unsigned int cxgb4_port_idx(const struct net_device *dev)
{
	return netdev2pinfo(dev)->port_id;
}
EXPORT_SYMBOL(cxgb4_port_idx);

void cxgb4_get_tcp_stats(struct pci_dev *pdev, struct tp_tcp_stats *v4,
			 struct tp_tcp_stats *v6)
{
	struct adapter *adap = pci_get_drvdata(pdev);

	spin_lock(&adap->stats_lock);
	t4_tp_get_tcp_stats(adap, v4, v6);
	spin_unlock(&adap->stats_lock);
}
EXPORT_SYMBOL(cxgb4_get_tcp_stats);

void cxgb4_iscsi_init(struct net_device *dev, unsigned int tag_mask,
		      const unsigned int *pgsz_order)
{
	struct adapter *adap = netdev2adap(dev);

	t4_write_reg(adap, ULP_RX_ISCSI_TAGMASK_A, tag_mask);
	t4_write_reg(adap, ULP_RX_ISCSI_PSZ_A, HPZ0_V(pgsz_order[0]) |
		     HPZ1_V(pgsz_order[1]) | HPZ2_V(pgsz_order[2]) |
		     HPZ3_V(pgsz_order[3]));
}
EXPORT_SYMBOL(cxgb4_iscsi_init);

int cxgb4_flush_eq_cache(struct net_device *dev)
{
	struct adapter *adap = netdev2adap(dev);

	return t4_sge_ctxt_flush(adap, adap->mbox);
}
EXPORT_SYMBOL(cxgb4_flush_eq_cache);

static int read_eq_indices(struct adapter *adap, u16 qid, u16 *pidx, u16 *cidx)
{
	u32 addr = t4_read_reg(adap, SGE_DBQ_CTXT_BADDR_A) + 24 * qid + 8;
	__be64 indices;
	int ret;

	spin_lock(&adap->win0_lock);
	ret = t4_memory_rw(adap, 0, MEM_EDC0, addr,
			   sizeof(indices), (__be32 *)&indices,
			   T4_MEMORY_READ);
	spin_unlock(&adap->win0_lock);
	if (!ret) {
		*cidx = (be64_to_cpu(indices) >> 25) & 0xffff;
		*pidx = (be64_to_cpu(indices) >> 9) & 0xffff;
	}
	return ret;
}

int cxgb4_sync_txq_pidx(struct net_device *dev, u16 qid, u16 pidx,
			u16 size)
{
	struct adapter *adap = netdev2adap(dev);
	u16 hw_pidx, hw_cidx;
	int ret;

	ret = read_eq_indices(adap, qid, &hw_pidx, &hw_cidx);
	if (ret)
		goto out;

	if (pidx != hw_pidx) {
		u16 delta;
		u32 val;

		if (pidx >= hw_pidx)
			delta = pidx - hw_pidx;
		else
			delta = size - hw_pidx + pidx;

		if (is_t4(adap->params.chip))
			val = PIDX_V(delta);
		else
			val = PIDX_T5_V(delta);
		wmb();
		t4_write_reg(adap, MYPF_REG(SGE_PF_KDOORBELL_A),
			     QID_V(qid) | val);
	}
out:
	return ret;
}
EXPORT_SYMBOL(cxgb4_sync_txq_pidx);

int cxgb4_read_tpte(struct net_device *dev, u32 stag, __be32 *tpte)
{
	struct adapter *adap;
	u32 offset, memtype, memaddr;
	u32 edc0_size, edc1_size, mc0_size, mc1_size, size;
	u32 edc0_end, edc1_end, mc0_end, mc1_end;
	int ret;

	adap = netdev2adap(dev);

	offset = ((stag >> 8) * 32) + adap->vres.stag.start;

	/* Figure out where the offset lands in the Memory Type/Address scheme.
	 * This code assumes that the memory is laid out starting at offset 0
	 * with no breaks as: EDC0, EDC1, MC0, MC1. All cards have both EDC0
	 * and EDC1.  Some cards will have neither MC0 nor MC1, most cards have
	 * MC0, and some have both MC0 and MC1.
	 */
	size = t4_read_reg(adap, MA_EDRAM0_BAR_A);
	edc0_size = EDRAM0_SIZE_G(size) << 20;
	size = t4_read_reg(adap, MA_EDRAM1_BAR_A);
	edc1_size = EDRAM1_SIZE_G(size) << 20;
	size = t4_read_reg(adap, MA_EXT_MEMORY0_BAR_A);
	mc0_size = EXT_MEM0_SIZE_G(size) << 20;

	edc0_end = edc0_size;
	edc1_end = edc0_end + edc1_size;
	mc0_end = edc1_end + mc0_size;

	if (offset < edc0_end) {
		memtype = MEM_EDC0;
		memaddr = offset;
	} else if (offset < edc1_end) {
		memtype = MEM_EDC1;
		memaddr = offset - edc0_end;
	} else {
		if (offset < mc0_end) {
			memtype = MEM_MC0;
			memaddr = offset - edc1_end;
		} else if (is_t5(adap->params.chip)) {
			size = t4_read_reg(adap, MA_EXT_MEMORY1_BAR_A);
			mc1_size = EXT_MEM1_SIZE_G(size) << 20;
			mc1_end = mc0_end + mc1_size;
			if (offset < mc1_end) {
				memtype = MEM_MC1;
				memaddr = offset - mc0_end;
			} else {
				/* offset beyond the end of any memory */
				goto err;
			}
		} else {
			/* T4/T6 only has a single memory channel */
			goto err;
		}
	}

	spin_lock(&adap->win0_lock);
	ret = t4_memory_rw(adap, 0, memtype, memaddr, 32, tpte, T4_MEMORY_READ);
	spin_unlock(&adap->win0_lock);
	return ret;

err:
	dev_err(adap->pdev_dev, "stag %#x, offset %#x out of range\n",
		stag, offset);
	return -EINVAL;
}
EXPORT_SYMBOL(cxgb4_read_tpte);

u64 cxgb4_read_sge_timestamp(struct net_device *dev)
{
	u32 hi, lo;
	struct adapter *adap;

	adap = netdev2adap(dev);
	lo = t4_read_reg(adap, SGE_TIMESTAMP_LO_A);
	hi = TSVAL_G(t4_read_reg(adap, SGE_TIMESTAMP_HI_A));

	return ((u64)hi << 32) | (u64)lo;
}
EXPORT_SYMBOL(cxgb4_read_sge_timestamp);

int cxgb4_bar2_sge_qregs(struct net_device *dev,
			 unsigned int qid,
			 enum cxgb4_bar2_qtype qtype,
			 int user,
			 u64 *pbar2_qoffset,
			 unsigned int *pbar2_qid)
{
	return t4_bar2_sge_qregs(netdev2adap(dev),
				 qid,
				 (qtype == CXGB4_BAR2_QTYPE_EGRESS
				  ? T4_BAR2_QTYPE_EGRESS
				  : T4_BAR2_QTYPE_INGRESS),
				 user,
				 pbar2_qoffset,
				 pbar2_qid);
}
EXPORT_SYMBOL(cxgb4_bar2_sge_qregs);

static struct pci_driver cxgb4_driver;

static void check_neigh_update(struct neighbour *neigh)
{
	const struct device *parent;
	const struct net_device *netdev = neigh->dev;

	if (netdev->priv_flags & IFF_802_1Q_VLAN)
		netdev = vlan_dev_real_dev(netdev);
	parent = netdev->dev.parent;
	if (parent && parent->driver == &cxgb4_driver.driver)
		t4_l2t_update(dev_get_drvdata(parent), neigh);
}

static int netevent_cb(struct notifier_block *nb, unsigned long event,
		       void *data)
{
	switch (event) {
	case NETEVENT_NEIGH_UPDATE:
		check_neigh_update(data);
		break;
	case NETEVENT_REDIRECT:
	default:
		break;
	}
	return 0;
}

static bool netevent_registered;
static struct notifier_block cxgb4_netevent_nb = {
	.notifier_call = netevent_cb
};

static void drain_db_fifo(struct adapter *adap, int usecs)
{
	u32 v1, v2, lp_count, hp_count;

	do {
		v1 = t4_read_reg(adap, SGE_DBFIFO_STATUS_A);
		v2 = t4_read_reg(adap, SGE_DBFIFO_STATUS2_A);
		if (is_t4(adap->params.chip)) {
			lp_count = LP_COUNT_G(v1);
			hp_count = HP_COUNT_G(v1);
		} else {
			lp_count = LP_COUNT_T5_G(v1);
			hp_count = HP_COUNT_T5_G(v2);
		}

		if (lp_count == 0 && hp_count == 0)
			break;
		set_current_state(TASK_UNINTERRUPTIBLE);
		schedule_timeout(usecs_to_jiffies(usecs));
	} while (1);
}

static void disable_txq_db(struct sge_txq *q)
{
	unsigned long flags;

	spin_lock_irqsave(&q->db_lock, flags);
	q->db_disabled = 1;
	spin_unlock_irqrestore(&q->db_lock, flags);
}

static void enable_txq_db(struct adapter *adap, struct sge_txq *q)
{
	spin_lock_irq(&q->db_lock);
	if (q->db_pidx_inc) {
		/* Make sure that all writes to the TX descriptors
		 * are committed before we tell HW about them.
		 */
		wmb();
		t4_write_reg(adap, MYPF_REG(SGE_PF_KDOORBELL_A),
			     QID_V(q->cntxt_id) | PIDX_V(q->db_pidx_inc));
		q->db_pidx_inc = 0;
	}
	q->db_disabled = 0;
	spin_unlock_irq(&q->db_lock);
}

static void disable_dbs(struct adapter *adap)
{
	int i;

	for_each_ethrxq(&adap->sge, i)
		disable_txq_db(&adap->sge.ethtxq[i].q);
	for_each_iscsirxq(&adap->sge, i)
		disable_txq_db(&adap->sge.ofldtxq[i].q);
	for_each_port(adap, i)
		disable_txq_db(&adap->sge.ctrlq[i].q);
}

static void enable_dbs(struct adapter *adap)
{
	int i;

	for_each_ethrxq(&adap->sge, i)
		enable_txq_db(adap, &adap->sge.ethtxq[i].q);
	for_each_iscsirxq(&adap->sge, i)
		enable_txq_db(adap, &adap->sge.ofldtxq[i].q);
	for_each_port(adap, i)
		enable_txq_db(adap, &adap->sge.ctrlq[i].q);
}

static void notify_rdma_uld(struct adapter *adap, enum cxgb4_control cmd)
{
	if (adap->uld_handle[CXGB4_ULD_RDMA])
		ulds[CXGB4_ULD_RDMA].control(adap->uld_handle[CXGB4_ULD_RDMA],
				cmd);
}

static void process_db_full(struct work_struct *work)
{
	struct adapter *adap;

	adap = container_of(work, struct adapter, db_full_task);

	drain_db_fifo(adap, dbfifo_drain_delay);
	enable_dbs(adap);
	notify_rdma_uld(adap, CXGB4_CONTROL_DB_EMPTY);
	if (CHELSIO_CHIP_VERSION(adap->params.chip) <= CHELSIO_T5)
		t4_set_reg_field(adap, SGE_INT_ENABLE3_A,
				 DBFIFO_HP_INT_F | DBFIFO_LP_INT_F,
				 DBFIFO_HP_INT_F | DBFIFO_LP_INT_F);
	else
		t4_set_reg_field(adap, SGE_INT_ENABLE3_A,
				 DBFIFO_LP_INT_F, DBFIFO_LP_INT_F);
}

static void sync_txq_pidx(struct adapter *adap, struct sge_txq *q)
{
	u16 hw_pidx, hw_cidx;
	int ret;

	spin_lock_irq(&q->db_lock);
	ret = read_eq_indices(adap, (u16)q->cntxt_id, &hw_pidx, &hw_cidx);
	if (ret)
		goto out;
	if (q->db_pidx != hw_pidx) {
		u16 delta;
		u32 val;

		if (q->db_pidx >= hw_pidx)
			delta = q->db_pidx - hw_pidx;
		else
			delta = q->size - hw_pidx + q->db_pidx;

		if (is_t4(adap->params.chip))
			val = PIDX_V(delta);
		else
			val = PIDX_T5_V(delta);
		wmb();
		t4_write_reg(adap, MYPF_REG(SGE_PF_KDOORBELL_A),
			     QID_V(q->cntxt_id) | val);
	}
out:
	q->db_disabled = 0;
	q->db_pidx_inc = 0;
	spin_unlock_irq(&q->db_lock);
	if (ret)
		CH_WARN(adap, "DB drop recovery failed.\n");
}
static void recover_all_queues(struct adapter *adap)
{
	int i;

	for_each_ethrxq(&adap->sge, i)
		sync_txq_pidx(adap, &adap->sge.ethtxq[i].q);
	for_each_iscsirxq(&adap->sge, i)
		sync_txq_pidx(adap, &adap->sge.ofldtxq[i].q);
	for_each_port(adap, i)
		sync_txq_pidx(adap, &adap->sge.ctrlq[i].q);
}

static void process_db_drop(struct work_struct *work)
{
	struct adapter *adap;

	adap = container_of(work, struct adapter, db_drop_task);

	if (is_t4(adap->params.chip)) {
		drain_db_fifo(adap, dbfifo_drain_delay);
		notify_rdma_uld(adap, CXGB4_CONTROL_DB_DROP);
		drain_db_fifo(adap, dbfifo_drain_delay);
		recover_all_queues(adap);
		drain_db_fifo(adap, dbfifo_drain_delay);
		enable_dbs(adap);
		notify_rdma_uld(adap, CXGB4_CONTROL_DB_EMPTY);
	} else if (is_t5(adap->params.chip)) {
		u32 dropped_db = t4_read_reg(adap, 0x010ac);
		u16 qid = (dropped_db >> 15) & 0x1ffff;
		u16 pidx_inc = dropped_db & 0x1fff;
		u64 bar2_qoffset;
		unsigned int bar2_qid;
		int ret;

		ret = t4_bar2_sge_qregs(adap, qid, T4_BAR2_QTYPE_EGRESS,
					0, &bar2_qoffset, &bar2_qid);
		if (ret)
			dev_err(adap->pdev_dev, "doorbell drop recovery: "
				"qid=%d, pidx_inc=%d\n", qid, pidx_inc);
		else
			writel(PIDX_T5_V(pidx_inc) | QID_V(bar2_qid),
			       adap->bar2 + bar2_qoffset + SGE_UDB_KDOORBELL);

		/* Re-enable BAR2 WC */
		t4_set_reg_field(adap, 0x10b0, 1<<15, 1<<15);
	}

	if (CHELSIO_CHIP_VERSION(adap->params.chip) <= CHELSIO_T5)
		t4_set_reg_field(adap, SGE_DOORBELL_CONTROL_A, DROPPED_DB_F, 0);
}

void t4_db_full(struct adapter *adap)
{
	if (is_t4(adap->params.chip)) {
		disable_dbs(adap);
		notify_rdma_uld(adap, CXGB4_CONTROL_DB_FULL);
		t4_set_reg_field(adap, SGE_INT_ENABLE3_A,
				 DBFIFO_HP_INT_F | DBFIFO_LP_INT_F, 0);
		queue_work(adap->workq, &adap->db_full_task);
	}
}

void t4_db_dropped(struct adapter *adap)
{
	if (is_t4(adap->params.chip)) {
		disable_dbs(adap);
		notify_rdma_uld(adap, CXGB4_CONTROL_DB_FULL);
	}
	queue_work(adap->workq, &adap->db_drop_task);
}

static void uld_attach(struct adapter *adap, unsigned int uld)
{
	void *handle;
	struct cxgb4_lld_info lli;
	unsigned short i;

	lli.pdev = adap->pdev;
	lli.pf = adap->pf;
	lli.l2t = adap->l2t;
	lli.tids = &adap->tids;
	lli.ports = adap->port;
	lli.vr = &adap->vres;
	lli.mtus = adap->params.mtus;
	if (uld == CXGB4_ULD_RDMA) {
		lli.rxq_ids = adap->sge.rdma_rxq;
		lli.ciq_ids = adap->sge.rdma_ciq;
		lli.nrxq = adap->sge.rdmaqs;
		lli.nciq = adap->sge.rdmaciqs;
	} else if (uld == CXGB4_ULD_ISCSI) {
		lli.rxq_ids = adap->sge.iscsi_rxq;
		lli.nrxq = adap->sge.iscsiqsets;
	} else if (uld == CXGB4_ULD_ISCSIT) {
		lli.rxq_ids = adap->sge.iscsit_rxq;
		lli.nrxq = adap->sge.niscsitq;
	}
	lli.ntxq = adap->sge.iscsiqsets;
	lli.nchan = adap->params.nports;
	lli.nports = adap->params.nports;
	lli.wr_cred = adap->params.ofldq_wr_cred;
	lli.adapter_type = adap->params.chip;
	lli.iscsi_iolen = MAXRXDATA_G(t4_read_reg(adap, TP_PARA_REG2_A));
	lli.iscsi_tagmask = t4_read_reg(adap, ULP_RX_ISCSI_TAGMASK_A);
	lli.iscsi_pgsz_order = t4_read_reg(adap, ULP_RX_ISCSI_PSZ_A);
	lli.iscsi_llimit = t4_read_reg(adap, ULP_RX_ISCSI_LLIMIT_A);
	lli.iscsi_ppm = &adap->iscsi_ppm;
	lli.cclk_ps = 1000000000 / adap->params.vpd.cclk;
	lli.udb_density = 1 << adap->params.sge.eq_qpp;
	lli.ucq_density = 1 << adap->params.sge.iq_qpp;
	lli.filt_mode = adap->params.tp.vlan_pri_map;
	/* MODQ_REQ_MAP sets queues 0-3 to chan 0-3 */
	for (i = 0; i < NCHAN; i++)
		lli.tx_modq[i] = i;
	lli.gts_reg = adap->regs + MYPF_REG(SGE_PF_GTS_A);
	lli.db_reg = adap->regs + MYPF_REG(SGE_PF_KDOORBELL_A);
	lli.fw_vers = adap->params.fw_vers;
	lli.dbfifo_int_thresh = dbfifo_int_thresh;
	lli.sge_ingpadboundary = adap->sge.fl_align;
	lli.sge_egrstatuspagesize = adap->sge.stat_len;
	lli.sge_pktshift = adap->sge.pktshift;
	lli.enable_fw_ofld_conn = adap->flags & FW_OFLD_CONN;
	lli.max_ordird_qp = adap->params.max_ordird_qp;
	lli.max_ird_adapter = adap->params.max_ird_adapter;
	lli.ulptx_memwrite_dsgl = adap->params.ulptx_memwrite_dsgl;
	lli.nodeid = dev_to_node(adap->pdev_dev);

	handle = ulds[uld].add(&lli);
	if (IS_ERR(handle)) {
		dev_warn(adap->pdev_dev,
			 "could not attach to the %s driver, error %ld\n",
			 uld_str[uld], PTR_ERR(handle));
		return;
	}

	adap->uld_handle[uld] = handle;

	if (!netevent_registered) {
		register_netevent_notifier(&cxgb4_netevent_nb);
		netevent_registered = true;
	}

	if (adap->flags & FULL_INIT_DONE)
		ulds[uld].state_change(handle, CXGB4_STATE_UP);
}

static void attach_ulds(struct adapter *adap)
{
	unsigned int i;

	spin_lock(&adap_rcu_lock);
	list_add_tail_rcu(&adap->rcu_node, &adap_rcu_list);
	spin_unlock(&adap_rcu_lock);

	mutex_lock(&uld_mutex);
	list_add_tail(&adap->list_node, &adapter_list);
	for (i = 0; i < CXGB4_ULD_MAX; i++)
		if (ulds[i].add)
			uld_attach(adap, i);
	mutex_unlock(&uld_mutex);
}

static void detach_ulds(struct adapter *adap)
{
	unsigned int i;

	mutex_lock(&uld_mutex);
	list_del(&adap->list_node);
	for (i = 0; i < CXGB4_ULD_MAX; i++)
		if (adap->uld_handle[i]) {
			ulds[i].state_change(adap->uld_handle[i],
					     CXGB4_STATE_DETACH);
			adap->uld_handle[i] = NULL;
		}
	if (netevent_registered && list_empty(&adapter_list)) {
		unregister_netevent_notifier(&cxgb4_netevent_nb);
		netevent_registered = false;
	}
	mutex_unlock(&uld_mutex);

	spin_lock(&adap_rcu_lock);
	list_del_rcu(&adap->rcu_node);
	spin_unlock(&adap_rcu_lock);
}

static void notify_ulds(struct adapter *adap, enum cxgb4_state new_state)
{
	unsigned int i;

	mutex_lock(&uld_mutex);
	for (i = 0; i < CXGB4_ULD_MAX; i++)
		if (adap->uld_handle[i])
			ulds[i].state_change(adap->uld_handle[i], new_state);
	mutex_unlock(&uld_mutex);
}

/**
 *	cxgb4_register_uld - register an upper-layer driver
 *	@type: the ULD type
 *	@p: the ULD methods
 *
 *	Registers an upper-layer driver with this driver and notifies the ULD
 *	about any presently available devices that support its type.  Returns
 *	%-EBUSY if a ULD of the same type is already registered.
 */
int cxgb4_register_uld(enum cxgb4_uld type, const struct cxgb4_uld_info *p)
{
	int ret = 0;
	struct adapter *adap;

	if (type >= CXGB4_ULD_MAX)
		return -EINVAL;
	mutex_lock(&uld_mutex);
	if (ulds[type].add) {
		ret = -EBUSY;
		goto out;
	}
	ulds[type] = *p;
	list_for_each_entry(adap, &adapter_list, list_node)
		uld_attach(adap, type);
out:	mutex_unlock(&uld_mutex);
	return ret;
}
EXPORT_SYMBOL(cxgb4_register_uld);

/**
 *	cxgb4_unregister_uld - unregister an upper-layer driver
 *	@type: the ULD type
 *
 *	Unregisters an existing upper-layer driver.
 */
int cxgb4_unregister_uld(enum cxgb4_uld type)
{
	struct adapter *adap;

	if (type >= CXGB4_ULD_MAX)
		return -EINVAL;
	mutex_lock(&uld_mutex);
	list_for_each_entry(adap, &adapter_list, list_node)
		adap->uld_handle[type] = NULL;
	ulds[type].add = NULL;
	mutex_unlock(&uld_mutex);
	return 0;
}
EXPORT_SYMBOL(cxgb4_unregister_uld);

#if IS_ENABLED(CONFIG_IPV6)
static int cxgb4_inet6addr_handler(struct notifier_block *this,
				   unsigned long event, void *data)
{
	struct inet6_ifaddr *ifa = data;
	struct net_device *event_dev = ifa->idev->dev;
	const struct device *parent = NULL;
#if IS_ENABLED(CONFIG_BONDING)
	struct adapter *adap;
#endif
	if (event_dev->priv_flags & IFF_802_1Q_VLAN)
		event_dev = vlan_dev_real_dev(event_dev);
#if IS_ENABLED(CONFIG_BONDING)
	if (event_dev->flags & IFF_MASTER) {
		list_for_each_entry(adap, &adapter_list, list_node) {
			switch (event) {
			case NETDEV_UP:
				cxgb4_clip_get(adap->port[0],
					       (const u32 *)ifa, 1);
				break;
			case NETDEV_DOWN:
				cxgb4_clip_release(adap->port[0],
						   (const u32 *)ifa, 1);
				break;
			default:
				break;
			}
		}
		return NOTIFY_OK;
	}
#endif

	if (event_dev)
		parent = event_dev->dev.parent;

	if (parent && parent->driver == &cxgb4_driver.driver) {
		switch (event) {
		case NETDEV_UP:
			cxgb4_clip_get(event_dev, (const u32 *)ifa, 1);
			break;
		case NETDEV_DOWN:
			cxgb4_clip_release(event_dev, (const u32 *)ifa, 1);
			break;
		default:
			break;
		}
	}
	return NOTIFY_OK;
}

static bool inet6addr_registered;
static struct notifier_block cxgb4_inet6addr_notifier = {
	.notifier_call = cxgb4_inet6addr_handler
};

static void update_clip(const struct adapter *adap)
{
	int i;
	struct net_device *dev;
	int ret;

	rcu_read_lock();

	for (i = 0; i < MAX_NPORTS; i++) {
		dev = adap->port[i];
		ret = 0;

		if (dev)
			ret = cxgb4_update_root_dev_clip(dev);

		if (ret < 0)
			break;
	}
	rcu_read_unlock();
}
#endif /* IS_ENABLED(CONFIG_IPV6) */

/**
 *	cxgb_up - enable the adapter
 *	@adap: adapter being enabled
 *
 *	Called when the first port is enabled, this function performs the
 *	actions necessary to make an adapter operational, such as completing
 *	the initialization of HW modules, and enabling interrupts.
 *
 *	Must be called with the rtnl lock held.
 */
static int cxgb_up(struct adapter *adap)
{
	int err;

	err = setup_sge_queues(adap);
	if (err)
		goto out;
	err = setup_rss(adap);
	if (err)
		goto freeq;

	if (adap->flags & USING_MSIX) {
		name_msix_vecs(adap);
		err = request_irq(adap->msix_info[0].vec, t4_nondata_intr, 0,
				  adap->msix_info[0].desc, adap);
		if (err)
			goto irq_err;

		err = request_msix_queue_irqs(adap);
		if (err) {
			free_irq(adap->msix_info[0].vec, adap);
			goto irq_err;
		}
	} else {
		err = request_irq(adap->pdev->irq, t4_intr_handler(adap),
				  (adap->flags & USING_MSI) ? 0 : IRQF_SHARED,
				  adap->port[0]->name, adap);
		if (err)
			goto irq_err;
	}
	enable_rx(adap);
	t4_sge_start(adap);
	t4_intr_enable(adap);
	adap->flags |= FULL_INIT_DONE;
	notify_ulds(adap, CXGB4_STATE_UP);
#if IS_ENABLED(CONFIG_IPV6)
	update_clip(adap);
#endif
	/* Initialize hash mac addr list*/
	INIT_LIST_HEAD(&adap->mac_hlist);
 out:
	return err;
 irq_err:
	dev_err(adap->pdev_dev, "request_irq failed, err %d\n", err);
 freeq:
	t4_free_sge_resources(adap);
	goto out;
}

static void cxgb_down(struct adapter *adapter)
{
	cancel_work_sync(&adapter->tid_release_task);
	cancel_work_sync(&adapter->db_full_task);
	cancel_work_sync(&adapter->db_drop_task);
	adapter->tid_release_task_busy = false;
	adapter->tid_release_head = NULL;

	t4_sge_stop(adapter);
	t4_free_sge_resources(adapter);
	adapter->flags &= ~FULL_INIT_DONE;
}

/*
 * net_device operations
 */
static int cxgb_open(struct net_device *dev)
{
	int err;
	struct port_info *pi = netdev_priv(dev);
	struct adapter *adapter = pi->adapter;

	netif_carrier_off(dev);

	if (!(adapter->flags & FULL_INIT_DONE)) {
		err = cxgb_up(adapter);
		if (err < 0)
			return err;
	}

	err = link_start(dev);
	if (!err)
		netif_tx_start_all_queues(dev);
	return err;
}

static int cxgb_close(struct net_device *dev)
{
	struct port_info *pi = netdev_priv(dev);
	struct adapter *adapter = pi->adapter;

	netif_tx_stop_all_queues(dev);
	netif_carrier_off(dev);
	return t4_enable_vi(adapter, adapter->pf, pi->viid, false, false);
}

/* Return an error number if the indicated filter isn't writable ...
 */
static int writable_filter(struct filter_entry *f)
{
	if (f->locked)
		return -EPERM;
	if (f->pending)
		return -EBUSY;

	return 0;
}

/* Delete the filter at the specified index (if valid).  The checks for all
 * the common problems with doing this like the filter being locked, currently
 * pending in another operation, etc.
 */
static int delete_filter(struct adapter *adapter, unsigned int fidx)
{
	struct filter_entry *f;
	int ret;

	if (fidx >= adapter->tids.nftids + adapter->tids.nsftids)
		return -EINVAL;

	f = &adapter->tids.ftid_tab[fidx];
	ret = writable_filter(f);
	if (ret)
		return ret;
	if (f->valid)
		return del_filter_wr(adapter, fidx);

	return 0;
}

int cxgb4_create_server_filter(const struct net_device *dev, unsigned int stid,
		__be32 sip, __be16 sport, __be16 vlan,
		unsigned int queue, unsigned char port, unsigned char mask)
{
	int ret;
	struct filter_entry *f;
	struct adapter *adap;
	int i;
	u8 *val;

	adap = netdev2adap(dev);

	/* Adjust stid to correct filter index */
	stid -= adap->tids.sftid_base;
	stid += adap->tids.nftids;

	/* Check to make sure the filter requested is writable ...
	 */
	f = &adap->tids.ftid_tab[stid];
	ret = writable_filter(f);
	if (ret)
		return ret;

	/* Clear out any old resources being used by the filter before
	 * we start constructing the new filter.
	 */
	if (f->valid)
		clear_filter(adap, f);

	/* Clear out filter specifications */
	memset(&f->fs, 0, sizeof(struct ch_filter_specification));
	f->fs.val.lport = cpu_to_be16(sport);
	f->fs.mask.lport  = ~0;
	val = (u8 *)&sip;
	if ((val[0] | val[1] | val[2] | val[3]) != 0) {
		for (i = 0; i < 4; i++) {
			f->fs.val.lip[i] = val[i];
			f->fs.mask.lip[i] = ~0;
		}
		if (adap->params.tp.vlan_pri_map & PORT_F) {
			f->fs.val.iport = port;
			f->fs.mask.iport = mask;
		}
	}

	if (adap->params.tp.vlan_pri_map & PROTOCOL_F) {
		f->fs.val.proto = IPPROTO_TCP;
		f->fs.mask.proto = ~0;
	}

	f->fs.dirsteer = 1;
	f->fs.iq = queue;
	/* Mark filter as locked */
	f->locked = 1;
	f->fs.rpttid = 1;

	ret = set_filter_wr(adap, stid);
	if (ret) {
		clear_filter(adap, f);
		return ret;
	}

	return 0;
}
EXPORT_SYMBOL(cxgb4_create_server_filter);

int cxgb4_remove_server_filter(const struct net_device *dev, unsigned int stid,
		unsigned int queue, bool ipv6)
{
	int ret;
	struct filter_entry *f;
	struct adapter *adap;

	adap = netdev2adap(dev);

	/* Adjust stid to correct filter index */
	stid -= adap->tids.sftid_base;
	stid += adap->tids.nftids;

	f = &adap->tids.ftid_tab[stid];
	/* Unlock the filter */
	f->locked = 0;

	ret = delete_filter(adap, stid);
	if (ret)
		return ret;

	return 0;
}
EXPORT_SYMBOL(cxgb4_remove_server_filter);

static struct rtnl_link_stats64 *cxgb_get_stats(struct net_device *dev,
						struct rtnl_link_stats64 *ns)
{
	struct port_stats stats;
	struct port_info *p = netdev_priv(dev);
	struct adapter *adapter = p->adapter;

	/* Block retrieving statistics during EEH error
	 * recovery. Otherwise, the recovery might fail
	 * and the PCI device will be removed permanently
	 */
	spin_lock(&adapter->stats_lock);
	if (!netif_device_present(dev)) {
		spin_unlock(&adapter->stats_lock);
		return ns;
	}
	t4_get_port_stats_offset(adapter, p->tx_chan, &stats,
				 &p->stats_base);
	spin_unlock(&adapter->stats_lock);

	ns->tx_bytes   = stats.tx_octets;
	ns->tx_packets = stats.tx_frames;
	ns->rx_bytes   = stats.rx_octets;
	ns->rx_packets = stats.rx_frames;
	ns->multicast  = stats.rx_mcast_frames;

	/* detailed rx_errors */
	ns->rx_length_errors = stats.rx_jabber + stats.rx_too_long +
			       stats.rx_runt;
	ns->rx_over_errors   = 0;
	ns->rx_crc_errors    = stats.rx_fcs_err;
	ns->rx_frame_errors  = stats.rx_symbol_err;
	ns->rx_fifo_errors   = stats.rx_ovflow0 + stats.rx_ovflow1 +
			       stats.rx_ovflow2 + stats.rx_ovflow3 +
			       stats.rx_trunc0 + stats.rx_trunc1 +
			       stats.rx_trunc2 + stats.rx_trunc3;
	ns->rx_missed_errors = 0;

	/* detailed tx_errors */
	ns->tx_aborted_errors   = 0;
	ns->tx_carrier_errors   = 0;
	ns->tx_fifo_errors      = 0;
	ns->tx_heartbeat_errors = 0;
	ns->tx_window_errors    = 0;

	ns->tx_errors = stats.tx_error_frames;
	ns->rx_errors = stats.rx_symbol_err + stats.rx_fcs_err +
		ns->rx_length_errors + stats.rx_len_err + ns->rx_fifo_errors;
	return ns;
}

static int cxgb_ioctl(struct net_device *dev, struct ifreq *req, int cmd)
{
	unsigned int mbox;
	int ret = 0, prtad, devad;
	struct port_info *pi = netdev_priv(dev);
	struct mii_ioctl_data *data = (struct mii_ioctl_data *)&req->ifr_data;

	switch (cmd) {
	case SIOCGMIIPHY:
		if (pi->mdio_addr < 0)
			return -EOPNOTSUPP;
		data->phy_id = pi->mdio_addr;
		break;
	case SIOCGMIIREG:
	case SIOCSMIIREG:
		if (mdio_phy_id_is_c45(data->phy_id)) {
			prtad = mdio_phy_id_prtad(data->phy_id);
			devad = mdio_phy_id_devad(data->phy_id);
		} else if (data->phy_id < 32) {
			prtad = data->phy_id;
			devad = 0;
			data->reg_num &= 0x1f;
		} else
			return -EINVAL;

		mbox = pi->adapter->pf;
		if (cmd == SIOCGMIIREG)
			ret = t4_mdio_rd(pi->adapter, mbox, prtad, devad,
					 data->reg_num, &data->val_out);
		else
			ret = t4_mdio_wr(pi->adapter, mbox, prtad, devad,
					 data->reg_num, data->val_in);
		break;
	case SIOCGHWTSTAMP:
		return copy_to_user(req->ifr_data, &pi->tstamp_config,
				    sizeof(pi->tstamp_config)) ?
			-EFAULT : 0;
	case SIOCSHWTSTAMP:
		if (copy_from_user(&pi->tstamp_config, req->ifr_data,
				   sizeof(pi->tstamp_config)))
			return -EFAULT;

		switch (pi->tstamp_config.rx_filter) {
		case HWTSTAMP_FILTER_NONE:
			pi->rxtstamp = false;
			break;
		case HWTSTAMP_FILTER_ALL:
			pi->rxtstamp = true;
			break;
		default:
			pi->tstamp_config.rx_filter = HWTSTAMP_FILTER_NONE;
			return -ERANGE;
		}

		return copy_to_user(req->ifr_data, &pi->tstamp_config,
				    sizeof(pi->tstamp_config)) ?
			-EFAULT : 0;
	default:
		return -EOPNOTSUPP;
	}
	return ret;
}

static void cxgb_set_rxmode(struct net_device *dev)
{
	/* unfortunately we can't return errors to the stack */
	set_rxmode(dev, -1, false);
}

static int cxgb_change_mtu(struct net_device *dev, int new_mtu)
{
	int ret;
	struct port_info *pi = netdev_priv(dev);

	if (new_mtu < 81 || new_mtu > MAX_MTU)         /* accommodate SACK */
		return -EINVAL;
	ret = t4_set_rxmode(pi->adapter, pi->adapter->pf, pi->viid, new_mtu, -1,
			    -1, -1, -1, true);
	if (!ret)
		dev->mtu = new_mtu;
	return ret;
}

static int cxgb_set_mac_addr(struct net_device *dev, void *p)
{
	int ret;
	struct sockaddr *addr = p;
	struct port_info *pi = netdev_priv(dev);

	if (!is_valid_ether_addr(addr->sa_data))
		return -EADDRNOTAVAIL;

	ret = t4_change_mac(pi->adapter, pi->adapter->pf, pi->viid,
			    pi->xact_addr_filt, addr->sa_data, true, true);
	if (ret < 0)
		return ret;

	memcpy(dev->dev_addr, addr->sa_data, dev->addr_len);
	pi->xact_addr_filt = ret;
	return 0;
}

#ifdef CONFIG_NET_POLL_CONTROLLER
static void cxgb_netpoll(struct net_device *dev)
{
	struct port_info *pi = netdev_priv(dev);
	struct adapter *adap = pi->adapter;

	if (adap->flags & USING_MSIX) {
		int i;
		struct sge_eth_rxq *rx = &adap->sge.ethrxq[pi->first_qset];

		for (i = pi->nqsets; i; i--, rx++)
			t4_sge_intr_msix(0, &rx->rspq);
	} else
		t4_intr_handler(adap)(0, adap);
}
#endif

static const struct net_device_ops cxgb4_netdev_ops = {
	.ndo_open             = cxgb_open,
	.ndo_stop             = cxgb_close,
	.ndo_start_xmit       = t4_eth_xmit,
	.ndo_select_queue     =	cxgb_select_queue,
	.ndo_get_stats64      = cxgb_get_stats,
	.ndo_set_rx_mode      = cxgb_set_rxmode,
	.ndo_set_mac_address  = cxgb_set_mac_addr,
	.ndo_set_features     = cxgb_set_features,
	.ndo_validate_addr    = eth_validate_addr,
	.ndo_do_ioctl         = cxgb_ioctl,
	.ndo_change_mtu       = cxgb_change_mtu,
#ifdef CONFIG_NET_POLL_CONTROLLER
	.ndo_poll_controller  = cxgb_netpoll,
#endif
#ifdef CONFIG_CHELSIO_T4_FCOE
	.ndo_fcoe_enable      = cxgb_fcoe_enable,
	.ndo_fcoe_disable     = cxgb_fcoe_disable,
#endif /* CONFIG_CHELSIO_T4_FCOE */
#ifdef CONFIG_NET_RX_BUSY_POLL
	.ndo_busy_poll        = cxgb_busy_poll,
#endif

};

void t4_fatal_err(struct adapter *adap)
{
	t4_set_reg_field(adap, SGE_CONTROL_A, GLOBALENABLE_F, 0);
	t4_intr_disable(adap);
	dev_alert(adap->pdev_dev, "encountered fatal error, adapter stopped\n");
}

static void setup_memwin(struct adapter *adap)
{
	u32 nic_win_base = t4_get_util_window(adap);

	t4_setup_memwin(adap, nic_win_base, MEMWIN_NIC);
}

static void setup_memwin_rdma(struct adapter *adap)
{
	if (adap->vres.ocq.size) {
		u32 start;
		unsigned int sz_kb;

		start = t4_read_pcie_cfg4(adap, PCI_BASE_ADDRESS_2);
		start &= PCI_BASE_ADDRESS_MEM_MASK;
		start += OCQ_WIN_OFFSET(adap->pdev, &adap->vres);
		sz_kb = roundup_pow_of_two(adap->vres.ocq.size) >> 10;
		t4_write_reg(adap,
			     PCIE_MEM_ACCESS_REG(PCIE_MEM_ACCESS_BASE_WIN_A, 3),
			     start | BIR_V(1) | WINDOW_V(ilog2(sz_kb)));
		t4_write_reg(adap,
			     PCIE_MEM_ACCESS_REG(PCIE_MEM_ACCESS_OFFSET_A, 3),
			     adap->vres.ocq.start);
		t4_read_reg(adap,
			    PCIE_MEM_ACCESS_REG(PCIE_MEM_ACCESS_OFFSET_A, 3));
	}
}

static int adap_init1(struct adapter *adap, struct fw_caps_config_cmd *c)
{
	u32 v;
	int ret;

	/* get device capabilities */
	memset(c, 0, sizeof(*c));
	c->op_to_write = htonl(FW_CMD_OP_V(FW_CAPS_CONFIG_CMD) |
			       FW_CMD_REQUEST_F | FW_CMD_READ_F);
	c->cfvalid_to_len16 = htonl(FW_LEN16(*c));
	ret = t4_wr_mbox(adap, adap->mbox, c, sizeof(*c), c);
	if (ret < 0)
		return ret;

	c->op_to_write = htonl(FW_CMD_OP_V(FW_CAPS_CONFIG_CMD) |
			       FW_CMD_REQUEST_F | FW_CMD_WRITE_F);
	ret = t4_wr_mbox(adap, adap->mbox, c, sizeof(*c), NULL);
	if (ret < 0)
		return ret;

	ret = t4_config_glbl_rss(adap, adap->pf,
				 FW_RSS_GLB_CONFIG_CMD_MODE_BASICVIRTUAL,
				 FW_RSS_GLB_CONFIG_CMD_TNLMAPEN_F |
				 FW_RSS_GLB_CONFIG_CMD_TNLALLLKP_F);
	if (ret < 0)
		return ret;

	ret = t4_cfg_pfvf(adap, adap->mbox, adap->pf, 0, adap->sge.egr_sz, 64,
			  MAX_INGQ, 0, 0, 4, 0xf, 0xf, 16, FW_CMD_CAP_PF,
			  FW_CMD_CAP_PF);
	if (ret < 0)
		return ret;

	t4_sge_init(adap);

	/* tweak some settings */
	t4_write_reg(adap, TP_SHIFT_CNT_A, 0x64f8849);
	t4_write_reg(adap, ULP_RX_TDDP_PSZ_A, HPZ0_V(PAGE_SHIFT - 12));
	t4_write_reg(adap, TP_PIO_ADDR_A, TP_INGRESS_CONFIG_A);
	v = t4_read_reg(adap, TP_PIO_DATA_A);
	t4_write_reg(adap, TP_PIO_DATA_A, v & ~CSUM_HAS_PSEUDO_HDR_F);

	/* first 4 Tx modulation queues point to consecutive Tx channels */
	adap->params.tp.tx_modq_map = 0xE4;
	t4_write_reg(adap, TP_TX_MOD_QUEUE_REQ_MAP_A,
		     TX_MOD_QUEUE_REQ_MAP_V(adap->params.tp.tx_modq_map));

	/* associate each Tx modulation queue with consecutive Tx channels */
	v = 0x84218421;
	t4_write_indirect(adap, TP_PIO_ADDR_A, TP_PIO_DATA_A,
			  &v, 1, TP_TX_SCHED_HDR_A);
	t4_write_indirect(adap, TP_PIO_ADDR_A, TP_PIO_DATA_A,
			  &v, 1, TP_TX_SCHED_FIFO_A);
	t4_write_indirect(adap, TP_PIO_ADDR_A, TP_PIO_DATA_A,
			  &v, 1, TP_TX_SCHED_PCMD_A);

#define T4_TX_MODQ_10G_WEIGHT_DEFAULT 16 /* in KB units */
	if (is_offload(adap)) {
		t4_write_reg(adap, TP_TX_MOD_QUEUE_WEIGHT0_A,
			     TX_MODQ_WEIGHT0_V(T4_TX_MODQ_10G_WEIGHT_DEFAULT) |
			     TX_MODQ_WEIGHT1_V(T4_TX_MODQ_10G_WEIGHT_DEFAULT) |
			     TX_MODQ_WEIGHT2_V(T4_TX_MODQ_10G_WEIGHT_DEFAULT) |
			     TX_MODQ_WEIGHT3_V(T4_TX_MODQ_10G_WEIGHT_DEFAULT));
		t4_write_reg(adap, TP_TX_MOD_CHANNEL_WEIGHT_A,
			     TX_MODQ_WEIGHT0_V(T4_TX_MODQ_10G_WEIGHT_DEFAULT) |
			     TX_MODQ_WEIGHT1_V(T4_TX_MODQ_10G_WEIGHT_DEFAULT) |
			     TX_MODQ_WEIGHT2_V(T4_TX_MODQ_10G_WEIGHT_DEFAULT) |
			     TX_MODQ_WEIGHT3_V(T4_TX_MODQ_10G_WEIGHT_DEFAULT));
	}

	/* get basic stuff going */
	return t4_early_init(adap, adap->pf);
}

/*
 * Max # of ATIDs.  The absolute HW max is 16K but we keep it lower.
 */
#define MAX_ATIDS 8192U

/*
 * Phase 0 of initialization: contact FW, obtain config, perform basic init.
 *
 * If the firmware we're dealing with has Configuration File support, then
 * we use that to perform all configuration
 */

/*
 * Tweak configuration based on module parameters, etc.  Most of these have
 * defaults assigned to them by Firmware Configuration Files (if we're using
 * them) but need to be explicitly set if we're using hard-coded
 * initialization.  But even in the case of using Firmware Configuration
 * Files, we'd like to expose the ability to change these via module
 * parameters so these are essentially common tweaks/settings for
 * Configuration Files and hard-coded initialization ...
 */
static int adap_init0_tweaks(struct adapter *adapter)
{
	/*
	 * Fix up various Host-Dependent Parameters like Page Size, Cache
	 * Line Size, etc.  The firmware default is for a 4KB Page Size and
	 * 64B Cache Line Size ...
	 */
	t4_fixup_host_params(adapter, PAGE_SIZE, L1_CACHE_BYTES);

	/*
	 * Process module parameters which affect early initialization.
	 */
	if (rx_dma_offset != 2 && rx_dma_offset != 0) {
		dev_err(&adapter->pdev->dev,
			"Ignoring illegal rx_dma_offset=%d, using 2\n",
			rx_dma_offset);
		rx_dma_offset = 2;
	}
	t4_set_reg_field(adapter, SGE_CONTROL_A,
			 PKTSHIFT_V(PKTSHIFT_M),
			 PKTSHIFT_V(rx_dma_offset));

	/*
	 * Don't include the "IP Pseudo Header" in CPL_RX_PKT checksums: Linux
	 * adds the pseudo header itself.
	 */
	t4_tp_wr_bits_indirect(adapter, TP_INGRESS_CONFIG_A,
			       CSUM_HAS_PSEUDO_HDR_F, 0);

	return 0;
}

/* 10Gb/s-BT PHY Support. chip-external 10Gb/s-BT PHYs are complex chips
 * unto themselves and they contain their own firmware to perform their
 * tasks ...
 */
static int phy_aq1202_version(const u8 *phy_fw_data,
			      size_t phy_fw_size)
{
	int offset;

	/* At offset 0x8 you're looking for the primary image's
	 * starting offset which is 3 Bytes wide
	 *
	 * At offset 0xa of the primary image, you look for the offset
	 * of the DRAM segment which is 3 Bytes wide.
	 *
	 * The FW version is at offset 0x27e of the DRAM and is 2 Bytes
	 * wide
	 */
	#define be16(__p) (((__p)[0] << 8) | (__p)[1])
	#define le16(__p) ((__p)[0] | ((__p)[1] << 8))
	#define le24(__p) (le16(__p) | ((__p)[2] << 16))

	offset = le24(phy_fw_data + 0x8) << 12;
	offset = le24(phy_fw_data + offset + 0xa);
	return be16(phy_fw_data + offset + 0x27e);

	#undef be16
	#undef le16
	#undef le24
}

static struct info_10gbt_phy_fw {
	unsigned int phy_fw_id;		/* PCI Device ID */
	char *phy_fw_file;		/* /lib/firmware/ PHY Firmware file */
	int (*phy_fw_version)(const u8 *phy_fw_data, size_t phy_fw_size);
	int phy_flash;			/* Has FLASH for PHY Firmware */
} phy_info_array[] = {
	{
		PHY_AQ1202_DEVICEID,
		PHY_AQ1202_FIRMWARE,
		phy_aq1202_version,
		1,
	},
	{
		PHY_BCM84834_DEVICEID,
		PHY_BCM84834_FIRMWARE,
		NULL,
		0,
	},
	{ 0, NULL, NULL },
};

static struct info_10gbt_phy_fw *find_phy_info(int devid)
{
	int i;

	for (i = 0; i < ARRAY_SIZE(phy_info_array); i++) {
		if (phy_info_array[i].phy_fw_id == devid)
			return &phy_info_array[i];
	}
	return NULL;
}

/* Handle updating of chip-external 10Gb/s-BT PHY firmware.  This needs to
 * happen after the FW_RESET_CMD but before the FW_INITIALIZE_CMD.  On error
 * we return a negative error number.  If we transfer new firmware we return 1
 * (from t4_load_phy_fw()).  If we don't do anything we return 0.
 */
static int adap_init0_phy(struct adapter *adap)
{
	const struct firmware *phyf;
	int ret;
	struct info_10gbt_phy_fw *phy_info;

	/* Use the device ID to determine which PHY file to flash.
	 */
	phy_info = find_phy_info(adap->pdev->device);
	if (!phy_info) {
		dev_warn(adap->pdev_dev,
			 "No PHY Firmware file found for this PHY\n");
		return -EOPNOTSUPP;
	}

	/* If we have a T4 PHY firmware file under /lib/firmware/cxgb4/, then
	 * use that. The adapter firmware provides us with a memory buffer
	 * where we can load a PHY firmware file from the host if we want to
	 * override the PHY firmware File in flash.
	 */
	ret = request_firmware_direct(&phyf, phy_info->phy_fw_file,
				      adap->pdev_dev);
	if (ret < 0) {
		/* For adapters without FLASH attached to PHY for their
		 * firmware, it's obviously a fatal error if we can't get the
		 * firmware to the adapter.  For adapters with PHY firmware
		 * FLASH storage, it's worth a warning if we can't find the
		 * PHY Firmware but we'll neuter the error ...
		 */
		dev_err(adap->pdev_dev, "unable to find PHY Firmware image "
			"/lib/firmware/%s, error %d\n",
			phy_info->phy_fw_file, -ret);
		if (phy_info->phy_flash) {
			int cur_phy_fw_ver = 0;

			t4_phy_fw_ver(adap, &cur_phy_fw_ver);
			dev_warn(adap->pdev_dev, "continuing with, on-adapter "
				 "FLASH copy, version %#x\n", cur_phy_fw_ver);
			ret = 0;
		}

		return ret;
	}

	/* Load PHY Firmware onto adapter.
	 */
	ret = t4_load_phy_fw(adap, MEMWIN_NIC, &adap->win0_lock,
			     phy_info->phy_fw_version,
			     (u8 *)phyf->data, phyf->size);
	if (ret < 0)
		dev_err(adap->pdev_dev, "PHY Firmware transfer error %d\n",
			-ret);
	else if (ret > 0) {
		int new_phy_fw_ver = 0;

		if (phy_info->phy_fw_version)
			new_phy_fw_ver = phy_info->phy_fw_version(phyf->data,
								  phyf->size);
		dev_info(adap->pdev_dev, "Successfully transferred PHY "
			 "Firmware /lib/firmware/%s, version %#x\n",
			 phy_info->phy_fw_file, new_phy_fw_ver);
	}

	release_firmware(phyf);

	return ret;
}

/*
 * Attempt to initialize the adapter via a Firmware Configuration File.
 */
static int adap_init0_config(struct adapter *adapter, int reset)
{
	struct fw_caps_config_cmd caps_cmd;
	const struct firmware *cf;
	unsigned long mtype = 0, maddr = 0;
	u32 finiver, finicsum, cfcsum;
	int ret;
	int config_issued = 0;
	char *fw_config_file, fw_config_file_path[256];
	char *config_name = NULL;

	/*
	 * Reset device if necessary.
	 */
	if (reset) {
		ret = t4_fw_reset(adapter, adapter->mbox,
				  PIORSTMODE_F | PIORST_F);
		if (ret < 0)
			goto bye;
	}

	/* If this is a 10Gb/s-BT adapter make sure the chip-external
	 * 10Gb/s-BT PHYs have up-to-date firmware.  Note that this step needs
	 * to be performed after any global adapter RESET above since some
	 * PHYs only have local RAM copies of the PHY firmware.
	 */
	if (is_10gbt_device(adapter->pdev->device)) {
		ret = adap_init0_phy(adapter);
		if (ret < 0)
			goto bye;
	}
	/*
	 * If we have a T4 configuration file under /lib/firmware/cxgb4/,
	 * then use that.  Otherwise, use the configuration file stored
	 * in the adapter flash ...
	 */
	switch (CHELSIO_CHIP_VERSION(adapter->params.chip)) {
	case CHELSIO_T4:
		fw_config_file = FW4_CFNAME;
		break;
	case CHELSIO_T5:
		fw_config_file = FW5_CFNAME;
		break;
	case CHELSIO_T6:
		fw_config_file = FW6_CFNAME;
		break;
	default:
		dev_err(adapter->pdev_dev, "Device %d is not supported\n",
		       adapter->pdev->device);
		ret = -EINVAL;
		goto bye;
	}

	ret = request_firmware(&cf, fw_config_file, adapter->pdev_dev);
	if (ret < 0) {
		config_name = "On FLASH";
		mtype = FW_MEMTYPE_CF_FLASH;
		maddr = t4_flash_cfg_addr(adapter);
	} else {
		u32 params[7], val[7];

		sprintf(fw_config_file_path,
			"/lib/firmware/%s", fw_config_file);
		config_name = fw_config_file_path;

		if (cf->size >= FLASH_CFG_MAX_SIZE)
			ret = -ENOMEM;
		else {
			params[0] = (FW_PARAMS_MNEM_V(FW_PARAMS_MNEM_DEV) |
			     FW_PARAMS_PARAM_X_V(FW_PARAMS_PARAM_DEV_CF));
			ret = t4_query_params(adapter, adapter->mbox,
					      adapter->pf, 0, 1, params, val);
			if (ret == 0) {
				/*
				 * For t4_memory_rw() below addresses and
				 * sizes have to be in terms of multiples of 4
				 * bytes.  So, if the Configuration File isn't
				 * a multiple of 4 bytes in length we'll have
				 * to write that out separately since we can't
				 * guarantee that the bytes following the
				 * residual byte in the buffer returned by
				 * request_firmware() are zeroed out ...
				 */
				size_t resid = cf->size & 0x3;
				size_t size = cf->size & ~0x3;
				__be32 *data = (__be32 *)cf->data;

				mtype = FW_PARAMS_PARAM_Y_G(val[0]);
				maddr = FW_PARAMS_PARAM_Z_G(val[0]) << 16;

				spin_lock(&adapter->win0_lock);
				ret = t4_memory_rw(adapter, 0, mtype, maddr,
						   size, data, T4_MEMORY_WRITE);
				if (ret == 0 && resid != 0) {
					union {
						__be32 word;
						char buf[4];
					} last;
					int i;

					last.word = data[size >> 2];
					for (i = resid; i < 4; i++)
						last.buf[i] = 0;
					ret = t4_memory_rw(adapter, 0, mtype,
							   maddr + size,
							   4, &last.word,
							   T4_MEMORY_WRITE);
				}
				spin_unlock(&adapter->win0_lock);
			}
		}

		release_firmware(cf);
		if (ret)
			goto bye;
	}

	/*
	 * Issue a Capability Configuration command to the firmware to get it
	 * to parse the Configuration File.  We don't use t4_fw_config_file()
	 * because we want the ability to modify various features after we've
	 * processed the configuration file ...
	 */
	memset(&caps_cmd, 0, sizeof(caps_cmd));
	caps_cmd.op_to_write =
		htonl(FW_CMD_OP_V(FW_CAPS_CONFIG_CMD) |
		      FW_CMD_REQUEST_F |
		      FW_CMD_READ_F);
	caps_cmd.cfvalid_to_len16 =
		htonl(FW_CAPS_CONFIG_CMD_CFVALID_F |
		      FW_CAPS_CONFIG_CMD_MEMTYPE_CF_V(mtype) |
		      FW_CAPS_CONFIG_CMD_MEMADDR64K_CF_V(maddr >> 16) |
		      FW_LEN16(caps_cmd));
	ret = t4_wr_mbox(adapter, adapter->mbox, &caps_cmd, sizeof(caps_cmd),
			 &caps_cmd);

	/* If the CAPS_CONFIG failed with an ENOENT (for a Firmware
	 * Configuration File in FLASH), our last gasp effort is to use the
	 * Firmware Configuration File which is embedded in the firmware.  A
	 * very few early versions of the firmware didn't have one embedded
	 * but we can ignore those.
	 */
	if (ret == -ENOENT) {
		memset(&caps_cmd, 0, sizeof(caps_cmd));
		caps_cmd.op_to_write =
			htonl(FW_CMD_OP_V(FW_CAPS_CONFIG_CMD) |
					FW_CMD_REQUEST_F |
					FW_CMD_READ_F);
		caps_cmd.cfvalid_to_len16 = htonl(FW_LEN16(caps_cmd));
		ret = t4_wr_mbox(adapter, adapter->mbox, &caps_cmd,
				sizeof(caps_cmd), &caps_cmd);
		config_name = "Firmware Default";
	}

	config_issued = 1;
	if (ret < 0)
		goto bye;

	finiver = ntohl(caps_cmd.finiver);
	finicsum = ntohl(caps_cmd.finicsum);
	cfcsum = ntohl(caps_cmd.cfcsum);
	if (finicsum != cfcsum)
		dev_warn(adapter->pdev_dev, "Configuration File checksum "\
			 "mismatch: [fini] csum=%#x, computed csum=%#x\n",
			 finicsum, cfcsum);

	/*
	 * And now tell the firmware to use the configuration we just loaded.
	 */
	caps_cmd.op_to_write =
		htonl(FW_CMD_OP_V(FW_CAPS_CONFIG_CMD) |
		      FW_CMD_REQUEST_F |
		      FW_CMD_WRITE_F);
	caps_cmd.cfvalid_to_len16 = htonl(FW_LEN16(caps_cmd));
	ret = t4_wr_mbox(adapter, adapter->mbox, &caps_cmd, sizeof(caps_cmd),
			 NULL);
	if (ret < 0)
		goto bye;

	/*
	 * Tweak configuration based on system architecture, module
	 * parameters, etc.
	 */
	ret = adap_init0_tweaks(adapter);
	if (ret < 0)
		goto bye;

	/*
	 * And finally tell the firmware to initialize itself using the
	 * parameters from the Configuration File.
	 */
	ret = t4_fw_initialize(adapter, adapter->mbox);
	if (ret < 0)
		goto bye;

	/* Emit Firmware Configuration File information and return
	 * successfully.
	 */
	dev_info(adapter->pdev_dev, "Successfully configured using Firmware "\
		 "Configuration File \"%s\", version %#x, computed checksum %#x\n",
		 config_name, finiver, cfcsum);
	return 0;

	/*
	 * Something bad happened.  Return the error ...  (If the "error"
	 * is that there's no Configuration File on the adapter we don't
	 * want to issue a warning since this is fairly common.)
	 */
bye:
	if (config_issued && ret != -ENOENT)
		dev_warn(adapter->pdev_dev, "\"%s\" configuration file error %d\n",
			 config_name, -ret);
	return ret;
}

static struct fw_info fw_info_array[] = {
	{
		.chip = CHELSIO_T4,
		.fs_name = FW4_CFNAME,
		.fw_mod_name = FW4_FNAME,
		.fw_hdr = {
			.chip = FW_HDR_CHIP_T4,
			.fw_ver = __cpu_to_be32(FW_VERSION(T4)),
			.intfver_nic = FW_INTFVER(T4, NIC),
			.intfver_vnic = FW_INTFVER(T4, VNIC),
			.intfver_ri = FW_INTFVER(T4, RI),
			.intfver_iscsi = FW_INTFVER(T4, ISCSI),
			.intfver_fcoe = FW_INTFVER(T4, FCOE),
		},
	}, {
		.chip = CHELSIO_T5,
		.fs_name = FW5_CFNAME,
		.fw_mod_name = FW5_FNAME,
		.fw_hdr = {
			.chip = FW_HDR_CHIP_T5,
			.fw_ver = __cpu_to_be32(FW_VERSION(T5)),
			.intfver_nic = FW_INTFVER(T5, NIC),
			.intfver_vnic = FW_INTFVER(T5, VNIC),
			.intfver_ri = FW_INTFVER(T5, RI),
			.intfver_iscsi = FW_INTFVER(T5, ISCSI),
			.intfver_fcoe = FW_INTFVER(T5, FCOE),
		},
	}, {
		.chip = CHELSIO_T6,
		.fs_name = FW6_CFNAME,
		.fw_mod_name = FW6_FNAME,
		.fw_hdr = {
			.chip = FW_HDR_CHIP_T6,
			.fw_ver = __cpu_to_be32(FW_VERSION(T6)),
			.intfver_nic = FW_INTFVER(T6, NIC),
			.intfver_vnic = FW_INTFVER(T6, VNIC),
			.intfver_ofld = FW_INTFVER(T6, OFLD),
			.intfver_ri = FW_INTFVER(T6, RI),
			.intfver_iscsipdu = FW_INTFVER(T6, ISCSIPDU),
			.intfver_iscsi = FW_INTFVER(T6, ISCSI),
			.intfver_fcoepdu = FW_INTFVER(T6, FCOEPDU),
			.intfver_fcoe = FW_INTFVER(T6, FCOE),
		},
	}

};

static struct fw_info *find_fw_info(int chip)
{
	int i;

	for (i = 0; i < ARRAY_SIZE(fw_info_array); i++) {
		if (fw_info_array[i].chip == chip)
			return &fw_info_array[i];
	}
	return NULL;
}

/*
 * Phase 0 of initialization: contact FW, obtain config, perform basic init.
 */
static int adap_init0(struct adapter *adap)
{
	int ret;
	u32 v, port_vec;
	enum dev_state state;
	u32 params[7], val[7];
	struct fw_caps_config_cmd caps_cmd;
	int reset = 1;

	/* Grab Firmware Device Log parameters as early as possible so we have
	 * access to it for debugging, etc.
	 */
	ret = t4_init_devlog_params(adap);
	if (ret < 0)
		return ret;

	/* Contact FW, advertising Master capability */
	ret = t4_fw_hello(adap, adap->mbox, adap->mbox, MASTER_MAY, &state);
	if (ret < 0) {
		dev_err(adap->pdev_dev, "could not connect to FW, error %d\n",
			ret);
		return ret;
	}
	if (ret == adap->mbox)
		adap->flags |= MASTER_PF;

	/*
	 * If we're the Master PF Driver and the device is uninitialized,
	 * then let's consider upgrading the firmware ...  (We always want
	 * to check the firmware version number in order to A. get it for
	 * later reporting and B. to warn if the currently loaded firmware
	 * is excessively mismatched relative to the driver.)
	 */
	t4_get_fw_version(adap, &adap->params.fw_vers);
	t4_get_bs_version(adap, &adap->params.bs_vers);
	t4_get_tp_version(adap, &adap->params.tp_vers);
	t4_get_exprom_version(adap, &adap->params.er_vers);

	ret = t4_check_fw_version(adap);
	/* If firmware is too old (not supported by driver) force an update. */
	if (ret)
		state = DEV_STATE_UNINIT;
	if ((adap->flags & MASTER_PF) && state != DEV_STATE_INIT) {
		struct fw_info *fw_info;
		struct fw_hdr *card_fw;
		const struct firmware *fw;
		const u8 *fw_data = NULL;
		unsigned int fw_size = 0;

		/* This is the firmware whose headers the driver was compiled
		 * against
		 */
		fw_info = find_fw_info(CHELSIO_CHIP_VERSION(adap->params.chip));
		if (fw_info == NULL) {
			dev_err(adap->pdev_dev,
				"unable to get firmware info for chip %d.\n",
				CHELSIO_CHIP_VERSION(adap->params.chip));
			return -EINVAL;
		}

		/* allocate memory to read the header of the firmware on the
		 * card
		 */
		card_fw = t4_alloc_mem(sizeof(*card_fw));

		/* Get FW from from /lib/firmware/ */
		ret = request_firmware(&fw, fw_info->fw_mod_name,
				       adap->pdev_dev);
		if (ret < 0) {
			dev_err(adap->pdev_dev,
				"unable to load firmware image %s, error %d\n",
				fw_info->fw_mod_name, ret);
		} else {
			fw_data = fw->data;
			fw_size = fw->size;
		}

		/* upgrade FW logic */
		ret = t4_prep_fw(adap, fw_info, fw_data, fw_size, card_fw,
				 state, &reset);

		/* Cleaning up */
		release_firmware(fw);
		t4_free_mem(card_fw);

		if (ret < 0)
			goto bye;
	}

	/*
	 * Grab VPD parameters.  This should be done after we establish a
	 * connection to the firmware since some of the VPD parameters
	 * (notably the Core Clock frequency) are retrieved via requests to
	 * the firmware.  On the other hand, we need these fairly early on
	 * so we do this right after getting ahold of the firmware.
	 */
	ret = t4_get_vpd_params(adap, &adap->params.vpd);
	if (ret < 0)
		goto bye;

	/*
	 * Find out what ports are available to us.  Note that we need to do
	 * this before calling adap_init0_no_config() since it needs nports
	 * and portvec ...
	 */
	v =
	    FW_PARAMS_MNEM_V(FW_PARAMS_MNEM_DEV) |
	    FW_PARAMS_PARAM_X_V(FW_PARAMS_PARAM_DEV_PORTVEC);
	ret = t4_query_params(adap, adap->mbox, adap->pf, 0, 1, &v, &port_vec);
	if (ret < 0)
		goto bye;

	adap->params.nports = hweight32(port_vec);
	adap->params.portvec = port_vec;

	/* If the firmware is initialized already, emit a simply note to that
	 * effect. Otherwise, it's time to try initializing the adapter.
	 */
	if (state == DEV_STATE_INIT) {
		dev_info(adap->pdev_dev, "Coming up as %s: "\
			 "Adapter already initialized\n",
			 adap->flags & MASTER_PF ? "MASTER" : "SLAVE");
	} else {
		dev_info(adap->pdev_dev, "Coming up as MASTER: "\
			 "Initializing adapter\n");

		/* Find out whether we're dealing with a version of the
		 * firmware which has configuration file support.
		 */
		params[0] = (FW_PARAMS_MNEM_V(FW_PARAMS_MNEM_DEV) |
			     FW_PARAMS_PARAM_X_V(FW_PARAMS_PARAM_DEV_CF));
		ret = t4_query_params(adap, adap->mbox, adap->pf, 0, 1,
				      params, val);

		/* If the firmware doesn't support Configuration Files,
		 * return an error.
		 */
		if (ret < 0) {
			dev_err(adap->pdev_dev, "firmware doesn't support "
				"Firmware Configuration Files\n");
			goto bye;
		}

		/* The firmware provides us with a memory buffer where we can
		 * load a Configuration File from the host if we want to
		 * override the Configuration File in flash.
		 */
		ret = adap_init0_config(adap, reset);
		if (ret == -ENOENT) {
			dev_err(adap->pdev_dev, "no Configuration File "
				"present on adapter.\n");
			goto bye;
		}
		if (ret < 0) {
			dev_err(adap->pdev_dev, "could not initialize "
				"adapter, error %d\n", -ret);
			goto bye;
		}
	}

	/* Give the SGE code a chance to pull in anything that it needs ...
	 * Note that this must be called after we retrieve our VPD parameters
	 * in order to know how to convert core ticks to seconds, etc.
	 */
	ret = t4_sge_init(adap);
	if (ret < 0)
		goto bye;

	if (is_bypass_device(adap->pdev->device))
		adap->params.bypass = 1;

	/*
	 * Grab some of our basic fundamental operating parameters.
	 */
#define FW_PARAM_DEV(param) \
	(FW_PARAMS_MNEM_V(FW_PARAMS_MNEM_DEV) | \
	FW_PARAMS_PARAM_X_V(FW_PARAMS_PARAM_DEV_##param))

#define FW_PARAM_PFVF(param) \
	FW_PARAMS_MNEM_V(FW_PARAMS_MNEM_PFVF) | \
	FW_PARAMS_PARAM_X_V(FW_PARAMS_PARAM_PFVF_##param)|  \
	FW_PARAMS_PARAM_Y_V(0) | \
	FW_PARAMS_PARAM_Z_V(0)

	params[0] = FW_PARAM_PFVF(EQ_START);
	params[1] = FW_PARAM_PFVF(L2T_START);
	params[2] = FW_PARAM_PFVF(L2T_END);
	params[3] = FW_PARAM_PFVF(FILTER_START);
	params[4] = FW_PARAM_PFVF(FILTER_END);
	params[5] = FW_PARAM_PFVF(IQFLINT_START);
	ret = t4_query_params(adap, adap->mbox, adap->pf, 0, 6, params, val);
	if (ret < 0)
		goto bye;
	adap->sge.egr_start = val[0];
	adap->l2t_start = val[1];
	adap->l2t_end = val[2];
	adap->tids.ftid_base = val[3];
	adap->tids.nftids = val[4] - val[3] + 1;
	adap->sge.ingr_start = val[5];

	/* qids (ingress/egress) returned from firmware can be anywhere
	 * in the range from EQ(IQFLINT)_START to EQ(IQFLINT)_END.
	 * Hence driver needs to allocate memory for this range to
	 * store the queue info. Get the highest IQFLINT/EQ index returned
	 * in FW_EQ_*_CMD.alloc command.
	 */
	params[0] = FW_PARAM_PFVF(EQ_END);
	params[1] = FW_PARAM_PFVF(IQFLINT_END);
	ret = t4_query_params(adap, adap->mbox, adap->pf, 0, 2, params, val);
	if (ret < 0)
		goto bye;
	adap->sge.egr_sz = val[0] - adap->sge.egr_start + 1;
	adap->sge.ingr_sz = val[1] - adap->sge.ingr_start + 1;

	adap->sge.egr_map = kcalloc(adap->sge.egr_sz,
				    sizeof(*adap->sge.egr_map), GFP_KERNEL);
	if (!adap->sge.egr_map) {
		ret = -ENOMEM;
		goto bye;
	}

	adap->sge.ingr_map = kcalloc(adap->sge.ingr_sz,
				     sizeof(*adap->sge.ingr_map), GFP_KERNEL);
	if (!adap->sge.ingr_map) {
		ret = -ENOMEM;
		goto bye;
	}

	/* Allocate the memory for the vaious egress queue bitmaps
	 * ie starving_fl, txq_maperr and blocked_fl.
	 */
	adap->sge.starving_fl =	kcalloc(BITS_TO_LONGS(adap->sge.egr_sz),
					sizeof(long), GFP_KERNEL);
	if (!adap->sge.starving_fl) {
		ret = -ENOMEM;
		goto bye;
	}

	adap->sge.txq_maperr = kcalloc(BITS_TO_LONGS(adap->sge.egr_sz),
				       sizeof(long), GFP_KERNEL);
	if (!adap->sge.txq_maperr) {
		ret = -ENOMEM;
		goto bye;
	}

#ifdef CONFIG_DEBUG_FS
	adap->sge.blocked_fl = kcalloc(BITS_TO_LONGS(adap->sge.egr_sz),
				       sizeof(long), GFP_KERNEL);
	if (!adap->sge.blocked_fl) {
		ret = -ENOMEM;
		goto bye;
	}
#endif

	params[0] = FW_PARAM_PFVF(CLIP_START);
	params[1] = FW_PARAM_PFVF(CLIP_END);
	ret = t4_query_params(adap, adap->mbox, adap->pf, 0, 2, params, val);
	if (ret < 0)
		goto bye;
	adap->clipt_start = val[0];
	adap->clipt_end = val[1];

	/* query params related to active filter region */
	params[0] = FW_PARAM_PFVF(ACTIVE_FILTER_START);
	params[1] = FW_PARAM_PFVF(ACTIVE_FILTER_END);
	ret = t4_query_params(adap, adap->mbox, adap->pf, 0, 2, params, val);
	/* If Active filter size is set we enable establishing
	 * offload connection through firmware work request
	 */
	if ((val[0] != val[1]) && (ret >= 0)) {
		adap->flags |= FW_OFLD_CONN;
		adap->tids.aftid_base = val[0];
		adap->tids.aftid_end = val[1];
	}

	/* If we're running on newer firmware, let it know that we're
	 * prepared to deal with encapsulated CPL messages.  Older
	 * firmware won't understand this and we'll just get
	 * unencapsulated messages ...
	 */
	params[0] = FW_PARAM_PFVF(CPLFW4MSG_ENCAP);
	val[0] = 1;
	(void)t4_set_params(adap, adap->mbox, adap->pf, 0, 1, params, val);

	/*
	 * Find out whether we're allowed to use the T5+ ULPTX MEMWRITE DSGL
	 * capability.  Earlier versions of the firmware didn't have the
	 * ULPTX_MEMWRITE_DSGL so we'll interpret a query failure as no
	 * permission to use ULPTX MEMWRITE DSGL.
	 */
	if (is_t4(adap->params.chip)) {
		adap->params.ulptx_memwrite_dsgl = false;
	} else {
		params[0] = FW_PARAM_DEV(ULPTX_MEMWRITE_DSGL);
		ret = t4_query_params(adap, adap->mbox, adap->pf, 0,
				      1, params, val);
		adap->params.ulptx_memwrite_dsgl = (ret == 0 && val[0] != 0);
	}

	/*
	 * Get device capabilities so we can determine what resources we need
	 * to manage.
	 */
	memset(&caps_cmd, 0, sizeof(caps_cmd));
	caps_cmd.op_to_write = htonl(FW_CMD_OP_V(FW_CAPS_CONFIG_CMD) |
				     FW_CMD_REQUEST_F | FW_CMD_READ_F);
	caps_cmd.cfvalid_to_len16 = htonl(FW_LEN16(caps_cmd));
	ret = t4_wr_mbox(adap, adap->mbox, &caps_cmd, sizeof(caps_cmd),
			 &caps_cmd);
	if (ret < 0)
		goto bye;

	if (caps_cmd.ofldcaps) {
		/* query offload-related parameters */
		params[0] = FW_PARAM_DEV(NTID);
		params[1] = FW_PARAM_PFVF(SERVER_START);
		params[2] = FW_PARAM_PFVF(SERVER_END);
		params[3] = FW_PARAM_PFVF(TDDP_START);
		params[4] = FW_PARAM_PFVF(TDDP_END);
		params[5] = FW_PARAM_DEV(FLOWC_BUFFIFO_SZ);
		ret = t4_query_params(adap, adap->mbox, adap->pf, 0, 6,
				      params, val);
		if (ret < 0)
			goto bye;
		adap->tids.ntids = val[0];
		adap->tids.natids = min(adap->tids.ntids / 2, MAX_ATIDS);
		adap->tids.stid_base = val[1];
		adap->tids.nstids = val[2] - val[1] + 1;
		/*
		 * Setup server filter region. Divide the available filter
		 * region into two parts. Regular filters get 1/3rd and server
		 * filters get 2/3rd part. This is only enabled if workarond
		 * path is enabled.
		 * 1. For regular filters.
		 * 2. Server filter: This are special filters which are used
		 * to redirect SYN packets to offload queue.
		 */
		if (adap->flags & FW_OFLD_CONN && !is_bypass(adap)) {
			adap->tids.sftid_base = adap->tids.ftid_base +
					DIV_ROUND_UP(adap->tids.nftids, 3);
			adap->tids.nsftids = adap->tids.nftids -
					 DIV_ROUND_UP(adap->tids.nftids, 3);
			adap->tids.nftids = adap->tids.sftid_base -
						adap->tids.ftid_base;
		}
		adap->vres.ddp.start = val[3];
		adap->vres.ddp.size = val[4] - val[3] + 1;
		adap->params.ofldq_wr_cred = val[5];

		adap->params.offload = 1;
	}
	if (caps_cmd.rdmacaps) {
		params[0] = FW_PARAM_PFVF(STAG_START);
		params[1] = FW_PARAM_PFVF(STAG_END);
		params[2] = FW_PARAM_PFVF(RQ_START);
		params[3] = FW_PARAM_PFVF(RQ_END);
		params[4] = FW_PARAM_PFVF(PBL_START);
		params[5] = FW_PARAM_PFVF(PBL_END);
		ret = t4_query_params(adap, adap->mbox, adap->pf, 0, 6,
				      params, val);
		if (ret < 0)
			goto bye;
		adap->vres.stag.start = val[0];
		adap->vres.stag.size = val[1] - val[0] + 1;
		adap->vres.rq.start = val[2];
		adap->vres.rq.size = val[3] - val[2] + 1;
		adap->vres.pbl.start = val[4];
		adap->vres.pbl.size = val[5] - val[4] + 1;

		params[0] = FW_PARAM_PFVF(SQRQ_START);
		params[1] = FW_PARAM_PFVF(SQRQ_END);
		params[2] = FW_PARAM_PFVF(CQ_START);
		params[3] = FW_PARAM_PFVF(CQ_END);
		params[4] = FW_PARAM_PFVF(OCQ_START);
		params[5] = FW_PARAM_PFVF(OCQ_END);
		ret = t4_query_params(adap, adap->mbox, adap->pf, 0, 6, params,
				      val);
		if (ret < 0)
			goto bye;
		adap->vres.qp.start = val[0];
		adap->vres.qp.size = val[1] - val[0] + 1;
		adap->vres.cq.start = val[2];
		adap->vres.cq.size = val[3] - val[2] + 1;
		adap->vres.ocq.start = val[4];
		adap->vres.ocq.size = val[5] - val[4] + 1;

		params[0] = FW_PARAM_DEV(MAXORDIRD_QP);
		params[1] = FW_PARAM_DEV(MAXIRD_ADAPTER);
		ret = t4_query_params(adap, adap->mbox, adap->pf, 0, 2, params,
				      val);
		if (ret < 0) {
			adap->params.max_ordird_qp = 8;
			adap->params.max_ird_adapter = 32 * adap->tids.ntids;
			ret = 0;
		} else {
			adap->params.max_ordird_qp = val[0];
			adap->params.max_ird_adapter = val[1];
		}
		dev_info(adap->pdev_dev,
			 "max_ordird_qp %d max_ird_adapter %d\n",
			 adap->params.max_ordird_qp,
			 adap->params.max_ird_adapter);
	}
	if (caps_cmd.iscsicaps) {
		params[0] = FW_PARAM_PFVF(ISCSI_START);
		params[1] = FW_PARAM_PFVF(ISCSI_END);
		ret = t4_query_params(adap, adap->mbox, adap->pf, 0, 2,
				      params, val);
		if (ret < 0)
			goto bye;
		adap->vres.iscsi.start = val[0];
		adap->vres.iscsi.size = val[1] - val[0] + 1;
	}
#undef FW_PARAM_PFVF
#undef FW_PARAM_DEV

	/* The MTU/MSS Table is initialized by now, so load their values.  If
	 * we're initializing the adapter, then we'll make any modifications
	 * we want to the MTU/MSS Table and also initialize the congestion
	 * parameters.
	 */
	t4_read_mtu_tbl(adap, adap->params.mtus, NULL);
	if (state != DEV_STATE_INIT) {
		int i;

		/* The default MTU Table contains values 1492 and 1500.
		 * However, for TCP, it's better to have two values which are
		 * a multiple of 8 +/- 4 bytes apart near this popular MTU.
		 * This allows us to have a TCP Data Payload which is a
		 * multiple of 8 regardless of what combination of TCP Options
		 * are in use (always a multiple of 4 bytes) which is
		 * important for performance reasons.  For instance, if no
		 * options are in use, then we have a 20-byte IP header and a
		 * 20-byte TCP header.  In this case, a 1500-byte MSS would
		 * result in a TCP Data Payload of 1500 - 40 == 1460 bytes
		 * which is not a multiple of 8.  So using an MSS of 1488 in
		 * this case results in a TCP Data Payload of 1448 bytes which
		 * is a multiple of 8.  On the other hand, if 12-byte TCP Time
		 * Stamps have been negotiated, then an MTU of 1500 bytes
		 * results in a TCP Data Payload of 1448 bytes which, as
		 * above, is a multiple of 8 bytes ...
		 */
		for (i = 0; i < NMTUS; i++)
			if (adap->params.mtus[i] == 1492) {
				adap->params.mtus[i] = 1488;
				break;
			}

		t4_load_mtus(adap, adap->params.mtus, adap->params.a_wnd,
			     adap->params.b_wnd);
	}
	t4_init_sge_params(adap);
	adap->flags |= FW_OK;
	t4_init_tp_params(adap);
	return 0;

	/*
	 * Something bad happened.  If a command timed out or failed with EIO
	 * FW does not operate within its spec or something catastrophic
	 * happened to HW/FW, stop issuing commands.
	 */
bye:
	kfree(adap->sge.egr_map);
	kfree(adap->sge.ingr_map);
	kfree(adap->sge.starving_fl);
	kfree(adap->sge.txq_maperr);
#ifdef CONFIG_DEBUG_FS
	kfree(adap->sge.blocked_fl);
#endif
	if (ret != -ETIMEDOUT && ret != -EIO)
		t4_fw_bye(adap, adap->mbox);
	return ret;
}

/* EEH callbacks */

static pci_ers_result_t eeh_err_detected(struct pci_dev *pdev,
					 pci_channel_state_t state)
{
	int i;
	struct adapter *adap = pci_get_drvdata(pdev);

	if (!adap)
		goto out;

	rtnl_lock();
	adap->flags &= ~FW_OK;
	notify_ulds(adap, CXGB4_STATE_START_RECOVERY);
	spin_lock(&adap->stats_lock);
	for_each_port(adap, i) {
		struct net_device *dev = adap->port[i];

		netif_device_detach(dev);
		netif_carrier_off(dev);
	}
	spin_unlock(&adap->stats_lock);
	disable_interrupts(adap);
	if (adap->flags & FULL_INIT_DONE)
		cxgb_down(adap);
	rtnl_unlock();
	if ((adap->flags & DEV_ENABLED)) {
		pci_disable_device(pdev);
		adap->flags &= ~DEV_ENABLED;
	}
out:	return state == pci_channel_io_perm_failure ?
		PCI_ERS_RESULT_DISCONNECT : PCI_ERS_RESULT_NEED_RESET;
}

static pci_ers_result_t eeh_slot_reset(struct pci_dev *pdev)
{
	int i, ret;
	struct fw_caps_config_cmd c;
	struct adapter *adap = pci_get_drvdata(pdev);

	if (!adap) {
		pci_restore_state(pdev);
		pci_save_state(pdev);
		return PCI_ERS_RESULT_RECOVERED;
	}

	if (!(adap->flags & DEV_ENABLED)) {
		if (pci_enable_device(pdev)) {
			dev_err(&pdev->dev, "Cannot reenable PCI "
					    "device after reset\n");
			return PCI_ERS_RESULT_DISCONNECT;
		}
		adap->flags |= DEV_ENABLED;
	}

	pci_set_master(pdev);
	pci_restore_state(pdev);
	pci_save_state(pdev);
	pci_cleanup_aer_uncorrect_error_status(pdev);

	if (t4_wait_dev_ready(adap->regs) < 0)
		return PCI_ERS_RESULT_DISCONNECT;
	if (t4_fw_hello(adap, adap->mbox, adap->pf, MASTER_MUST, NULL) < 0)
		return PCI_ERS_RESULT_DISCONNECT;
	adap->flags |= FW_OK;
	if (adap_init1(adap, &c))
		return PCI_ERS_RESULT_DISCONNECT;

	for_each_port(adap, i) {
		struct port_info *p = adap2pinfo(adap, i);

		ret = t4_alloc_vi(adap, adap->mbox, p->tx_chan, adap->pf, 0, 1,
				  NULL, NULL);
		if (ret < 0)
			return PCI_ERS_RESULT_DISCONNECT;
		p->viid = ret;
		p->xact_addr_filt = -1;
	}

	t4_load_mtus(adap, adap->params.mtus, adap->params.a_wnd,
		     adap->params.b_wnd);
	setup_memwin(adap);
	if (cxgb_up(adap))
		return PCI_ERS_RESULT_DISCONNECT;
	return PCI_ERS_RESULT_RECOVERED;
}

static void eeh_resume(struct pci_dev *pdev)
{
	int i;
	struct adapter *adap = pci_get_drvdata(pdev);

	if (!adap)
		return;

	rtnl_lock();
	for_each_port(adap, i) {
		struct net_device *dev = adap->port[i];

		if (netif_running(dev)) {
			link_start(dev);
			cxgb_set_rxmode(dev);
		}
		netif_device_attach(dev);
	}
	rtnl_unlock();
}

static const struct pci_error_handlers cxgb4_eeh = {
	.error_detected = eeh_err_detected,
	.slot_reset     = eeh_slot_reset,
	.resume         = eeh_resume,
};

static inline bool is_x_10g_port(const struct link_config *lc)
{
	return (lc->supported & FW_PORT_CAP_SPEED_10G) != 0 ||
	       (lc->supported & FW_PORT_CAP_SPEED_40G) != 0;
}

static inline void init_rspq(struct adapter *adap, struct sge_rspq *q,
			     unsigned int us, unsigned int cnt,
			     unsigned int size, unsigned int iqe_size)
{
	q->adap = adap;
	cxgb4_set_rspq_intr_params(q, us, cnt);
	q->iqe_len = iqe_size;
	q->size = size;
}

/*
 * Perform default configuration of DMA queues depending on the number and type
 * of ports we found and the number of available CPUs.  Most settings can be
 * modified by the admin prior to actual use.
 */
static void cfg_queues(struct adapter *adap)
{
	struct sge *s = &adap->sge;
	int i, n10g = 0, qidx = 0;
#ifndef CONFIG_CHELSIO_T4_DCB
	int q10g = 0;
#endif
	int ciq_size;

	for_each_port(adap, i)
		n10g += is_x_10g_port(&adap2pinfo(adap, i)->link_cfg);
#ifdef CONFIG_CHELSIO_T4_DCB
	/* For Data Center Bridging support we need to be able to support up
	 * to 8 Traffic Priorities; each of which will be assigned to its
	 * own TX Queue in order to prevent Head-Of-Line Blocking.
	 */
	if (adap->params.nports * 8 > MAX_ETH_QSETS) {
		dev_err(adap->pdev_dev, "MAX_ETH_QSETS=%d < %d!\n",
			MAX_ETH_QSETS, adap->params.nports * 8);
		BUG_ON(1);
	}

	for_each_port(adap, i) {
		struct port_info *pi = adap2pinfo(adap, i);

		pi->first_qset = qidx;
		pi->nqsets = 8;
		qidx += pi->nqsets;
	}
#else /* !CONFIG_CHELSIO_T4_DCB */
	/*
	 * We default to 1 queue per non-10G port and up to # of cores queues
	 * per 10G port.
	 */
	if (n10g)
		q10g = (MAX_ETH_QSETS - (adap->params.nports - n10g)) / n10g;
	if (q10g > netif_get_num_default_rss_queues())
		q10g = netif_get_num_default_rss_queues();

	for_each_port(adap, i) {
		struct port_info *pi = adap2pinfo(adap, i);

		pi->first_qset = qidx;
		pi->nqsets = is_x_10g_port(&pi->link_cfg) ? q10g : 1;
		qidx += pi->nqsets;
	}
#endif /* !CONFIG_CHELSIO_T4_DCB */

	s->ethqsets = qidx;
	s->max_ethqsets = qidx;   /* MSI-X may lower it later */

	if (is_offload(adap)) {
		/*
		 * For offload we use 1 queue/channel if all ports are up to 1G,
		 * otherwise we divide all available queues amongst the channels
		 * capped by the number of available cores.
		 */
		if (n10g) {
			i = min_t(int, ARRAY_SIZE(s->iscsirxq),
				  num_online_cpus());
			s->iscsiqsets = roundup(i, adap->params.nports);
		} else
			s->iscsiqsets = adap->params.nports;
		/* For RDMA one Rx queue per channel suffices */
		s->rdmaqs = adap->params.nports;
		/* Try and allow at least 1 CIQ per cpu rounding down
		 * to the number of ports, with a minimum of 1 per port.
		 * A 2 port card in a 6 cpu system: 6 CIQs, 3 / port.
		 * A 4 port card in a 6 cpu system: 4 CIQs, 1 / port.
		 * A 4 port card in a 2 cpu system: 4 CIQs, 1 / port.
		 */
		s->rdmaciqs = min_t(int, MAX_RDMA_CIQS, num_online_cpus());
		s->rdmaciqs = (s->rdmaciqs / adap->params.nports) *
				adap->params.nports;
		s->rdmaciqs = max_t(int, s->rdmaciqs, adap->params.nports);

		if (!is_t4(adap->params.chip))
			s->niscsitq = s->iscsiqsets;
	}

	for (i = 0; i < ARRAY_SIZE(s->ethrxq); i++) {
		struct sge_eth_rxq *r = &s->ethrxq[i];

		init_rspq(adap, &r->rspq, 5, 10, 1024, 64);
		r->fl.size = 72;
	}

	for (i = 0; i < ARRAY_SIZE(s->ethtxq); i++)
		s->ethtxq[i].q.size = 1024;

	for (i = 0; i < ARRAY_SIZE(s->ctrlq); i++)
		s->ctrlq[i].q.size = 512;

	for (i = 0; i < ARRAY_SIZE(s->ofldtxq); i++)
		s->ofldtxq[i].q.size = 1024;

	for (i = 0; i < ARRAY_SIZE(s->iscsirxq); i++) {
		struct sge_ofld_rxq *r = &s->iscsirxq[i];

		init_rspq(adap, &r->rspq, 5, 1, 1024, 64);
		r->rspq.uld = CXGB4_ULD_ISCSI;
		r->fl.size = 72;
	}

	if (!is_t4(adap->params.chip)) {
		for (i = 0; i < ARRAY_SIZE(s->iscsitrxq); i++) {
			struct sge_ofld_rxq *r = &s->iscsitrxq[i];

			init_rspq(adap, &r->rspq, 5, 1, 1024, 64);
			r->rspq.uld = CXGB4_ULD_ISCSIT;
			r->fl.size = 72;
		}
	}

	for (i = 0; i < ARRAY_SIZE(s->rdmarxq); i++) {
		struct sge_ofld_rxq *r = &s->rdmarxq[i];

		init_rspq(adap, &r->rspq, 5, 1, 511, 64);
		r->rspq.uld = CXGB4_ULD_RDMA;
		r->fl.size = 72;
	}

	ciq_size = 64 + adap->vres.cq.size + adap->tids.nftids;
	if (ciq_size > SGE_MAX_IQ_SIZE) {
		CH_WARN(adap, "CIQ size too small for available IQs\n");
		ciq_size = SGE_MAX_IQ_SIZE;
	}

	for (i = 0; i < ARRAY_SIZE(s->rdmaciq); i++) {
		struct sge_ofld_rxq *r = &s->rdmaciq[i];

		init_rspq(adap, &r->rspq, 5, 1, ciq_size, 64);
		r->rspq.uld = CXGB4_ULD_RDMA;
	}

	init_rspq(adap, &s->fw_evtq, 0, 1, 1024, 64);
	init_rspq(adap, &s->intrq, 0, 1, 2 * MAX_INGQ, 64);
}

/*
 * Reduce the number of Ethernet queues across all ports to at most n.
 * n provides at least one queue per port.
 */
static void reduce_ethqs(struct adapter *adap, int n)
{
	int i;
	struct port_info *pi;

	while (n < adap->sge.ethqsets)
		for_each_port(adap, i) {
			pi = adap2pinfo(adap, i);
			if (pi->nqsets > 1) {
				pi->nqsets--;
				adap->sge.ethqsets--;
				if (adap->sge.ethqsets <= n)
					break;
			}
		}

	n = 0;
	for_each_port(adap, i) {
		pi = adap2pinfo(adap, i);
		pi->first_qset = n;
		n += pi->nqsets;
	}
}

/* 2 MSI-X vectors needed for the FW queue and non-data interrupts */
#define EXTRA_VECS 2

static int enable_msix(struct adapter *adap)
{
	int ofld_need = 0;
	int i, want, need, allocated;
	struct sge *s = &adap->sge;
	unsigned int nchan = adap->params.nports;
	struct msix_entry *entries;

	entries = kmalloc(sizeof(*entries) * (MAX_INGQ + 1),
			  GFP_KERNEL);
	if (!entries)
		return -ENOMEM;

	for (i = 0; i < MAX_INGQ + 1; ++i)
		entries[i].entry = i;

	want = s->max_ethqsets + EXTRA_VECS;
	if (is_offload(adap)) {
		want += s->rdmaqs + s->rdmaciqs + s->iscsiqsets	+
			s->niscsitq;
		/* need nchan for each possible ULD */
		if (is_t4(adap->params.chip))
			ofld_need = 3 * nchan;
		else
			ofld_need = 4 * nchan;
	}
#ifdef CONFIG_CHELSIO_T4_DCB
	/* For Data Center Bridging we need 8 Ethernet TX Priority Queues for
	 * each port.
	 */
	need = 8 * adap->params.nports + EXTRA_VECS + ofld_need;
#else
	need = adap->params.nports + EXTRA_VECS + ofld_need;
#endif
	allocated = pci_enable_msix_range(adap->pdev, entries, need, want);
	if (allocated < 0) {
		dev_info(adap->pdev_dev, "not enough MSI-X vectors left,"
			 " not using MSI-X\n");
		kfree(entries);
		return allocated;
	}

	/* Distribute available vectors to the various queue groups.
	 * Every group gets its minimum requirement and NIC gets top
	 * priority for leftovers.
	 */
	i = allocated - EXTRA_VECS - ofld_need;
	if (i < s->max_ethqsets) {
		s->max_ethqsets = i;
		if (i < s->ethqsets)
			reduce_ethqs(adap, i);
	}
	if (is_offload(adap)) {
		if (allocated < want) {
			s->rdmaqs = nchan;
			s->rdmaciqs = nchan;

			if (!is_t4(adap->params.chip))
				s->niscsitq = nchan;
		}

		/* leftovers go to OFLD */
		i = allocated - EXTRA_VECS - s->max_ethqsets -
		    s->rdmaqs - s->rdmaciqs - s->niscsitq;
		s->iscsiqsets = (i / nchan) * nchan;  /* round down */

	}
	for (i = 0; i < allocated; ++i)
		adap->msix_info[i].vec = entries[i].vector;
	dev_info(adap->pdev_dev, "%d MSI-X vectors allocated, "
		 "nic %d iscsi %d rdma cpl %d rdma ciq %d\n",
		 allocated, s->max_ethqsets, s->iscsiqsets, s->rdmaqs,
		 s->rdmaciqs);

	kfree(entries);
	return 0;
}

#undef EXTRA_VECS

static int init_rss(struct adapter *adap)
{
	unsigned int i;
	int err;

	err = t4_init_rss_mode(adap, adap->mbox);
	if (err)
		return err;

	for_each_port(adap, i) {
		struct port_info *pi = adap2pinfo(adap, i);

		pi->rss = kcalloc(pi->rss_size, sizeof(u16), GFP_KERNEL);
		if (!pi->rss)
			return -ENOMEM;
	}
	return 0;
}

static int cxgb4_get_pcie_dev_link_caps(struct adapter *adap,
					enum pci_bus_speed *speed,
					enum pcie_link_width *width)
{
	u32 lnkcap1, lnkcap2;
	int err1, err2;

#define  PCIE_MLW_CAP_SHIFT 4   /* start of MLW mask in link capabilities */

	*speed = PCI_SPEED_UNKNOWN;
	*width = PCIE_LNK_WIDTH_UNKNOWN;

	err1 = pcie_capability_read_dword(adap->pdev, PCI_EXP_LNKCAP,
					  &lnkcap1);
	err2 = pcie_capability_read_dword(adap->pdev, PCI_EXP_LNKCAP2,
					  &lnkcap2);
	if (!err2 && lnkcap2) { /* PCIe r3.0-compliant */
		if (lnkcap2 & PCI_EXP_LNKCAP2_SLS_8_0GB)
			*speed = PCIE_SPEED_8_0GT;
		else if (lnkcap2 & PCI_EXP_LNKCAP2_SLS_5_0GB)
			*speed = PCIE_SPEED_5_0GT;
		else if (lnkcap2 & PCI_EXP_LNKCAP2_SLS_2_5GB)
			*speed = PCIE_SPEED_2_5GT;
	}
	if (!err1) {
		*width = (lnkcap1 & PCI_EXP_LNKCAP_MLW) >> PCIE_MLW_CAP_SHIFT;
		if (!lnkcap2) { /* pre-r3.0 */
			if (lnkcap1 & PCI_EXP_LNKCAP_SLS_5_0GB)
				*speed = PCIE_SPEED_5_0GT;
			else if (lnkcap1 & PCI_EXP_LNKCAP_SLS_2_5GB)
				*speed = PCIE_SPEED_2_5GT;
		}
	}

	if (*speed == PCI_SPEED_UNKNOWN || *width == PCIE_LNK_WIDTH_UNKNOWN)
		return err1 ? err1 : err2 ? err2 : -EINVAL;
	return 0;
}

static void cxgb4_check_pcie_caps(struct adapter *adap)
{
	enum pcie_link_width width, width_cap;
	enum pci_bus_speed speed, speed_cap;

#define PCIE_SPEED_STR(speed) \
	(speed == PCIE_SPEED_8_0GT ? "8.0GT/s" : \
	 speed == PCIE_SPEED_5_0GT ? "5.0GT/s" : \
	 speed == PCIE_SPEED_2_5GT ? "2.5GT/s" : \
	 "Unknown")

	if (cxgb4_get_pcie_dev_link_caps(adap, &speed_cap, &width_cap)) {
		dev_warn(adap->pdev_dev,
			 "Unable to determine PCIe device BW capabilities\n");
		return;
	}

	if (pcie_get_minimum_link(adap->pdev, &speed, &width) ||
	    speed == PCI_SPEED_UNKNOWN || width == PCIE_LNK_WIDTH_UNKNOWN) {
		dev_warn(adap->pdev_dev,
			 "Unable to determine PCI Express bandwidth.\n");
		return;
	}

	dev_info(adap->pdev_dev, "PCIe link speed is %s, device supports %s\n",
		 PCIE_SPEED_STR(speed), PCIE_SPEED_STR(speed_cap));
	dev_info(adap->pdev_dev, "PCIe link width is x%d, device supports x%d\n",
		 width, width_cap);
	if (speed < speed_cap || width < width_cap)
		dev_info(adap->pdev_dev,
			 "A slot with more lanes and/or higher speed is "
			 "suggested for optimal performance.\n");
}

/* Dump basic information about the adapter */
static void print_adapter_info(struct adapter *adapter)
{
	/* Device information */
	dev_info(adapter->pdev_dev, "Chelsio %s rev %d\n",
		 adapter->params.vpd.id,
		 CHELSIO_CHIP_RELEASE(adapter->params.chip));
	dev_info(adapter->pdev_dev, "S/N: %s, P/N: %s\n",
		 adapter->params.vpd.sn, adapter->params.vpd.pn);

	/* Firmware Version */
	if (!adapter->params.fw_vers)
		dev_warn(adapter->pdev_dev, "No firmware loaded\n");
	else
		dev_info(adapter->pdev_dev, "Firmware version: %u.%u.%u.%u\n",
			 FW_HDR_FW_VER_MAJOR_G(adapter->params.fw_vers),
			 FW_HDR_FW_VER_MINOR_G(adapter->params.fw_vers),
			 FW_HDR_FW_VER_MICRO_G(adapter->params.fw_vers),
			 FW_HDR_FW_VER_BUILD_G(adapter->params.fw_vers));

	/* Bootstrap Firmware Version. (Some adapters don't have Bootstrap
	 * Firmware, so dev_info() is more appropriate here.)
	 */
	if (!adapter->params.bs_vers)
		dev_info(adapter->pdev_dev, "No bootstrap loaded\n");
	else
		dev_info(adapter->pdev_dev, "Bootstrap version: %u.%u.%u.%u\n",
			 FW_HDR_FW_VER_MAJOR_G(adapter->params.bs_vers),
			 FW_HDR_FW_VER_MINOR_G(adapter->params.bs_vers),
			 FW_HDR_FW_VER_MICRO_G(adapter->params.bs_vers),
			 FW_HDR_FW_VER_BUILD_G(adapter->params.bs_vers));

	/* TP Microcode Version */
	if (!adapter->params.tp_vers)
		dev_warn(adapter->pdev_dev, "No TP Microcode loaded\n");
	else
		dev_info(adapter->pdev_dev,
			 "TP Microcode version: %u.%u.%u.%u\n",
			 FW_HDR_FW_VER_MAJOR_G(adapter->params.tp_vers),
			 FW_HDR_FW_VER_MINOR_G(adapter->params.tp_vers),
			 FW_HDR_FW_VER_MICRO_G(adapter->params.tp_vers),
			 FW_HDR_FW_VER_BUILD_G(adapter->params.tp_vers));

	/* Expansion ROM version */
	if (!adapter->params.er_vers)
		dev_info(adapter->pdev_dev, "No Expansion ROM loaded\n");
	else
		dev_info(adapter->pdev_dev,
			 "Expansion ROM version: %u.%u.%u.%u\n",
			 FW_HDR_FW_VER_MAJOR_G(adapter->params.er_vers),
			 FW_HDR_FW_VER_MINOR_G(adapter->params.er_vers),
			 FW_HDR_FW_VER_MICRO_G(adapter->params.er_vers),
			 FW_HDR_FW_VER_BUILD_G(adapter->params.er_vers));

	/* Software/Hardware configuration */
	dev_info(adapter->pdev_dev, "Configuration: %sNIC %s, %s capable\n",
		 is_offload(adapter) ? "R" : "",
		 ((adapter->flags & USING_MSIX) ? "MSI-X" :
		  (adapter->flags & USING_MSI) ? "MSI" : ""),
		 is_offload(adapter) ? "Offload" : "non-Offload");
}

static void print_port_info(const struct net_device *dev)
{
	char buf[80];
	char *bufp = buf;
	const char *spd = "";
	const struct port_info *pi = netdev_priv(dev);
	const struct adapter *adap = pi->adapter;

	if (adap->params.pci.speed == PCI_EXP_LNKSTA_CLS_2_5GB)
		spd = " 2.5 GT/s";
	else if (adap->params.pci.speed == PCI_EXP_LNKSTA_CLS_5_0GB)
		spd = " 5 GT/s";
	else if (adap->params.pci.speed == PCI_EXP_LNKSTA_CLS_8_0GB)
		spd = " 8 GT/s";

	if (pi->link_cfg.supported & FW_PORT_CAP_SPEED_100M)
		bufp += sprintf(bufp, "100/");
	if (pi->link_cfg.supported & FW_PORT_CAP_SPEED_1G)
		bufp += sprintf(bufp, "1000/");
	if (pi->link_cfg.supported & FW_PORT_CAP_SPEED_10G)
		bufp += sprintf(bufp, "10G/");
	if (pi->link_cfg.supported & FW_PORT_CAP_SPEED_40G)
		bufp += sprintf(bufp, "40G/");
	if (bufp != buf)
		--bufp;
	sprintf(bufp, "BASE-%s", t4_get_port_type_description(pi->port_type));

	netdev_info(dev, "%s: Chelsio %s (%s) %s\n",
		    dev->name, adap->params.vpd.id, adap->name, buf);
}

static void enable_pcie_relaxed_ordering(struct pci_dev *dev)
{
	pcie_capability_set_word(dev, PCI_EXP_DEVCTL, PCI_EXP_DEVCTL_RELAX_EN);
}

/*
 * Free the following resources:
 * - memory used for tables
 * - MSI/MSI-X
 * - net devices
 * - resources FW is holding for us
 */
static void free_some_resources(struct adapter *adapter)
{
	unsigned int i;

	t4_free_mem(adapter->l2t);
	t4_free_mem(adapter->tids.tid_tab);
	kfree(adapter->sge.egr_map);
	kfree(adapter->sge.ingr_map);
	kfree(adapter->sge.starving_fl);
	kfree(adapter->sge.txq_maperr);
#ifdef CONFIG_DEBUG_FS
	kfree(adapter->sge.blocked_fl);
#endif
	disable_msi(adapter);

	for_each_port(adapter, i)
		if (adapter->port[i]) {
			struct port_info *pi = adap2pinfo(adapter, i);

			if (pi->viid != 0)
				t4_free_vi(adapter, adapter->mbox, adapter->pf,
					   0, pi->viid);
			kfree(adap2pinfo(adapter, i)->rss);
			free_netdev(adapter->port[i]);
		}
	if (adapter->flags & FW_OK)
		t4_fw_bye(adapter, adapter->pf);
}

#define TSO_FLAGS (NETIF_F_TSO | NETIF_F_TSO6 | NETIF_F_TSO_ECN)
#define VLAN_FEAT (NETIF_F_SG | NETIF_F_IP_CSUM | TSO_FLAGS | \
		   NETIF_F_IPV6_CSUM | NETIF_F_HIGHDMA)
#define SEGMENT_SIZE 128

static int get_chip_type(struct pci_dev *pdev, u32 pl_rev)
{
	u16 device_id;

	/* Retrieve adapter's device ID */
	pci_read_config_word(pdev, PCI_DEVICE_ID, &device_id);

	switch (device_id >> 12) {
	case CHELSIO_T4:
		return CHELSIO_CHIP_CODE(CHELSIO_T4, pl_rev);
	case CHELSIO_T5:
		return CHELSIO_CHIP_CODE(CHELSIO_T5, pl_rev);
	case CHELSIO_T6:
		return CHELSIO_CHIP_CODE(CHELSIO_T6, pl_rev);
	default:
		dev_err(&pdev->dev, "Device %d is not supported\n",
			device_id);
	}
	return -EINVAL;
}

static int init_one(struct pci_dev *pdev, const struct pci_device_id *ent)
{
	int func, i, err, s_qpp, qpp, num_seg;
	struct port_info *pi;
	bool highdma = false;
	struct adapter *adapter = NULL;
	void __iomem *regs;
	u32 whoami, pl_rev;
	enum chip_type chip;

	printk_once(KERN_INFO "%s - version %s\n", DRV_DESC, DRV_VERSION);

	err = pci_request_regions(pdev, KBUILD_MODNAME);
	if (err) {
		/* Just info, some other driver may have claimed the device. */
		dev_info(&pdev->dev, "cannot obtain PCI resources\n");
		return err;
	}

	err = pci_enable_device(pdev);
	if (err) {
		dev_err(&pdev->dev, "cannot enable PCI device\n");
		goto out_release_regions;
	}

	regs = pci_ioremap_bar(pdev, 0);
	if (!regs) {
		dev_err(&pdev->dev, "cannot map device registers\n");
		err = -ENOMEM;
		goto out_disable_device;
	}

	err = t4_wait_dev_ready(regs);
	if (err < 0)
		goto out_unmap_bar0;

	/* We control everything through one PF */
	whoami = readl(regs + PL_WHOAMI_A);
	pl_rev = REV_G(readl(regs + PL_REV_A));
	chip = get_chip_type(pdev, pl_rev);
	func = CHELSIO_CHIP_VERSION(chip) <= CHELSIO_T5 ?
		SOURCEPF_G(whoami) : T6_SOURCEPF_G(whoami);
	if (func != ent->driver_data) {
		iounmap(regs);
		pci_disable_device(pdev);
		pci_save_state(pdev);        /* to restore SR-IOV later */
		goto sriov;
	}

	if (!pci_set_dma_mask(pdev, DMA_BIT_MASK(64))) {
		highdma = true;
		err = pci_set_consistent_dma_mask(pdev, DMA_BIT_MASK(64));
		if (err) {
			dev_err(&pdev->dev, "unable to obtain 64-bit DMA for "
				"coherent allocations\n");
			goto out_unmap_bar0;
		}
	} else {
		err = pci_set_dma_mask(pdev, DMA_BIT_MASK(32));
		if (err) {
			dev_err(&pdev->dev, "no usable DMA configuration\n");
			goto out_unmap_bar0;
		}
	}

	pci_enable_pcie_error_reporting(pdev);
	enable_pcie_relaxed_ordering(pdev);
	pci_set_master(pdev);
	pci_save_state(pdev);

	adapter = kzalloc(sizeof(*adapter), GFP_KERNEL);
	if (!adapter) {
		err = -ENOMEM;
		goto out_unmap_bar0;
	}

	adapter->workq = create_singlethread_workqueue("cxgb4");
	if (!adapter->workq) {
		err = -ENOMEM;
		goto out_free_adapter;
	}

	adapter->mbox_log = kzalloc(sizeof(*adapter->mbox_log) +
				    (sizeof(struct mbox_cmd) *
				     T4_OS_LOG_MBOX_CMDS),
				    GFP_KERNEL);
	if (!adapter->mbox_log) {
		err = -ENOMEM;
		goto out_free_adapter;
	}
	adapter->mbox_log->size = T4_OS_LOG_MBOX_CMDS;

	/* PCI device has been enabled */
	adapter->flags |= DEV_ENABLED;

	adapter->regs = regs;
	adapter->pdev = pdev;
	adapter->pdev_dev = &pdev->dev;
	adapter->name = pci_name(pdev);
	adapter->mbox = func;
	adapter->pf = func;
	adapter->msg_enable = dflt_msg_enable;
	memset(adapter->chan_map, 0xff, sizeof(adapter->chan_map));

	spin_lock_init(&adapter->stats_lock);
	spin_lock_init(&adapter->tid_release_lock);
	spin_lock_init(&adapter->win0_lock);

	INIT_WORK(&adapter->tid_release_task, process_tid_release_list);
	INIT_WORK(&adapter->db_full_task, process_db_full);
	INIT_WORK(&adapter->db_drop_task, process_db_drop);

	err = t4_prep_adapter(adapter);
	if (err)
		goto out_free_adapter;


	if (!is_t4(adapter->params.chip)) {
		s_qpp = (QUEUESPERPAGEPF0_S +
			(QUEUESPERPAGEPF1_S - QUEUESPERPAGEPF0_S) *
			adapter->pf);
		qpp = 1 << QUEUESPERPAGEPF0_G(t4_read_reg(adapter,
		      SGE_EGRESS_QUEUES_PER_PAGE_PF_A) >> s_qpp);
		num_seg = PAGE_SIZE / SEGMENT_SIZE;

		/* Each segment size is 128B. Write coalescing is enabled only
		 * when SGE_EGRESS_QUEUES_PER_PAGE_PF reg value for the
		 * queue is less no of segments that can be accommodated in
		 * a page size.
		 */
		if (qpp > num_seg) {
			dev_err(&pdev->dev,
				"Incorrect number of egress queues per page\n");
			err = -EINVAL;
			goto out_free_adapter;
		}
		adapter->bar2 = ioremap_wc(pci_resource_start(pdev, 2),
		pci_resource_len(pdev, 2));
		if (!adapter->bar2) {
			dev_err(&pdev->dev, "cannot map device bar2 region\n");
			err = -ENOMEM;
			goto out_free_adapter;
		}
	}

	setup_memwin(adapter);
	err = adap_init0(adapter);
#ifdef CONFIG_DEBUG_FS
	bitmap_zero(adapter->sge.blocked_fl, adapter->sge.egr_sz);
#endif
	setup_memwin_rdma(adapter);
	if (err)
		goto out_unmap_bar;

	/* configure SGE_STAT_CFG_A to read WC stats */
	if (!is_t4(adapter->params.chip))
		t4_write_reg(adapter, SGE_STAT_CFG_A, STATSOURCE_T5_V(7) |
			     (is_t5(adapter->params.chip) ? STATMODE_V(0) :
			      T6_STATMODE_V(0)));

	for_each_port(adapter, i) {
		struct net_device *netdev;

		netdev = alloc_etherdev_mq(sizeof(struct port_info),
					   MAX_ETH_QSETS);
		if (!netdev) {
			err = -ENOMEM;
			goto out_free_dev;
		}

		SET_NETDEV_DEV(netdev, &pdev->dev);

		adapter->port[i] = netdev;
		pi = netdev_priv(netdev);
		pi->adapter = adapter;
		pi->xact_addr_filt = -1;
		pi->port_id = i;
		netdev->irq = pdev->irq;

		netdev->hw_features = NETIF_F_SG | TSO_FLAGS |
			NETIF_F_IP_CSUM | NETIF_F_IPV6_CSUM |
			NETIF_F_RXCSUM | NETIF_F_RXHASH |
			NETIF_F_HW_VLAN_CTAG_TX | NETIF_F_HW_VLAN_CTAG_RX;
		if (highdma)
			netdev->hw_features |= NETIF_F_HIGHDMA;
		netdev->features |= netdev->hw_features;
		netdev->vlan_features = netdev->features & VLAN_FEAT;

		netdev->priv_flags |= IFF_UNICAST_FLT;

		netdev->netdev_ops = &cxgb4_netdev_ops;
#ifdef CONFIG_CHELSIO_T4_DCB
		netdev->dcbnl_ops = &cxgb4_dcb_ops;
		cxgb4_dcb_state_init(netdev);
#endif
		cxgb4_set_ethtool_ops(netdev);
	}

	pci_set_drvdata(pdev, adapter);

	if (adapter->flags & FW_OK) {
		err = t4_port_init(adapter, func, func, 0);
		if (err)
			goto out_free_dev;
	} else if (adapter->params.nports == 1) {
		/* If we don't have a connection to the firmware -- possibly
		 * because of an error -- grab the raw VPD parameters so we
		 * can set the proper MAC Address on the debug network
		 * interface that we've created.
		 */
		u8 hw_addr[ETH_ALEN];
		u8 *na = adapter->params.vpd.na;

		err = t4_get_raw_vpd_params(adapter, &adapter->params.vpd);
		if (!err) {
			for (i = 0; i < ETH_ALEN; i++)
				hw_addr[i] = (hex2val(na[2 * i + 0]) * 16 +
					      hex2val(na[2 * i + 1]));
			t4_set_hw_addr(adapter, 0, hw_addr);
		}
	}

	/* Configure queues and allocate tables now, they can be needed as
	 * soon as the first register_netdev completes.
	 */
	cfg_queues(adapter);

	adapter->l2t = t4_init_l2t(adapter->l2t_start, adapter->l2t_end);
	if (!adapter->l2t) {
		/* We tolerate a lack of L2T, giving up some functionality */
		dev_warn(&pdev->dev, "could not allocate L2T, continuing\n");
		adapter->params.offload = 0;
	}

#if IS_ENABLED(CONFIG_IPV6)
	if ((CHELSIO_CHIP_VERSION(adapter->params.chip) <= CHELSIO_T5) &&
	    (!(t4_read_reg(adapter, LE_DB_CONFIG_A) & ASLIPCOMPEN_F))) {
		/* CLIP functionality is not present in hardware,
		 * hence disable all offload features
		 */
		dev_warn(&pdev->dev,
			 "CLIP not enabled in hardware, continuing\n");
		adapter->params.offload = 0;
	} else {
		adapter->clipt = t4_init_clip_tbl(adapter->clipt_start,
						  adapter->clipt_end);
		if (!adapter->clipt) {
			/* We tolerate a lack of clip_table, giving up
			 * some functionality
			 */
			dev_warn(&pdev->dev,
				 "could not allocate Clip table, continuing\n");
			adapter->params.offload = 0;
		}
	}
#endif
	if (is_offload(adapter) && tid_init(&adapter->tids) < 0) {
		dev_warn(&pdev->dev, "could not allocate TID table, "
			 "continuing\n");
		adapter->params.offload = 0;
	}

	if (is_offload(adapter)) {
		if (t4_read_reg(adapter, LE_DB_CONFIG_A) & HASHEN_F) {
			u32 hash_base, hash_reg;

			if (chip <= CHELSIO_T5) {
				hash_reg = LE_DB_TID_HASHBASE_A;
				hash_base = t4_read_reg(adapter, hash_reg);
				adapter->tids.hash_base = hash_base / 4;
			} else {
				hash_reg = T6_LE_DB_HASH_TID_BASE_A;
				hash_base = t4_read_reg(adapter, hash_reg);
				adapter->tids.hash_base = hash_base;
			}
		}
	}

	/* See what interrupts we'll be using */
	if (msi > 1 && enable_msix(adapter) == 0)
		adapter->flags |= USING_MSIX;
	else if (msi > 0 && pci_enable_msi(pdev) == 0)
		adapter->flags |= USING_MSI;

	/* check for PCI Express bandwidth capabiltites */
	cxgb4_check_pcie_caps(adapter);

	err = init_rss(adapter);
	if (err)
		goto out_free_dev;

	/*
	 * The card is now ready to go.  If any errors occur during device
	 * registration we do not fail the whole card but rather proceed only
	 * with the ports we manage to register successfully.  However we must
	 * register at least one net device.
	 */
	for_each_port(adapter, i) {
		pi = adap2pinfo(adapter, i);
		netif_set_real_num_tx_queues(adapter->port[i], pi->nqsets);
		netif_set_real_num_rx_queues(adapter->port[i], pi->nqsets);

		err = register_netdev(adapter->port[i]);
		if (err)
			break;
		adapter->chan_map[pi->tx_chan] = i;
		print_port_info(adapter->port[i]);
	}
	if (i == 0) {
		dev_err(&pdev->dev, "could not register any net devices\n");
		goto out_free_dev;
	}
	if (err) {
		dev_warn(&pdev->dev, "only %d net devices registered\n", i);
		err = 0;
	}

	if (cxgb4_debugfs_root) {
		adapter->debugfs_root = debugfs_create_dir(pci_name(pdev),
							   cxgb4_debugfs_root);
		setup_debugfs(adapter);
	}

	/* PCIe EEH recovery on powerpc platforms needs fundamental reset */
	pdev->needs_freset = 1;

	if (is_offload(adapter))
		attach_ulds(adapter);

	print_adapter_info(adapter);

sriov:
#ifdef CONFIG_PCI_IOV
	if (func < ARRAY_SIZE(num_vf) && num_vf[func] > 0)
		if (pci_enable_sriov(pdev, num_vf[func]) == 0)
			dev_info(&pdev->dev,
				 "instantiated %u virtual functions\n",
				 num_vf[func]);
#endif
	return 0;

 out_free_dev:
	free_some_resources(adapter);
 out_unmap_bar:
	if (!is_t4(adapter->params.chip))
		iounmap(adapter->bar2);
 out_free_adapter:
	if (adapter->workq)
		destroy_workqueue(adapter->workq);

	kfree(adapter->mbox_log);
	kfree(adapter);
 out_unmap_bar0:
	iounmap(regs);
 out_disable_device:
	pci_disable_pcie_error_reporting(pdev);
	pci_disable_device(pdev);
 out_release_regions:
	pci_release_regions(pdev);
	return err;
}

static void remove_one(struct pci_dev *pdev)
{
	struct adapter *adapter = pci_get_drvdata(pdev);

#ifdef CONFIG_PCI_IOV
	pci_disable_sriov(pdev);

#endif

	if (adapter) {
		int i;

		/* Tear down per-adapter Work Queue first since it can contain
		 * references to our adapter data structure.
		 */
		destroy_workqueue(adapter->workq);

		if (is_offload(adapter))
			detach_ulds(adapter);

		disable_interrupts(adapter);

		for_each_port(adapter, i)
			if (adapter->port[i]->reg_state == NETREG_REGISTERED)
				unregister_netdev(adapter->port[i]);

		debugfs_remove_recursive(adapter->debugfs_root);

		/* If we allocated filters, free up state associated with any
		 * valid filters ...
		 */
		if (adapter->tids.ftid_tab) {
			struct filter_entry *f = &adapter->tids.ftid_tab[0];
			for (i = 0; i < (adapter->tids.nftids +
					adapter->tids.nsftids); i++, f++)
				if (f->valid)
					clear_filter(adapter, f);
		}

		if (adapter->flags & FULL_INIT_DONE)
			cxgb_down(adapter);

		free_some_resources(adapter);
#if IS_ENABLED(CONFIG_IPV6)
		t4_cleanup_clip_tbl(adapter);
#endif
		iounmap(adapter->regs);
		if (!is_t4(adapter->params.chip))
			iounmap(adapter->bar2);
		pci_disable_pcie_error_reporting(pdev);
		if ((adapter->flags & DEV_ENABLED)) {
			pci_disable_device(pdev);
			adapter->flags &= ~DEV_ENABLED;
		}
		pci_release_regions(pdev);
		kfree(adapter->mbox_log);
		synchronize_rcu();
		kfree(adapter);
	} else
		pci_release_regions(pdev);
}

static struct pci_driver cxgb4_driver = {
	.name     = KBUILD_MODNAME,
	.id_table = cxgb4_pci_tbl,
	.probe    = init_one,
	.remove   = remove_one,
	.shutdown = remove_one,
	.err_handler = &cxgb4_eeh,
};

static int __init cxgb4_init_module(void)
{
	int ret;

	/* Debugfs support is optional, just warn if this fails */
	cxgb4_debugfs_root = debugfs_create_dir(KBUILD_MODNAME, NULL);
	if (!cxgb4_debugfs_root)
		pr_warn("could not create debugfs entry, continuing\n");

	ret = pci_register_driver(&cxgb4_driver);
	if (ret < 0)
		debugfs_remove(cxgb4_debugfs_root);

#if IS_ENABLED(CONFIG_IPV6)
	if (!inet6addr_registered) {
		register_inet6addr_notifier(&cxgb4_inet6addr_notifier);
		inet6addr_registered = true;
	}
#endif

	return ret;
}

static void __exit cxgb4_cleanup_module(void)
{
#if IS_ENABLED(CONFIG_IPV6)
	if (inet6addr_registered) {
		unregister_inet6addr_notifier(&cxgb4_inet6addr_notifier);
		inet6addr_registered = false;
	}
#endif
	pci_unregister_driver(&cxgb4_driver);
	debugfs_remove(cxgb4_debugfs_root);  /* NULL ok */
}

module_init(cxgb4_init_module);
module_exit(cxgb4_cleanup_module);<|MERGE_RESOLUTION|>--- conflicted
+++ resolved
@@ -381,7 +381,6 @@
 		 "usecs to sleep while draining the dbfifo");
 
 static inline int cxgb4_set_addr_hash(struct port_info *pi)
-<<<<<<< HEAD
 {
 	struct adapter *adap = pi->adapter;
 	u64 vec = 0;
@@ -399,25 +398,6 @@
 
 static int cxgb4_mac_sync(struct net_device *netdev, const u8 *mac_addr)
 {
-=======
-{
-	struct adapter *adap = pi->adapter;
-	u64 vec = 0;
-	bool ucast = false;
-	struct hash_mac_addr *entry;
-
-	/* Calculate the hash vector for the updated list and program it */
-	list_for_each_entry(entry, &adap->mac_hlist, list) {
-		ucast |= is_unicast_ether_addr(entry->addr);
-		vec |= (1ULL << hash_mac_addr(entry->addr));
-	}
-	return t4_set_addr_hash(adap, adap->mbox, pi->viid, ucast,
-				vec, false);
-}
-
-static int cxgb4_mac_sync(struct net_device *netdev, const u8 *mac_addr)
-{
->>>>>>> ed596a4a
 	struct port_info *pi = netdev_priv(netdev);
 	struct adapter *adap = pi->adapter;
 	int ret;
