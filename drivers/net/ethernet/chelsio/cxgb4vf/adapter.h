--- conflicted
+++ resolved
@@ -387,13 +387,10 @@
 	/* various locks */
 	spinlock_t stats_lock;
 
-<<<<<<< HEAD
-=======
 	/* support for mailbox command/reply logging */
 #define T4VF_OS_LOG_MBOX_CMDS 256
 	struct mbox_cmd_log *mbox_log;
 
->>>>>>> ed596a4a
 	/* list of MAC addresses in MPS Hash */
 	struct list_head mac_hlist;
 };
