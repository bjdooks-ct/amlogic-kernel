/*
 * drivers/net/ethernet/mellanox/mlxsw/spectrum.c
 * Copyright (c) 2015 Mellanox Technologies. All rights reserved.
 * Copyright (c) 2015 Jiri Pirko <jiri@mellanox.com>
 * Copyright (c) 2015 Ido Schimmel <idosch@mellanox.com>
 * Copyright (c) 2015 Elad Raz <eladr@mellanox.com>
 *
 * Redistribution and use in source and binary forms, with or without
 * modification, are permitted provided that the following conditions are met:
 *
 * 1. Redistributions of source code must retain the above copyright
 *    notice, this list of conditions and the following disclaimer.
 * 2. Redistributions in binary form must reproduce the above copyright
 *    notice, this list of conditions and the following disclaimer in the
 *    documentation and/or other materials provided with the distribution.
 * 3. Neither the names of the copyright holders nor the names of its
 *    contributors may be used to endorse or promote products derived from
 *    this software without specific prior written permission.
 *
 * Alternatively, this software may be distributed under the terms of the
 * GNU General Public License ("GPL") version 2 as published by the Free
 * Software Foundation.
 *
 * THIS SOFTWARE IS PROVIDED BY THE COPYRIGHT HOLDERS AND CONTRIBUTORS "AS IS"
 * AND ANY EXPRESS OR IMPLIED WARRANTIES, INCLUDING, BUT NOT LIMITED TO, THE
 * IMPLIED WARRANTIES OF MERCHANTABILITY AND FITNESS FOR A PARTICULAR PURPOSE
 * ARE DISCLAIMED. IN NO EVENT SHALL THE COPYRIGHT OWNER OR CONTRIBUTORS BE
 * LIABLE FOR ANY DIRECT, INDIRECT, INCIDENTAL, SPECIAL, EXEMPLARY, OR
 * CONSEQUENTIAL DAMAGES (INCLUDING, BUT NOT LIMITED TO, PROCUREMENT OF
 * SUBSTITUTE GOODS OR SERVICES; LOSS OF USE, DATA, OR PROFITS; OR BUSINESS
 * INTERRUPTION) HOWEVER CAUSED AND ON ANY THEORY OF LIABILITY, WHETHER IN
 * CONTRACT, STRICT LIABILITY, OR TORT (INCLUDING NEGLIGENCE OR OTHERWISE)
 * ARISING IN ANY WAY OUT OF THE USE OF THIS SOFTWARE, EVEN IF ADVISED OF THE
 * POSSIBILITY OF SUCH DAMAGE.
 */

#include <linux/kernel.h>
#include <linux/module.h>
#include <linux/types.h>
#include <linux/netdevice.h>
#include <linux/etherdevice.h>
#include <linux/ethtool.h>
#include <linux/slab.h>
#include <linux/device.h>
#include <linux/skbuff.h>
#include <linux/if_vlan.h>
#include <linux/if_bridge.h>
#include <linux/workqueue.h>
#include <linux/jiffies.h>
#include <linux/bitops.h>
#include <linux/list.h>
#include <linux/dcbnl.h>
#include <net/switchdev.h>
#include <generated/utsrelease.h>

#include "spectrum.h"
#include "core.h"
#include "reg.h"
#include "port.h"
#include "trap.h"
#include "txheader.h"

static const char mlxsw_sp_driver_name[] = "mlxsw_spectrum";
static const char mlxsw_sp_driver_version[] = "1.0";

/* tx_hdr_version
 * Tx header version.
 * Must be set to 1.
 */
MLXSW_ITEM32(tx, hdr, version, 0x00, 28, 4);

/* tx_hdr_ctl
 * Packet control type.
 * 0 - Ethernet control (e.g. EMADs, LACP)
 * 1 - Ethernet data
 */
MLXSW_ITEM32(tx, hdr, ctl, 0x00, 26, 2);

/* tx_hdr_proto
 * Packet protocol type. Must be set to 1 (Ethernet).
 */
MLXSW_ITEM32(tx, hdr, proto, 0x00, 21, 3);

/* tx_hdr_rx_is_router
 * Packet is sent from the router. Valid for data packets only.
 */
MLXSW_ITEM32(tx, hdr, rx_is_router, 0x00, 19, 1);

/* tx_hdr_fid_valid
 * Indicates if the 'fid' field is valid and should be used for
 * forwarding lookup. Valid for data packets only.
 */
MLXSW_ITEM32(tx, hdr, fid_valid, 0x00, 16, 1);

/* tx_hdr_swid
 * Switch partition ID. Must be set to 0.
 */
MLXSW_ITEM32(tx, hdr, swid, 0x00, 12, 3);

/* tx_hdr_control_tclass
 * Indicates if the packet should use the control TClass and not one
 * of the data TClasses.
 */
MLXSW_ITEM32(tx, hdr, control_tclass, 0x00, 6, 1);

/* tx_hdr_etclass
 * Egress TClass to be used on the egress device on the egress port.
 */
MLXSW_ITEM32(tx, hdr, etclass, 0x00, 0, 4);

/* tx_hdr_port_mid
 * Destination local port for unicast packets.
 * Destination multicast ID for multicast packets.
 *
 * Control packets are directed to a specific egress port, while data
 * packets are transmitted through the CPU port (0) into the switch partition,
 * where forwarding rules are applied.
 */
MLXSW_ITEM32(tx, hdr, port_mid, 0x04, 16, 16);

/* tx_hdr_fid
 * Forwarding ID used for L2 forwarding lookup. Valid only if 'fid_valid' is
 * set, otherwise calculated based on the packet's VID using VID to FID mapping.
 * Valid for data packets only.
 */
MLXSW_ITEM32(tx, hdr, fid, 0x08, 0, 16);

/* tx_hdr_type
 * 0 - Data packets
 * 6 - Control packets
 */
MLXSW_ITEM32(tx, hdr, type, 0x0C, 0, 4);

static void mlxsw_sp_txhdr_construct(struct sk_buff *skb,
				     const struct mlxsw_tx_info *tx_info)
{
	char *txhdr = skb_push(skb, MLXSW_TXHDR_LEN);

	memset(txhdr, 0, MLXSW_TXHDR_LEN);

	mlxsw_tx_hdr_version_set(txhdr, MLXSW_TXHDR_VERSION_1);
	mlxsw_tx_hdr_ctl_set(txhdr, MLXSW_TXHDR_ETH_CTL);
	mlxsw_tx_hdr_proto_set(txhdr, MLXSW_TXHDR_PROTO_ETH);
	mlxsw_tx_hdr_swid_set(txhdr, 0);
	mlxsw_tx_hdr_control_tclass_set(txhdr, 1);
	mlxsw_tx_hdr_port_mid_set(txhdr, tx_info->local_port);
	mlxsw_tx_hdr_type_set(txhdr, MLXSW_TXHDR_TYPE_CONTROL);
}

static int mlxsw_sp_base_mac_get(struct mlxsw_sp *mlxsw_sp)
{
	char spad_pl[MLXSW_REG_SPAD_LEN];
	int err;

	err = mlxsw_reg_query(mlxsw_sp->core, MLXSW_REG(spad), spad_pl);
	if (err)
		return err;
	mlxsw_reg_spad_base_mac_memcpy_from(spad_pl, mlxsw_sp->base_mac);
	return 0;
}

static int mlxsw_sp_port_admin_status_set(struct mlxsw_sp_port *mlxsw_sp_port,
					  bool is_up)
{
	struct mlxsw_sp *mlxsw_sp = mlxsw_sp_port->mlxsw_sp;
	char paos_pl[MLXSW_REG_PAOS_LEN];

	mlxsw_reg_paos_pack(paos_pl, mlxsw_sp_port->local_port,
			    is_up ? MLXSW_PORT_ADMIN_STATUS_UP :
			    MLXSW_PORT_ADMIN_STATUS_DOWN);
	return mlxsw_reg_write(mlxsw_sp->core, MLXSW_REG(paos), paos_pl);
}

static int mlxsw_sp_port_oper_status_get(struct mlxsw_sp_port *mlxsw_sp_port,
					 bool *p_is_up)
{
	struct mlxsw_sp *mlxsw_sp = mlxsw_sp_port->mlxsw_sp;
	char paos_pl[MLXSW_REG_PAOS_LEN];
	u8 oper_status;
	int err;

	mlxsw_reg_paos_pack(paos_pl, mlxsw_sp_port->local_port, 0);
	err = mlxsw_reg_query(mlxsw_sp->core, MLXSW_REG(paos), paos_pl);
	if (err)
		return err;
	oper_status = mlxsw_reg_paos_oper_status_get(paos_pl);
	*p_is_up = oper_status == MLXSW_PORT_ADMIN_STATUS_UP ? true : false;
	return 0;
}

static int mlxsw_sp_port_dev_addr_set(struct mlxsw_sp_port *mlxsw_sp_port,
				      unsigned char *addr)
{
	struct mlxsw_sp *mlxsw_sp = mlxsw_sp_port->mlxsw_sp;
	char ppad_pl[MLXSW_REG_PPAD_LEN];

	mlxsw_reg_ppad_pack(ppad_pl, true, mlxsw_sp_port->local_port);
	mlxsw_reg_ppad_mac_memcpy_to(ppad_pl, addr);
	return mlxsw_reg_write(mlxsw_sp->core, MLXSW_REG(ppad), ppad_pl);
}

static int mlxsw_sp_port_dev_addr_init(struct mlxsw_sp_port *mlxsw_sp_port)
{
	struct mlxsw_sp *mlxsw_sp = mlxsw_sp_port->mlxsw_sp;
	unsigned char *addr = mlxsw_sp_port->dev->dev_addr;

	ether_addr_copy(addr, mlxsw_sp->base_mac);
	addr[ETH_ALEN - 1] += mlxsw_sp_port->local_port;
	return mlxsw_sp_port_dev_addr_set(mlxsw_sp_port, addr);
}

static int mlxsw_sp_port_stp_state_set(struct mlxsw_sp_port *mlxsw_sp_port,
				       u16 vid, enum mlxsw_reg_spms_state state)
{
	struct mlxsw_sp *mlxsw_sp = mlxsw_sp_port->mlxsw_sp;
	char *spms_pl;
	int err;

	spms_pl = kmalloc(MLXSW_REG_SPMS_LEN, GFP_KERNEL);
	if (!spms_pl)
		return -ENOMEM;
	mlxsw_reg_spms_pack(spms_pl, mlxsw_sp_port->local_port);
	mlxsw_reg_spms_vid_pack(spms_pl, vid, state);
	err = mlxsw_reg_write(mlxsw_sp->core, MLXSW_REG(spms), spms_pl);
	kfree(spms_pl);
	return err;
}

static int mlxsw_sp_port_mtu_set(struct mlxsw_sp_port *mlxsw_sp_port, u16 mtu)
{
	struct mlxsw_sp *mlxsw_sp = mlxsw_sp_port->mlxsw_sp;
	char pmtu_pl[MLXSW_REG_PMTU_LEN];
	int max_mtu;
	int err;

	mtu += MLXSW_TXHDR_LEN + ETH_HLEN;
	mlxsw_reg_pmtu_pack(pmtu_pl, mlxsw_sp_port->local_port, 0);
	err = mlxsw_reg_query(mlxsw_sp->core, MLXSW_REG(pmtu), pmtu_pl);
	if (err)
		return err;
	max_mtu = mlxsw_reg_pmtu_max_mtu_get(pmtu_pl);

	if (mtu > max_mtu)
		return -EINVAL;

	mlxsw_reg_pmtu_pack(pmtu_pl, mlxsw_sp_port->local_port, mtu);
	return mlxsw_reg_write(mlxsw_sp->core, MLXSW_REG(pmtu), pmtu_pl);
}

static int __mlxsw_sp_port_swid_set(struct mlxsw_sp *mlxsw_sp, u8 local_port,
				    u8 swid)
{
	char pspa_pl[MLXSW_REG_PSPA_LEN];

	mlxsw_reg_pspa_pack(pspa_pl, swid, local_port);
	return mlxsw_reg_write(mlxsw_sp->core, MLXSW_REG(pspa), pspa_pl);
}

static int mlxsw_sp_port_swid_set(struct mlxsw_sp_port *mlxsw_sp_port, u8 swid)
{
	struct mlxsw_sp *mlxsw_sp = mlxsw_sp_port->mlxsw_sp;

	return __mlxsw_sp_port_swid_set(mlxsw_sp, mlxsw_sp_port->local_port,
					swid);
}

static int mlxsw_sp_port_vp_mode_set(struct mlxsw_sp_port *mlxsw_sp_port,
				     bool enable)
{
	struct mlxsw_sp *mlxsw_sp = mlxsw_sp_port->mlxsw_sp;
	char svpe_pl[MLXSW_REG_SVPE_LEN];

	mlxsw_reg_svpe_pack(svpe_pl, mlxsw_sp_port->local_port, enable);
	return mlxsw_reg_write(mlxsw_sp->core, MLXSW_REG(svpe), svpe_pl);
}

int mlxsw_sp_port_vid_to_fid_set(struct mlxsw_sp_port *mlxsw_sp_port,
				 enum mlxsw_reg_svfa_mt mt, bool valid, u16 fid,
				 u16 vid)
{
	struct mlxsw_sp *mlxsw_sp = mlxsw_sp_port->mlxsw_sp;
	char svfa_pl[MLXSW_REG_SVFA_LEN];

	mlxsw_reg_svfa_pack(svfa_pl, mlxsw_sp_port->local_port, mt, valid,
			    fid, vid);
	return mlxsw_reg_write(mlxsw_sp->core, MLXSW_REG(svfa), svfa_pl);
}

static int mlxsw_sp_port_vid_learning_set(struct mlxsw_sp_port *mlxsw_sp_port,
					  u16 vid, bool learn_enable)
{
	struct mlxsw_sp *mlxsw_sp = mlxsw_sp_port->mlxsw_sp;
	char *spvmlr_pl;
	int err;

	spvmlr_pl = kmalloc(MLXSW_REG_SPVMLR_LEN, GFP_KERNEL);
	if (!spvmlr_pl)
		return -ENOMEM;
	mlxsw_reg_spvmlr_pack(spvmlr_pl, mlxsw_sp_port->local_port, vid, vid,
			      learn_enable);
	err = mlxsw_reg_write(mlxsw_sp->core, MLXSW_REG(spvmlr), spvmlr_pl);
	kfree(spvmlr_pl);
	return err;
}

static int
mlxsw_sp_port_system_port_mapping_set(struct mlxsw_sp_port *mlxsw_sp_port)
{
	struct mlxsw_sp *mlxsw_sp = mlxsw_sp_port->mlxsw_sp;
	char sspr_pl[MLXSW_REG_SSPR_LEN];

	mlxsw_reg_sspr_pack(sspr_pl, mlxsw_sp_port->local_port);
	return mlxsw_reg_write(mlxsw_sp->core, MLXSW_REG(sspr), sspr_pl);
}

<<<<<<< HEAD
static int __mlxsw_sp_port_module_info_get(struct mlxsw_sp *mlxsw_sp,
					   u8 local_port, u8 *p_module,
					   u8 *p_width, u8 *p_lane)
=======
static int mlxsw_sp_port_module_info_get(struct mlxsw_sp *mlxsw_sp,
					 u8 local_port, u8 *p_module,
					 u8 *p_width, u8 *p_lane)
>>>>>>> 33688abb
{
	char pmlp_pl[MLXSW_REG_PMLP_LEN];
	int err;

	mlxsw_reg_pmlp_pack(pmlp_pl, local_port);
	err = mlxsw_reg_query(mlxsw_sp->core, MLXSW_REG(pmlp), pmlp_pl);
	if (err)
		return err;
	*p_module = mlxsw_reg_pmlp_module_get(pmlp_pl, 0);
	*p_width = mlxsw_reg_pmlp_width_get(pmlp_pl);
	*p_lane = mlxsw_reg_pmlp_tx_lane_get(pmlp_pl, 0);
	return 0;
}

static int mlxsw_sp_port_module_info_get(struct mlxsw_sp *mlxsw_sp,
					 u8 local_port, u8 *p_module,
					 u8 *p_width)
{
	u8 lane;

	return __mlxsw_sp_port_module_info_get(mlxsw_sp, local_port, p_module,
					       p_width, &lane);
}

static int mlxsw_sp_port_module_map(struct mlxsw_sp *mlxsw_sp, u8 local_port,
				    u8 module, u8 width, u8 lane)
{
	char pmlp_pl[MLXSW_REG_PMLP_LEN];
	int i;

	mlxsw_reg_pmlp_pack(pmlp_pl, local_port);
	mlxsw_reg_pmlp_width_set(pmlp_pl, width);
	for (i = 0; i < width; i++) {
		mlxsw_reg_pmlp_module_set(pmlp_pl, i, module);
		mlxsw_reg_pmlp_tx_lane_set(pmlp_pl, i, lane + i);  /* Rx & Tx */
	}

	return mlxsw_reg_write(mlxsw_sp->core, MLXSW_REG(pmlp), pmlp_pl);
}

static int mlxsw_sp_port_module_unmap(struct mlxsw_sp *mlxsw_sp, u8 local_port)
{
	char pmlp_pl[MLXSW_REG_PMLP_LEN];

	mlxsw_reg_pmlp_pack(pmlp_pl, local_port);
	mlxsw_reg_pmlp_width_set(pmlp_pl, 0);
	return mlxsw_reg_write(mlxsw_sp->core, MLXSW_REG(pmlp), pmlp_pl);
}

static int mlxsw_sp_port_open(struct net_device *dev)
{
	struct mlxsw_sp_port *mlxsw_sp_port = netdev_priv(dev);
	int err;

	err = mlxsw_sp_port_admin_status_set(mlxsw_sp_port, true);
	if (err)
		return err;
	netif_start_queue(dev);
	return 0;
}

static int mlxsw_sp_port_stop(struct net_device *dev)
{
	struct mlxsw_sp_port *mlxsw_sp_port = netdev_priv(dev);

	netif_stop_queue(dev);
	return mlxsw_sp_port_admin_status_set(mlxsw_sp_port, false);
}

static netdev_tx_t mlxsw_sp_port_xmit(struct sk_buff *skb,
				      struct net_device *dev)
{
	struct mlxsw_sp_port *mlxsw_sp_port = netdev_priv(dev);
	struct mlxsw_sp *mlxsw_sp = mlxsw_sp_port->mlxsw_sp;
	struct mlxsw_sp_port_pcpu_stats *pcpu_stats;
	const struct mlxsw_tx_info tx_info = {
		.local_port = mlxsw_sp_port->local_port,
		.is_emad = false,
	};
	u64 len;
	int err;

	if (mlxsw_core_skb_transmit_busy(mlxsw_sp->core, &tx_info))
		return NETDEV_TX_BUSY;

	if (unlikely(skb_headroom(skb) < MLXSW_TXHDR_LEN)) {
		struct sk_buff *skb_orig = skb;

		skb = skb_realloc_headroom(skb, MLXSW_TXHDR_LEN);
		if (!skb) {
			this_cpu_inc(mlxsw_sp_port->pcpu_stats->tx_dropped);
			dev_kfree_skb_any(skb_orig);
			return NETDEV_TX_OK;
		}
	}

	if (eth_skb_pad(skb)) {
		this_cpu_inc(mlxsw_sp_port->pcpu_stats->tx_dropped);
		return NETDEV_TX_OK;
	}

	mlxsw_sp_txhdr_construct(skb, &tx_info);
	len = skb->len;
	/* Due to a race we might fail here because of a full queue. In that
	 * unlikely case we simply drop the packet.
	 */
	err = mlxsw_core_skb_transmit(mlxsw_sp->core, skb, &tx_info);

	if (!err) {
		pcpu_stats = this_cpu_ptr(mlxsw_sp_port->pcpu_stats);
		u64_stats_update_begin(&pcpu_stats->syncp);
		pcpu_stats->tx_packets++;
		pcpu_stats->tx_bytes += len;
		u64_stats_update_end(&pcpu_stats->syncp);
	} else {
		this_cpu_inc(mlxsw_sp_port->pcpu_stats->tx_dropped);
		dev_kfree_skb_any(skb);
	}
	return NETDEV_TX_OK;
}

static void mlxsw_sp_set_rx_mode(struct net_device *dev)
{
}

static int mlxsw_sp_port_set_mac_address(struct net_device *dev, void *p)
{
	struct mlxsw_sp_port *mlxsw_sp_port = netdev_priv(dev);
	struct sockaddr *addr = p;
	int err;

	if (!is_valid_ether_addr(addr->sa_data))
		return -EADDRNOTAVAIL;

	err = mlxsw_sp_port_dev_addr_set(mlxsw_sp_port, addr->sa_data);
	if (err)
		return err;
	memcpy(dev->dev_addr, addr->sa_data, dev->addr_len);
	return 0;
}

static void mlxsw_sp_pg_buf_pack(char *pbmc_pl, int pg_index, int mtu,
				 bool pause_en, bool pfc_en, u16 delay)
{
	u16 pg_size = 2 * MLXSW_SP_BYTES_TO_CELLS(mtu);

	delay = pfc_en ? mlxsw_sp_pfc_delay_get(mtu, delay) :
			 MLXSW_SP_PAUSE_DELAY;

	if (pause_en || pfc_en)
		mlxsw_reg_pbmc_lossless_buffer_pack(pbmc_pl, pg_index,
						    pg_size + delay, pg_size);
	else
		mlxsw_reg_pbmc_lossy_buffer_pack(pbmc_pl, pg_index, pg_size);
}

int __mlxsw_sp_port_headroom_set(struct mlxsw_sp_port *mlxsw_sp_port, int mtu,
				 u8 *prio_tc, bool pause_en,
				 struct ieee_pfc *my_pfc)
{
	struct mlxsw_sp *mlxsw_sp = mlxsw_sp_port->mlxsw_sp;
	u8 pfc_en = !!my_pfc ? my_pfc->pfc_en : 0;
	u16 delay = !!my_pfc ? my_pfc->delay : 0;
	char pbmc_pl[MLXSW_REG_PBMC_LEN];
	int i, j, err;

	mlxsw_reg_pbmc_pack(pbmc_pl, mlxsw_sp_port->local_port, 0, 0);
	err = mlxsw_reg_query(mlxsw_sp->core, MLXSW_REG(pbmc), pbmc_pl);
	if (err)
		return err;

	for (i = 0; i < IEEE_8021QAZ_MAX_TCS; i++) {
		bool configure = false;
		bool pfc = false;

		for (j = 0; j < IEEE_8021QAZ_MAX_TCS; j++) {
			if (prio_tc[j] == i) {
				pfc = pfc_en & BIT(j);
				configure = true;
				break;
			}
		}

		if (!configure)
			continue;
		mlxsw_sp_pg_buf_pack(pbmc_pl, i, mtu, pause_en, pfc, delay);
	}

	return mlxsw_reg_write(mlxsw_sp->core, MLXSW_REG(pbmc), pbmc_pl);
}

static int mlxsw_sp_port_headroom_set(struct mlxsw_sp_port *mlxsw_sp_port,
				      int mtu, bool pause_en)
{
	u8 def_prio_tc[IEEE_8021QAZ_MAX_TCS] = {0};
	bool dcb_en = !!mlxsw_sp_port->dcb.ets;
	struct ieee_pfc *my_pfc;
	u8 *prio_tc;

	prio_tc = dcb_en ? mlxsw_sp_port->dcb.ets->prio_tc : def_prio_tc;
	my_pfc = dcb_en ? mlxsw_sp_port->dcb.pfc : NULL;

	return __mlxsw_sp_port_headroom_set(mlxsw_sp_port, mtu, prio_tc,
					    pause_en, my_pfc);
}

static int mlxsw_sp_port_change_mtu(struct net_device *dev, int mtu)
{
	struct mlxsw_sp_port *mlxsw_sp_port = netdev_priv(dev);
	bool pause_en = mlxsw_sp_port_is_pause_en(mlxsw_sp_port);
	int err;

	err = mlxsw_sp_port_headroom_set(mlxsw_sp_port, mtu, pause_en);
	if (err)
		return err;
	err = mlxsw_sp_port_mtu_set(mlxsw_sp_port, mtu);
	if (err)
		goto err_port_mtu_set;
	dev->mtu = mtu;
	return 0;

err_port_mtu_set:
	mlxsw_sp_port_headroom_set(mlxsw_sp_port, dev->mtu, pause_en);
	return err;
}

static struct rtnl_link_stats64 *
mlxsw_sp_port_get_stats64(struct net_device *dev,
			  struct rtnl_link_stats64 *stats)
{
	struct mlxsw_sp_port *mlxsw_sp_port = netdev_priv(dev);
	struct mlxsw_sp_port_pcpu_stats *p;
	u64 rx_packets, rx_bytes, tx_packets, tx_bytes;
	u32 tx_dropped = 0;
	unsigned int start;
	int i;

	for_each_possible_cpu(i) {
		p = per_cpu_ptr(mlxsw_sp_port->pcpu_stats, i);
		do {
			start = u64_stats_fetch_begin_irq(&p->syncp);
			rx_packets	= p->rx_packets;
			rx_bytes	= p->rx_bytes;
			tx_packets	= p->tx_packets;
			tx_bytes	= p->tx_bytes;
		} while (u64_stats_fetch_retry_irq(&p->syncp, start));

		stats->rx_packets	+= rx_packets;
		stats->rx_bytes		+= rx_bytes;
		stats->tx_packets	+= tx_packets;
		stats->tx_bytes		+= tx_bytes;
		/* tx_dropped is u32, updated without syncp protection. */
		tx_dropped	+= p->tx_dropped;
	}
	stats->tx_dropped	= tx_dropped;
	return stats;
}

int mlxsw_sp_port_vlan_set(struct mlxsw_sp_port *mlxsw_sp_port, u16 vid_begin,
			   u16 vid_end, bool is_member, bool untagged)
{
	struct mlxsw_sp *mlxsw_sp = mlxsw_sp_port->mlxsw_sp;
	char *spvm_pl;
	int err;

	spvm_pl = kmalloc(MLXSW_REG_SPVM_LEN, GFP_KERNEL);
	if (!spvm_pl)
		return -ENOMEM;

	mlxsw_reg_spvm_pack(spvm_pl, mlxsw_sp_port->local_port,	vid_begin,
			    vid_end, is_member, untagged);
	err = mlxsw_reg_write(mlxsw_sp->core, MLXSW_REG(spvm), spvm_pl);
	kfree(spvm_pl);
	return err;
}

static int mlxsw_sp_port_vp_mode_trans(struct mlxsw_sp_port *mlxsw_sp_port)
{
	enum mlxsw_reg_svfa_mt mt = MLXSW_REG_SVFA_MT_PORT_VID_TO_FID;
	u16 vid, last_visited_vid;
	int err;

	for_each_set_bit(vid, mlxsw_sp_port->active_vlans, VLAN_N_VID) {
		err = mlxsw_sp_port_vid_to_fid_set(mlxsw_sp_port, mt, true, vid,
						   vid);
		if (err) {
			last_visited_vid = vid;
			goto err_port_vid_to_fid_set;
		}
	}

	err = mlxsw_sp_port_vp_mode_set(mlxsw_sp_port, true);
	if (err) {
		last_visited_vid = VLAN_N_VID;
		goto err_port_vid_to_fid_set;
	}

	return 0;

err_port_vid_to_fid_set:
	for_each_set_bit(vid, mlxsw_sp_port->active_vlans, last_visited_vid)
		mlxsw_sp_port_vid_to_fid_set(mlxsw_sp_port, mt, false, vid,
					     vid);
	return err;
}

static int mlxsw_sp_port_vlan_mode_trans(struct mlxsw_sp_port *mlxsw_sp_port)
{
	enum mlxsw_reg_svfa_mt mt = MLXSW_REG_SVFA_MT_PORT_VID_TO_FID;
	u16 vid;
	int err;

	err = mlxsw_sp_port_vp_mode_set(mlxsw_sp_port, false);
	if (err)
		return err;

	for_each_set_bit(vid, mlxsw_sp_port->active_vlans, VLAN_N_VID) {
		err = mlxsw_sp_port_vid_to_fid_set(mlxsw_sp_port, mt, false,
						   vid, vid);
		if (err)
			return err;
	}

	return 0;
}

static struct mlxsw_sp_vfid *
mlxsw_sp_vfid_find(const struct mlxsw_sp *mlxsw_sp, u16 vid)
{
	struct mlxsw_sp_vfid *vfid;

	list_for_each_entry(vfid, &mlxsw_sp->port_vfids.list, list) {
		if (vfid->vid == vid)
			return vfid;
	}

	return NULL;
}

static u16 mlxsw_sp_avail_vfid_get(const struct mlxsw_sp *mlxsw_sp)
{
	return find_first_zero_bit(mlxsw_sp->port_vfids.mapped,
				   MLXSW_SP_VFID_PORT_MAX);
}

static int __mlxsw_sp_vfid_create(struct mlxsw_sp *mlxsw_sp, u16 vfid)
{
	u16 fid = mlxsw_sp_vfid_to_fid(vfid);
	char sfmr_pl[MLXSW_REG_SFMR_LEN];

	mlxsw_reg_sfmr_pack(sfmr_pl, MLXSW_REG_SFMR_OP_CREATE_FID, fid, 0);
	return mlxsw_reg_write(mlxsw_sp->core, MLXSW_REG(sfmr), sfmr_pl);
}

static void __mlxsw_sp_vfid_destroy(struct mlxsw_sp *mlxsw_sp, u16 vfid)
{
	u16 fid = mlxsw_sp_vfid_to_fid(vfid);
	char sfmr_pl[MLXSW_REG_SFMR_LEN];

	mlxsw_reg_sfmr_pack(sfmr_pl, MLXSW_REG_SFMR_OP_DESTROY_FID, fid, 0);
	mlxsw_reg_write(mlxsw_sp->core, MLXSW_REG(sfmr), sfmr_pl);
}

static struct mlxsw_sp_vfid *mlxsw_sp_vfid_create(struct mlxsw_sp *mlxsw_sp,
						  u16 vid)
{
	struct device *dev = mlxsw_sp->bus_info->dev;
	struct mlxsw_sp_vfid *vfid;
	u16 n_vfid;
	int err;

	n_vfid = mlxsw_sp_avail_vfid_get(mlxsw_sp);
	if (n_vfid == MLXSW_SP_VFID_PORT_MAX) {
		dev_err(dev, "No available vFIDs\n");
		return ERR_PTR(-ERANGE);
	}

	err = __mlxsw_sp_vfid_create(mlxsw_sp, n_vfid);
	if (err) {
		dev_err(dev, "Failed to create vFID=%d\n", n_vfid);
		return ERR_PTR(err);
	}

	vfid = kzalloc(sizeof(*vfid), GFP_KERNEL);
	if (!vfid)
		goto err_allocate_vfid;

	vfid->vfid = n_vfid;
	vfid->vid = vid;

	list_add(&vfid->list, &mlxsw_sp->port_vfids.list);
	set_bit(n_vfid, mlxsw_sp->port_vfids.mapped);

	return vfid;

err_allocate_vfid:
	__mlxsw_sp_vfid_destroy(mlxsw_sp, n_vfid);
	return ERR_PTR(-ENOMEM);
}

static void mlxsw_sp_vfid_destroy(struct mlxsw_sp *mlxsw_sp,
				  struct mlxsw_sp_vfid *vfid)
{
	clear_bit(vfid->vfid, mlxsw_sp->port_vfids.mapped);
	list_del(&vfid->list);

	__mlxsw_sp_vfid_destroy(mlxsw_sp, vfid->vfid);

	kfree(vfid);
}

static struct mlxsw_sp_port *
mlxsw_sp_port_vport_create(struct mlxsw_sp_port *mlxsw_sp_port,
			   struct mlxsw_sp_vfid *vfid)
{
	struct mlxsw_sp_port *mlxsw_sp_vport;

	mlxsw_sp_vport = kzalloc(sizeof(*mlxsw_sp_vport), GFP_KERNEL);
	if (!mlxsw_sp_vport)
		return NULL;

	/* dev will be set correctly after the VLAN device is linked
	 * with the real device. In case of bridge SELF invocation, dev
	 * will remain as is.
	 */
	mlxsw_sp_vport->dev = mlxsw_sp_port->dev;
	mlxsw_sp_vport->mlxsw_sp = mlxsw_sp_port->mlxsw_sp;
	mlxsw_sp_vport->local_port = mlxsw_sp_port->local_port;
	mlxsw_sp_vport->stp_state = BR_STATE_FORWARDING;
	mlxsw_sp_vport->lagged = mlxsw_sp_port->lagged;
	mlxsw_sp_vport->lag_id = mlxsw_sp_port->lag_id;
	mlxsw_sp_vport->vport.vfid = vfid;
	mlxsw_sp_vport->vport.vid = vfid->vid;

	list_add(&mlxsw_sp_vport->vport.list, &mlxsw_sp_port->vports_list);

	return mlxsw_sp_vport;
}

static void mlxsw_sp_port_vport_destroy(struct mlxsw_sp_port *mlxsw_sp_vport)
{
	list_del(&mlxsw_sp_vport->vport.list);
	kfree(mlxsw_sp_vport);
}

int mlxsw_sp_port_add_vid(struct net_device *dev, __be16 __always_unused proto,
			  u16 vid)
{
	struct mlxsw_sp_port *mlxsw_sp_port = netdev_priv(dev);
	struct mlxsw_sp *mlxsw_sp = mlxsw_sp_port->mlxsw_sp;
	struct mlxsw_sp_port *mlxsw_sp_vport;
	struct mlxsw_sp_vfid *vfid;
	int err;

	/* VLAN 0 is added to HW filter when device goes up, but it is
	 * reserved in our case, so simply return.
	 */
	if (!vid)
		return 0;

	if (mlxsw_sp_port_vport_find(mlxsw_sp_port, vid)) {
		netdev_warn(dev, "VID=%d already configured\n", vid);
		return 0;
	}

	vfid = mlxsw_sp_vfid_find(mlxsw_sp, vid);
	if (!vfid) {
		vfid = mlxsw_sp_vfid_create(mlxsw_sp, vid);
		if (IS_ERR(vfid)) {
			netdev_err(dev, "Failed to create vFID for VID=%d\n",
				   vid);
			return PTR_ERR(vfid);
		}
	}

	mlxsw_sp_vport = mlxsw_sp_port_vport_create(mlxsw_sp_port, vfid);
	if (!mlxsw_sp_vport) {
		netdev_err(dev, "Failed to create vPort for VID=%d\n", vid);
		err = -ENOMEM;
		goto err_port_vport_create;
	}

	if (!vfid->nr_vports) {
		err = mlxsw_sp_vport_flood_set(mlxsw_sp_vport, vfid->vfid,
					       true, false);
		if (err) {
			netdev_err(dev, "Failed to setup flooding for vFID=%d\n",
				   vfid->vfid);
			goto err_vport_flood_set;
		}
	}

	/* When adding the first VLAN interface on a bridged port we need to
	 * transition all the active 802.1Q bridge VLANs to use explicit
	 * {Port, VID} to FID mappings and set the port's mode to Virtual mode.
	 */
	if (list_is_singular(&mlxsw_sp_port->vports_list)) {
		err = mlxsw_sp_port_vp_mode_trans(mlxsw_sp_port);
		if (err) {
			netdev_err(dev, "Failed to set to Virtual mode\n");
			goto err_port_vp_mode_trans;
		}
	}

	err = mlxsw_sp_port_vid_to_fid_set(mlxsw_sp_vport,
					   MLXSW_REG_SVFA_MT_PORT_VID_TO_FID,
					   true,
					   mlxsw_sp_vfid_to_fid(vfid->vfid),
					   vid);
	if (err) {
		netdev_err(dev, "Failed to map {Port, VID=%d} to vFID=%d\n",
			   vid, vfid->vfid);
		goto err_port_vid_to_fid_set;
	}

	err = mlxsw_sp_port_vid_learning_set(mlxsw_sp_vport, vid, false);
	if (err) {
		netdev_err(dev, "Failed to disable learning for VID=%d\n", vid);
		goto err_port_vid_learning_set;
	}

	err = mlxsw_sp_port_vlan_set(mlxsw_sp_vport, vid, vid, true, false);
	if (err) {
		netdev_err(dev, "Failed to set VLAN membership for VID=%d\n",
			   vid);
		goto err_port_add_vid;
	}

	err = mlxsw_sp_port_stp_state_set(mlxsw_sp_vport, vid,
					  MLXSW_REG_SPMS_STATE_FORWARDING);
	if (err) {
		netdev_err(dev, "Failed to set STP state for VID=%d\n", vid);
		goto err_port_stp_state_set;
	}

	vfid->nr_vports++;

	return 0;

err_port_stp_state_set:
	mlxsw_sp_port_vlan_set(mlxsw_sp_vport, vid, vid, false, false);
err_port_add_vid:
	mlxsw_sp_port_vid_learning_set(mlxsw_sp_vport, vid, true);
err_port_vid_learning_set:
	mlxsw_sp_port_vid_to_fid_set(mlxsw_sp_vport,
				     MLXSW_REG_SVFA_MT_PORT_VID_TO_FID, false,
				     mlxsw_sp_vfid_to_fid(vfid->vfid), vid);
err_port_vid_to_fid_set:
	if (list_is_singular(&mlxsw_sp_port->vports_list))
		mlxsw_sp_port_vlan_mode_trans(mlxsw_sp_port);
err_port_vp_mode_trans:
	if (!vfid->nr_vports)
		mlxsw_sp_vport_flood_set(mlxsw_sp_vport, vfid->vfid, false,
					 false);
err_vport_flood_set:
	mlxsw_sp_port_vport_destroy(mlxsw_sp_vport);
err_port_vport_create:
	if (!vfid->nr_vports)
		mlxsw_sp_vfid_destroy(mlxsw_sp, vfid);
	return err;
}

int mlxsw_sp_port_kill_vid(struct net_device *dev,
			   __be16 __always_unused proto, u16 vid)
{
	struct mlxsw_sp_port *mlxsw_sp_port = netdev_priv(dev);
	struct mlxsw_sp_port *mlxsw_sp_vport;
	struct mlxsw_sp_vfid *vfid;
	int err;

	/* VLAN 0 is removed from HW filter when device goes down, but
	 * it is reserved in our case, so simply return.
	 */
	if (!vid)
		return 0;

	mlxsw_sp_vport = mlxsw_sp_port_vport_find(mlxsw_sp_port, vid);
	if (!mlxsw_sp_vport) {
		netdev_warn(dev, "VID=%d does not exist\n", vid);
		return 0;
	}

	vfid = mlxsw_sp_vport->vport.vfid;

	err = mlxsw_sp_port_stp_state_set(mlxsw_sp_vport, vid,
					  MLXSW_REG_SPMS_STATE_DISCARDING);
	if (err) {
		netdev_err(dev, "Failed to set STP state for VID=%d\n", vid);
		return err;
	}

	err = mlxsw_sp_port_vlan_set(mlxsw_sp_vport, vid, vid, false, false);
	if (err) {
		netdev_err(dev, "Failed to set VLAN membership for VID=%d\n",
			   vid);
		return err;
	}

	err = mlxsw_sp_port_vid_learning_set(mlxsw_sp_vport, vid, true);
	if (err) {
		netdev_err(dev, "Failed to enable learning for VID=%d\n", vid);
		return err;
	}

	err = mlxsw_sp_port_vid_to_fid_set(mlxsw_sp_vport,
					   MLXSW_REG_SVFA_MT_PORT_VID_TO_FID,
					   false,
					   mlxsw_sp_vfid_to_fid(vfid->vfid),
					   vid);
	if (err) {
		netdev_err(dev, "Failed to invalidate {Port, VID=%d} to vFID=%d mapping\n",
			   vid, vfid->vfid);
		return err;
	}

	/* When removing the last VLAN interface on a bridged port we need to
	 * transition all active 802.1Q bridge VLANs to use VID to FID
	 * mappings and set port's mode to VLAN mode.
	 */
	if (list_is_singular(&mlxsw_sp_port->vports_list)) {
		err = mlxsw_sp_port_vlan_mode_trans(mlxsw_sp_port);
		if (err) {
			netdev_err(dev, "Failed to set to VLAN mode\n");
			return err;
		}
	}

	vfid->nr_vports--;
	mlxsw_sp_port_vport_destroy(mlxsw_sp_vport);

	/* Destroy the vFID if no vPorts are assigned to it anymore. */
	if (!vfid->nr_vports)
		mlxsw_sp_vfid_destroy(mlxsw_sp_port->mlxsw_sp, vfid);

	return 0;
}

static int mlxsw_sp_port_get_phys_port_name(struct net_device *dev, char *name,
					    size_t len)
{
	struct mlxsw_sp_port *mlxsw_sp_port = netdev_priv(dev);
<<<<<<< HEAD
	u8 module, width, lane;
	int err;

	err = __mlxsw_sp_port_module_info_get(mlxsw_sp_port->mlxsw_sp,
					      mlxsw_sp_port->local_port,
					      &module, &width, &lane);
	if (err) {
		netdev_err(dev, "Failed to retrieve module information\n");
		return err;
	}

=======
	u8 module = mlxsw_sp_port->mapping.module;
	u8 width = mlxsw_sp_port->mapping.width;
	u8 lane = mlxsw_sp_port->mapping.lane;
	int err;

>>>>>>> 33688abb
	if (!mlxsw_sp_port->split)
		err = snprintf(name, len, "p%d", module + 1);
	else
		err = snprintf(name, len, "p%ds%d", module + 1,
			       lane / width);

	if (err >= len)
		return -EINVAL;

	return 0;
}

static const struct net_device_ops mlxsw_sp_port_netdev_ops = {
	.ndo_open		= mlxsw_sp_port_open,
	.ndo_stop		= mlxsw_sp_port_stop,
	.ndo_start_xmit		= mlxsw_sp_port_xmit,
	.ndo_set_rx_mode	= mlxsw_sp_set_rx_mode,
	.ndo_set_mac_address	= mlxsw_sp_port_set_mac_address,
	.ndo_change_mtu		= mlxsw_sp_port_change_mtu,
	.ndo_get_stats64	= mlxsw_sp_port_get_stats64,
	.ndo_vlan_rx_add_vid	= mlxsw_sp_port_add_vid,
	.ndo_vlan_rx_kill_vid	= mlxsw_sp_port_kill_vid,
	.ndo_fdb_add		= switchdev_port_fdb_add,
	.ndo_fdb_del		= switchdev_port_fdb_del,
	.ndo_fdb_dump		= switchdev_port_fdb_dump,
	.ndo_bridge_setlink	= switchdev_port_bridge_setlink,
	.ndo_bridge_getlink	= switchdev_port_bridge_getlink,
	.ndo_bridge_dellink	= switchdev_port_bridge_dellink,
	.ndo_get_phys_port_name	= mlxsw_sp_port_get_phys_port_name,
};

static void mlxsw_sp_port_get_drvinfo(struct net_device *dev,
				      struct ethtool_drvinfo *drvinfo)
{
	struct mlxsw_sp_port *mlxsw_sp_port = netdev_priv(dev);
	struct mlxsw_sp *mlxsw_sp = mlxsw_sp_port->mlxsw_sp;

	strlcpy(drvinfo->driver, mlxsw_sp_driver_name, sizeof(drvinfo->driver));
	strlcpy(drvinfo->version, mlxsw_sp_driver_version,
		sizeof(drvinfo->version));
	snprintf(drvinfo->fw_version, sizeof(drvinfo->fw_version),
		 "%d.%d.%d",
		 mlxsw_sp->bus_info->fw_rev.major,
		 mlxsw_sp->bus_info->fw_rev.minor,
		 mlxsw_sp->bus_info->fw_rev.subminor);
	strlcpy(drvinfo->bus_info, mlxsw_sp->bus_info->device_name,
		sizeof(drvinfo->bus_info));
}

static void mlxsw_sp_port_get_pauseparam(struct net_device *dev,
					 struct ethtool_pauseparam *pause)
{
	struct mlxsw_sp_port *mlxsw_sp_port = netdev_priv(dev);

	pause->rx_pause = mlxsw_sp_port->link.rx_pause;
	pause->tx_pause = mlxsw_sp_port->link.tx_pause;
}

static int mlxsw_sp_port_pause_set(struct mlxsw_sp_port *mlxsw_sp_port,
				   struct ethtool_pauseparam *pause)
{
	char pfcc_pl[MLXSW_REG_PFCC_LEN];

	mlxsw_reg_pfcc_pack(pfcc_pl, mlxsw_sp_port->local_port);
	mlxsw_reg_pfcc_pprx_set(pfcc_pl, pause->rx_pause);
	mlxsw_reg_pfcc_pptx_set(pfcc_pl, pause->tx_pause);

	return mlxsw_reg_write(mlxsw_sp_port->mlxsw_sp->core, MLXSW_REG(pfcc),
			       pfcc_pl);
}

static int mlxsw_sp_port_set_pauseparam(struct net_device *dev,
					struct ethtool_pauseparam *pause)
{
	struct mlxsw_sp_port *mlxsw_sp_port = netdev_priv(dev);
	bool pause_en = pause->tx_pause || pause->rx_pause;
	int err;

	if (mlxsw_sp_port->dcb.pfc && mlxsw_sp_port->dcb.pfc->pfc_en) {
		netdev_err(dev, "PFC already enabled on port\n");
		return -EINVAL;
	}

	if (pause->autoneg) {
		netdev_err(dev, "PAUSE frames autonegotiation isn't supported\n");
		return -EINVAL;
	}

	err = mlxsw_sp_port_headroom_set(mlxsw_sp_port, dev->mtu, pause_en);
	if (err) {
		netdev_err(dev, "Failed to configure port's headroom\n");
		return err;
	}

	err = mlxsw_sp_port_pause_set(mlxsw_sp_port, pause);
	if (err) {
		netdev_err(dev, "Failed to set PAUSE parameters\n");
		goto err_port_pause_configure;
	}

	mlxsw_sp_port->link.rx_pause = pause->rx_pause;
	mlxsw_sp_port->link.tx_pause = pause->tx_pause;

	return 0;

err_port_pause_configure:
	pause_en = mlxsw_sp_port_is_pause_en(mlxsw_sp_port);
	mlxsw_sp_port_headroom_set(mlxsw_sp_port, dev->mtu, pause_en);
	return err;
}

struct mlxsw_sp_port_hw_stats {
	char str[ETH_GSTRING_LEN];
	u64 (*getter)(char *payload);
};

static const struct mlxsw_sp_port_hw_stats mlxsw_sp_port_hw_stats[] = {
	{
		.str = "a_frames_transmitted_ok",
		.getter = mlxsw_reg_ppcnt_a_frames_transmitted_ok_get,
	},
	{
		.str = "a_frames_received_ok",
		.getter = mlxsw_reg_ppcnt_a_frames_received_ok_get,
	},
	{
		.str = "a_frame_check_sequence_errors",
		.getter = mlxsw_reg_ppcnt_a_frame_check_sequence_errors_get,
	},
	{
		.str = "a_alignment_errors",
		.getter = mlxsw_reg_ppcnt_a_alignment_errors_get,
	},
	{
		.str = "a_octets_transmitted_ok",
		.getter = mlxsw_reg_ppcnt_a_octets_transmitted_ok_get,
	},
	{
		.str = "a_octets_received_ok",
		.getter = mlxsw_reg_ppcnt_a_octets_received_ok_get,
	},
	{
		.str = "a_multicast_frames_xmitted_ok",
		.getter = mlxsw_reg_ppcnt_a_multicast_frames_xmitted_ok_get,
	},
	{
		.str = "a_broadcast_frames_xmitted_ok",
		.getter = mlxsw_reg_ppcnt_a_broadcast_frames_xmitted_ok_get,
	},
	{
		.str = "a_multicast_frames_received_ok",
		.getter = mlxsw_reg_ppcnt_a_multicast_frames_received_ok_get,
	},
	{
		.str = "a_broadcast_frames_received_ok",
		.getter = mlxsw_reg_ppcnt_a_broadcast_frames_received_ok_get,
	},
	{
		.str = "a_in_range_length_errors",
		.getter = mlxsw_reg_ppcnt_a_in_range_length_errors_get,
	},
	{
		.str = "a_out_of_range_length_field",
		.getter = mlxsw_reg_ppcnt_a_out_of_range_length_field_get,
	},
	{
		.str = "a_frame_too_long_errors",
		.getter = mlxsw_reg_ppcnt_a_frame_too_long_errors_get,
	},
	{
		.str = "a_symbol_error_during_carrier",
		.getter = mlxsw_reg_ppcnt_a_symbol_error_during_carrier_get,
	},
	{
		.str = "a_mac_control_frames_transmitted",
		.getter = mlxsw_reg_ppcnt_a_mac_control_frames_transmitted_get,
	},
	{
		.str = "a_mac_control_frames_received",
		.getter = mlxsw_reg_ppcnt_a_mac_control_frames_received_get,
	},
	{
		.str = "a_unsupported_opcodes_received",
		.getter = mlxsw_reg_ppcnt_a_unsupported_opcodes_received_get,
	},
	{
		.str = "a_pause_mac_ctrl_frames_received",
		.getter = mlxsw_reg_ppcnt_a_pause_mac_ctrl_frames_received_get,
	},
	{
		.str = "a_pause_mac_ctrl_frames_xmitted",
		.getter = mlxsw_reg_ppcnt_a_pause_mac_ctrl_frames_transmitted_get,
	},
};

#define MLXSW_SP_PORT_HW_STATS_LEN ARRAY_SIZE(mlxsw_sp_port_hw_stats)

static void mlxsw_sp_port_get_strings(struct net_device *dev,
				      u32 stringset, u8 *data)
{
	u8 *p = data;
	int i;

	switch (stringset) {
	case ETH_SS_STATS:
		for (i = 0; i < MLXSW_SP_PORT_HW_STATS_LEN; i++) {
			memcpy(p, mlxsw_sp_port_hw_stats[i].str,
			       ETH_GSTRING_LEN);
			p += ETH_GSTRING_LEN;
		}
		break;
	}
}

static int mlxsw_sp_port_set_phys_id(struct net_device *dev,
				     enum ethtool_phys_id_state state)
{
	struct mlxsw_sp_port *mlxsw_sp_port = netdev_priv(dev);
	struct mlxsw_sp *mlxsw_sp = mlxsw_sp_port->mlxsw_sp;
	char mlcr_pl[MLXSW_REG_MLCR_LEN];
	bool active;

	switch (state) {
	case ETHTOOL_ID_ACTIVE:
		active = true;
		break;
	case ETHTOOL_ID_INACTIVE:
		active = false;
		break;
	default:
		return -EOPNOTSUPP;
	}

	mlxsw_reg_mlcr_pack(mlcr_pl, mlxsw_sp_port->local_port, active);
	return mlxsw_reg_write(mlxsw_sp->core, MLXSW_REG(mlcr), mlcr_pl);
}

static void mlxsw_sp_port_get_stats(struct net_device *dev,
				    struct ethtool_stats *stats, u64 *data)
{
	struct mlxsw_sp_port *mlxsw_sp_port = netdev_priv(dev);
	struct mlxsw_sp *mlxsw_sp = mlxsw_sp_port->mlxsw_sp;
	char ppcnt_pl[MLXSW_REG_PPCNT_LEN];
	int i;
	int err;

	mlxsw_reg_ppcnt_pack(ppcnt_pl, mlxsw_sp_port->local_port,
			     MLXSW_REG_PPCNT_IEEE_8023_CNT, 0);
	err = mlxsw_reg_query(mlxsw_sp->core, MLXSW_REG(ppcnt), ppcnt_pl);
	for (i = 0; i < MLXSW_SP_PORT_HW_STATS_LEN; i++)
		data[i] = !err ? mlxsw_sp_port_hw_stats[i].getter(ppcnt_pl) : 0;
}

static int mlxsw_sp_port_get_sset_count(struct net_device *dev, int sset)
{
	switch (sset) {
	case ETH_SS_STATS:
		return MLXSW_SP_PORT_HW_STATS_LEN;
	default:
		return -EOPNOTSUPP;
	}
}

struct mlxsw_sp_port_link_mode {
	u32 mask;
	u32 supported;
	u32 advertised;
	u32 speed;
};

static const struct mlxsw_sp_port_link_mode mlxsw_sp_port_link_mode[] = {
	{
		.mask		= MLXSW_REG_PTYS_ETH_SPEED_100BASE_T,
		.supported	= SUPPORTED_100baseT_Full,
		.advertised	= ADVERTISED_100baseT_Full,
		.speed		= 100,
	},
	{
		.mask		= MLXSW_REG_PTYS_ETH_SPEED_100BASE_TX,
		.speed		= 100,
	},
	{
		.mask		= MLXSW_REG_PTYS_ETH_SPEED_SGMII |
				  MLXSW_REG_PTYS_ETH_SPEED_1000BASE_KX,
		.supported	= SUPPORTED_1000baseKX_Full,
		.advertised	= ADVERTISED_1000baseKX_Full,
		.speed		= 1000,
	},
	{
		.mask		= MLXSW_REG_PTYS_ETH_SPEED_10GBASE_T,
		.supported	= SUPPORTED_10000baseT_Full,
		.advertised	= ADVERTISED_10000baseT_Full,
		.speed		= 10000,
	},
	{
		.mask		= MLXSW_REG_PTYS_ETH_SPEED_10GBASE_CX4 |
				  MLXSW_REG_PTYS_ETH_SPEED_10GBASE_KX4,
		.supported	= SUPPORTED_10000baseKX4_Full,
		.advertised	= ADVERTISED_10000baseKX4_Full,
		.speed		= 10000,
	},
	{
		.mask		= MLXSW_REG_PTYS_ETH_SPEED_10GBASE_KR |
				  MLXSW_REG_PTYS_ETH_SPEED_10GBASE_CR |
				  MLXSW_REG_PTYS_ETH_SPEED_10GBASE_SR |
				  MLXSW_REG_PTYS_ETH_SPEED_10GBASE_ER_LR,
		.supported	= SUPPORTED_10000baseKR_Full,
		.advertised	= ADVERTISED_10000baseKR_Full,
		.speed		= 10000,
	},
	{
		.mask		= MLXSW_REG_PTYS_ETH_SPEED_20GBASE_KR2,
		.supported	= SUPPORTED_20000baseKR2_Full,
		.advertised	= ADVERTISED_20000baseKR2_Full,
		.speed		= 20000,
	},
	{
		.mask		= MLXSW_REG_PTYS_ETH_SPEED_40GBASE_CR4,
		.supported	= SUPPORTED_40000baseCR4_Full,
		.advertised	= ADVERTISED_40000baseCR4_Full,
		.speed		= 40000,
	},
	{
		.mask		= MLXSW_REG_PTYS_ETH_SPEED_40GBASE_KR4,
		.supported	= SUPPORTED_40000baseKR4_Full,
		.advertised	= ADVERTISED_40000baseKR4_Full,
		.speed		= 40000,
	},
	{
		.mask		= MLXSW_REG_PTYS_ETH_SPEED_40GBASE_SR4,
		.supported	= SUPPORTED_40000baseSR4_Full,
		.advertised	= ADVERTISED_40000baseSR4_Full,
		.speed		= 40000,
	},
	{
		.mask		= MLXSW_REG_PTYS_ETH_SPEED_40GBASE_LR4_ER4,
		.supported	= SUPPORTED_40000baseLR4_Full,
		.advertised	= ADVERTISED_40000baseLR4_Full,
		.speed		= 40000,
	},
	{
		.mask		= MLXSW_REG_PTYS_ETH_SPEED_25GBASE_CR |
				  MLXSW_REG_PTYS_ETH_SPEED_25GBASE_KR |
				  MLXSW_REG_PTYS_ETH_SPEED_25GBASE_SR,
		.speed		= 25000,
	},
	{
		.mask		= MLXSW_REG_PTYS_ETH_SPEED_50GBASE_KR4 |
				  MLXSW_REG_PTYS_ETH_SPEED_50GBASE_CR2 |
				  MLXSW_REG_PTYS_ETH_SPEED_50GBASE_KR2,
		.speed		= 50000,
	},
	{
		.mask		= MLXSW_REG_PTYS_ETH_SPEED_56GBASE_R4,
		.supported	= SUPPORTED_56000baseKR4_Full,
		.advertised	= ADVERTISED_56000baseKR4_Full,
		.speed		= 56000,
	},
	{
		.mask		= MLXSW_REG_PTYS_ETH_SPEED_100GBASE_CR4 |
				  MLXSW_REG_PTYS_ETH_SPEED_100GBASE_SR4 |
				  MLXSW_REG_PTYS_ETH_SPEED_100GBASE_KR4 |
				  MLXSW_REG_PTYS_ETH_SPEED_100GBASE_LR4_ER4,
		.speed		= 100000,
	},
};

#define MLXSW_SP_PORT_LINK_MODE_LEN ARRAY_SIZE(mlxsw_sp_port_link_mode)

static u32 mlxsw_sp_from_ptys_supported_port(u32 ptys_eth_proto)
{
	if (ptys_eth_proto & (MLXSW_REG_PTYS_ETH_SPEED_10GBASE_CR |
			      MLXSW_REG_PTYS_ETH_SPEED_10GBASE_SR |
			      MLXSW_REG_PTYS_ETH_SPEED_40GBASE_CR4 |
			      MLXSW_REG_PTYS_ETH_SPEED_40GBASE_SR4 |
			      MLXSW_REG_PTYS_ETH_SPEED_100GBASE_SR4 |
			      MLXSW_REG_PTYS_ETH_SPEED_SGMII))
		return SUPPORTED_FIBRE;

	if (ptys_eth_proto & (MLXSW_REG_PTYS_ETH_SPEED_10GBASE_KR |
			      MLXSW_REG_PTYS_ETH_SPEED_10GBASE_KX4 |
			      MLXSW_REG_PTYS_ETH_SPEED_40GBASE_KR4 |
			      MLXSW_REG_PTYS_ETH_SPEED_100GBASE_KR4 |
			      MLXSW_REG_PTYS_ETH_SPEED_1000BASE_KX))
		return SUPPORTED_Backplane;
	return 0;
}

static u32 mlxsw_sp_from_ptys_supported_link(u32 ptys_eth_proto)
{
	u32 modes = 0;
	int i;

	for (i = 0; i < MLXSW_SP_PORT_LINK_MODE_LEN; i++) {
		if (ptys_eth_proto & mlxsw_sp_port_link_mode[i].mask)
			modes |= mlxsw_sp_port_link_mode[i].supported;
	}
	return modes;
}

static u32 mlxsw_sp_from_ptys_advert_link(u32 ptys_eth_proto)
{
	u32 modes = 0;
	int i;

	for (i = 0; i < MLXSW_SP_PORT_LINK_MODE_LEN; i++) {
		if (ptys_eth_proto & mlxsw_sp_port_link_mode[i].mask)
			modes |= mlxsw_sp_port_link_mode[i].advertised;
	}
	return modes;
}

static void mlxsw_sp_from_ptys_speed_duplex(bool carrier_ok, u32 ptys_eth_proto,
					    struct ethtool_cmd *cmd)
{
	u32 speed = SPEED_UNKNOWN;
	u8 duplex = DUPLEX_UNKNOWN;
	int i;

	if (!carrier_ok)
		goto out;

	for (i = 0; i < MLXSW_SP_PORT_LINK_MODE_LEN; i++) {
		if (ptys_eth_proto & mlxsw_sp_port_link_mode[i].mask) {
			speed = mlxsw_sp_port_link_mode[i].speed;
			duplex = DUPLEX_FULL;
			break;
		}
	}
out:
	ethtool_cmd_speed_set(cmd, speed);
	cmd->duplex = duplex;
}

static u8 mlxsw_sp_port_connector_port(u32 ptys_eth_proto)
{
	if (ptys_eth_proto & (MLXSW_REG_PTYS_ETH_SPEED_10GBASE_SR |
			      MLXSW_REG_PTYS_ETH_SPEED_40GBASE_SR4 |
			      MLXSW_REG_PTYS_ETH_SPEED_100GBASE_SR4 |
			      MLXSW_REG_PTYS_ETH_SPEED_SGMII))
		return PORT_FIBRE;

	if (ptys_eth_proto & (MLXSW_REG_PTYS_ETH_SPEED_10GBASE_CR |
			      MLXSW_REG_PTYS_ETH_SPEED_40GBASE_CR4 |
			      MLXSW_REG_PTYS_ETH_SPEED_100GBASE_CR4))
		return PORT_DA;

	if (ptys_eth_proto & (MLXSW_REG_PTYS_ETH_SPEED_10GBASE_KR |
			      MLXSW_REG_PTYS_ETH_SPEED_10GBASE_KX4 |
			      MLXSW_REG_PTYS_ETH_SPEED_40GBASE_KR4 |
			      MLXSW_REG_PTYS_ETH_SPEED_100GBASE_KR4))
		return PORT_NONE;

	return PORT_OTHER;
}

static int mlxsw_sp_port_get_settings(struct net_device *dev,
				      struct ethtool_cmd *cmd)
{
	struct mlxsw_sp_port *mlxsw_sp_port = netdev_priv(dev);
	struct mlxsw_sp *mlxsw_sp = mlxsw_sp_port->mlxsw_sp;
	char ptys_pl[MLXSW_REG_PTYS_LEN];
	u32 eth_proto_cap;
	u32 eth_proto_admin;
	u32 eth_proto_oper;
	int err;

	mlxsw_reg_ptys_pack(ptys_pl, mlxsw_sp_port->local_port, 0);
	err = mlxsw_reg_query(mlxsw_sp->core, MLXSW_REG(ptys), ptys_pl);
	if (err) {
		netdev_err(dev, "Failed to get proto");
		return err;
	}
	mlxsw_reg_ptys_unpack(ptys_pl, &eth_proto_cap,
			      &eth_proto_admin, &eth_proto_oper);

	cmd->supported = mlxsw_sp_from_ptys_supported_port(eth_proto_cap) |
			 mlxsw_sp_from_ptys_supported_link(eth_proto_cap) |
			 SUPPORTED_Pause | SUPPORTED_Asym_Pause;
	cmd->advertising = mlxsw_sp_from_ptys_advert_link(eth_proto_admin);
	mlxsw_sp_from_ptys_speed_duplex(netif_carrier_ok(dev),
					eth_proto_oper, cmd);

	eth_proto_oper = eth_proto_oper ? eth_proto_oper : eth_proto_cap;
	cmd->port = mlxsw_sp_port_connector_port(eth_proto_oper);
	cmd->lp_advertising = mlxsw_sp_from_ptys_advert_link(eth_proto_oper);

	cmd->transceiver = XCVR_INTERNAL;
	return 0;
}

static u32 mlxsw_sp_to_ptys_advert_link(u32 advertising)
{
	u32 ptys_proto = 0;
	int i;

	for (i = 0; i < MLXSW_SP_PORT_LINK_MODE_LEN; i++) {
		if (advertising & mlxsw_sp_port_link_mode[i].advertised)
			ptys_proto |= mlxsw_sp_port_link_mode[i].mask;
	}
	return ptys_proto;
}

static u32 mlxsw_sp_to_ptys_speed(u32 speed)
{
	u32 ptys_proto = 0;
	int i;

	for (i = 0; i < MLXSW_SP_PORT_LINK_MODE_LEN; i++) {
		if (speed == mlxsw_sp_port_link_mode[i].speed)
			ptys_proto |= mlxsw_sp_port_link_mode[i].mask;
	}
	return ptys_proto;
}

static u32 mlxsw_sp_to_ptys_upper_speed(u32 upper_speed)
{
	u32 ptys_proto = 0;
	int i;

	for (i = 0; i < MLXSW_SP_PORT_LINK_MODE_LEN; i++) {
		if (mlxsw_sp_port_link_mode[i].speed <= upper_speed)
			ptys_proto |= mlxsw_sp_port_link_mode[i].mask;
	}
	return ptys_proto;
}

static int mlxsw_sp_port_set_settings(struct net_device *dev,
				      struct ethtool_cmd *cmd)
{
	struct mlxsw_sp_port *mlxsw_sp_port = netdev_priv(dev);
	struct mlxsw_sp *mlxsw_sp = mlxsw_sp_port->mlxsw_sp;
	char ptys_pl[MLXSW_REG_PTYS_LEN];
	u32 speed;
	u32 eth_proto_new;
	u32 eth_proto_cap;
	u32 eth_proto_admin;
	bool is_up;
	int err;

	speed = ethtool_cmd_speed(cmd);

	eth_proto_new = cmd->autoneg == AUTONEG_ENABLE ?
		mlxsw_sp_to_ptys_advert_link(cmd->advertising) :
		mlxsw_sp_to_ptys_speed(speed);

	mlxsw_reg_ptys_pack(ptys_pl, mlxsw_sp_port->local_port, 0);
	err = mlxsw_reg_query(mlxsw_sp->core, MLXSW_REG(ptys), ptys_pl);
	if (err) {
		netdev_err(dev, "Failed to get proto");
		return err;
	}
	mlxsw_reg_ptys_unpack(ptys_pl, &eth_proto_cap, &eth_proto_admin, NULL);

	eth_proto_new = eth_proto_new & eth_proto_cap;
	if (!eth_proto_new) {
		netdev_err(dev, "Not supported proto admin requested");
		return -EINVAL;
	}
	if (eth_proto_new == eth_proto_admin)
		return 0;

	mlxsw_reg_ptys_pack(ptys_pl, mlxsw_sp_port->local_port, eth_proto_new);
	err = mlxsw_reg_write(mlxsw_sp->core, MLXSW_REG(ptys), ptys_pl);
	if (err) {
		netdev_err(dev, "Failed to set proto admin");
		return err;
	}

	err = mlxsw_sp_port_oper_status_get(mlxsw_sp_port, &is_up);
	if (err) {
		netdev_err(dev, "Failed to get oper status");
		return err;
	}
	if (!is_up)
		return 0;

	err = mlxsw_sp_port_admin_status_set(mlxsw_sp_port, false);
	if (err) {
		netdev_err(dev, "Failed to set admin status");
		return err;
	}

	err = mlxsw_sp_port_admin_status_set(mlxsw_sp_port, true);
	if (err) {
		netdev_err(dev, "Failed to set admin status");
		return err;
	}

	return 0;
}

static const struct ethtool_ops mlxsw_sp_port_ethtool_ops = {
	.get_drvinfo		= mlxsw_sp_port_get_drvinfo,
	.get_link		= ethtool_op_get_link,
	.get_pauseparam		= mlxsw_sp_port_get_pauseparam,
	.set_pauseparam		= mlxsw_sp_port_set_pauseparam,
	.get_strings		= mlxsw_sp_port_get_strings,
	.set_phys_id		= mlxsw_sp_port_set_phys_id,
	.get_ethtool_stats	= mlxsw_sp_port_get_stats,
	.get_sset_count		= mlxsw_sp_port_get_sset_count,
	.get_settings		= mlxsw_sp_port_get_settings,
	.set_settings		= mlxsw_sp_port_set_settings,
};

static int
mlxsw_sp_port_speed_by_width_set(struct mlxsw_sp_port *mlxsw_sp_port, u8 width)
{
	struct mlxsw_sp *mlxsw_sp = mlxsw_sp_port->mlxsw_sp;
	u32 upper_speed = MLXSW_SP_PORT_BASE_SPEED * width;
	char ptys_pl[MLXSW_REG_PTYS_LEN];
	u32 eth_proto_admin;

	eth_proto_admin = mlxsw_sp_to_ptys_upper_speed(upper_speed);
	mlxsw_reg_ptys_pack(ptys_pl, mlxsw_sp_port->local_port,
			    eth_proto_admin);
	return mlxsw_reg_write(mlxsw_sp->core, MLXSW_REG(ptys), ptys_pl);
}

int mlxsw_sp_port_ets_set(struct mlxsw_sp_port *mlxsw_sp_port,
			  enum mlxsw_reg_qeec_hr hr, u8 index, u8 next_index,
			  bool dwrr, u8 dwrr_weight)
{
	struct mlxsw_sp *mlxsw_sp = mlxsw_sp_port->mlxsw_sp;
	char qeec_pl[MLXSW_REG_QEEC_LEN];

	mlxsw_reg_qeec_pack(qeec_pl, mlxsw_sp_port->local_port, hr, index,
			    next_index);
	mlxsw_reg_qeec_de_set(qeec_pl, true);
	mlxsw_reg_qeec_dwrr_set(qeec_pl, dwrr);
	mlxsw_reg_qeec_dwrr_weight_set(qeec_pl, dwrr_weight);
	return mlxsw_reg_write(mlxsw_sp->core, MLXSW_REG(qeec), qeec_pl);
}

int mlxsw_sp_port_ets_maxrate_set(struct mlxsw_sp_port *mlxsw_sp_port,
				  enum mlxsw_reg_qeec_hr hr, u8 index,
				  u8 next_index, u32 maxrate)
{
	struct mlxsw_sp *mlxsw_sp = mlxsw_sp_port->mlxsw_sp;
	char qeec_pl[MLXSW_REG_QEEC_LEN];

	mlxsw_reg_qeec_pack(qeec_pl, mlxsw_sp_port->local_port, hr, index,
			    next_index);
	mlxsw_reg_qeec_mase_set(qeec_pl, true);
	mlxsw_reg_qeec_max_shaper_rate_set(qeec_pl, maxrate);
	return mlxsw_reg_write(mlxsw_sp->core, MLXSW_REG(qeec), qeec_pl);
}

int mlxsw_sp_port_prio_tc_set(struct mlxsw_sp_port *mlxsw_sp_port,
			      u8 switch_prio, u8 tclass)
{
	struct mlxsw_sp *mlxsw_sp = mlxsw_sp_port->mlxsw_sp;
	char qtct_pl[MLXSW_REG_QTCT_LEN];

	mlxsw_reg_qtct_pack(qtct_pl, mlxsw_sp_port->local_port, switch_prio,
			    tclass);
	return mlxsw_reg_write(mlxsw_sp->core, MLXSW_REG(qtct), qtct_pl);
}

static int mlxsw_sp_port_ets_init(struct mlxsw_sp_port *mlxsw_sp_port)
{
	int err, i;

	/* Setup the elements hierarcy, so that each TC is linked to
	 * one subgroup, which are all member in the same group.
	 */
	err = mlxsw_sp_port_ets_set(mlxsw_sp_port,
				    MLXSW_REG_QEEC_HIERARCY_GROUP, 0, 0, false,
				    0);
	if (err)
		return err;
	for (i = 0; i < IEEE_8021QAZ_MAX_TCS; i++) {
		err = mlxsw_sp_port_ets_set(mlxsw_sp_port,
					    MLXSW_REG_QEEC_HIERARCY_SUBGROUP, i,
					    0, false, 0);
		if (err)
			return err;
	}
	for (i = 0; i < IEEE_8021QAZ_MAX_TCS; i++) {
		err = mlxsw_sp_port_ets_set(mlxsw_sp_port,
					    MLXSW_REG_QEEC_HIERARCY_TC, i, i,
					    false, 0);
		if (err)
			return err;
	}

	/* Make sure the max shaper is disabled in all hierarcies that
	 * support it.
	 */
	err = mlxsw_sp_port_ets_maxrate_set(mlxsw_sp_port,
					    MLXSW_REG_QEEC_HIERARCY_PORT, 0, 0,
					    MLXSW_REG_QEEC_MAS_DIS);
	if (err)
		return err;
	for (i = 0; i < IEEE_8021QAZ_MAX_TCS; i++) {
		err = mlxsw_sp_port_ets_maxrate_set(mlxsw_sp_port,
						    MLXSW_REG_QEEC_HIERARCY_SUBGROUP,
						    i, 0,
						    MLXSW_REG_QEEC_MAS_DIS);
		if (err)
			return err;
	}
	for (i = 0; i < IEEE_8021QAZ_MAX_TCS; i++) {
		err = mlxsw_sp_port_ets_maxrate_set(mlxsw_sp_port,
						    MLXSW_REG_QEEC_HIERARCY_TC,
						    i, i,
						    MLXSW_REG_QEEC_MAS_DIS);
		if (err)
			return err;
	}

	/* Map all priorities to traffic class 0. */
	for (i = 0; i < IEEE_8021QAZ_MAX_TCS; i++) {
		err = mlxsw_sp_port_prio_tc_set(mlxsw_sp_port, i, 0);
		if (err)
			return err;
	}

	return 0;
}

<<<<<<< HEAD
static int __mlxsw_sp_port_create(struct mlxsw_sp *mlxsw_sp, u8 local_port,
				  bool split, u8 module, u8 width)
=======
static int mlxsw_sp_port_create(struct mlxsw_sp *mlxsw_sp, u8 local_port,
				bool split, u8 module, u8 width, u8 lane)
>>>>>>> 33688abb
{
	struct mlxsw_sp_port *mlxsw_sp_port;
	struct net_device *dev;
	size_t bytes;
	int err;

	dev = alloc_etherdev(sizeof(struct mlxsw_sp_port));
	if (!dev)
		return -ENOMEM;
	mlxsw_sp_port = netdev_priv(dev);
	mlxsw_sp_port->dev = dev;
	mlxsw_sp_port->mlxsw_sp = mlxsw_sp;
	mlxsw_sp_port->local_port = local_port;
	mlxsw_sp_port->split = split;
	mlxsw_sp_port->mapping.module = module;
	mlxsw_sp_port->mapping.width = width;
	mlxsw_sp_port->mapping.lane = lane;
	bytes = DIV_ROUND_UP(VLAN_N_VID, BITS_PER_BYTE);
	mlxsw_sp_port->active_vlans = kzalloc(bytes, GFP_KERNEL);
	if (!mlxsw_sp_port->active_vlans) {
		err = -ENOMEM;
		goto err_port_active_vlans_alloc;
	}
	mlxsw_sp_port->untagged_vlans = kzalloc(bytes, GFP_KERNEL);
	if (!mlxsw_sp_port->untagged_vlans) {
		err = -ENOMEM;
		goto err_port_untagged_vlans_alloc;
	}
	INIT_LIST_HEAD(&mlxsw_sp_port->vports_list);

	mlxsw_sp_port->pcpu_stats =
		netdev_alloc_pcpu_stats(struct mlxsw_sp_port_pcpu_stats);
	if (!mlxsw_sp_port->pcpu_stats) {
		err = -ENOMEM;
		goto err_alloc_stats;
	}

	dev->netdev_ops = &mlxsw_sp_port_netdev_ops;
	dev->ethtool_ops = &mlxsw_sp_port_ethtool_ops;

	err = mlxsw_sp_port_dev_addr_init(mlxsw_sp_port);
	if (err) {
		dev_err(mlxsw_sp->bus_info->dev, "Port %d: Unable to init port mac address\n",
			mlxsw_sp_port->local_port);
		goto err_dev_addr_init;
	}

	netif_carrier_off(dev);

	dev->features |= NETIF_F_NETNS_LOCAL | NETIF_F_LLTX | NETIF_F_SG |
			 NETIF_F_HW_VLAN_CTAG_FILTER;

	/* Each packet needs to have a Tx header (metadata) on top all other
	 * headers.
	 */
	dev->hard_header_len += MLXSW_TXHDR_LEN;

	err = mlxsw_sp_port_system_port_mapping_set(mlxsw_sp_port);
	if (err) {
		dev_err(mlxsw_sp->bus_info->dev, "Port %d: Failed to set system port mapping\n",
			mlxsw_sp_port->local_port);
		goto err_port_system_port_mapping_set;
	}

	err = mlxsw_sp_port_swid_set(mlxsw_sp_port, 0);
	if (err) {
		dev_err(mlxsw_sp->bus_info->dev, "Port %d: Failed to set SWID\n",
			mlxsw_sp_port->local_port);
		goto err_port_swid_set;
	}

	err = mlxsw_sp_port_speed_by_width_set(mlxsw_sp_port, width);
	if (err) {
		dev_err(mlxsw_sp->bus_info->dev, "Port %d: Failed to enable speeds\n",
			mlxsw_sp_port->local_port);
		goto err_port_speed_by_width_set;
	}

	err = mlxsw_sp_port_mtu_set(mlxsw_sp_port, ETH_DATA_LEN);
	if (err) {
		dev_err(mlxsw_sp->bus_info->dev, "Port %d: Failed to set MTU\n",
			mlxsw_sp_port->local_port);
		goto err_port_mtu_set;
	}

	err = mlxsw_sp_port_admin_status_set(mlxsw_sp_port, false);
	if (err)
		goto err_port_admin_status_set;

	err = mlxsw_sp_port_buffers_init(mlxsw_sp_port);
	if (err) {
		dev_err(mlxsw_sp->bus_info->dev, "Port %d: Failed to initialize buffers\n",
			mlxsw_sp_port->local_port);
		goto err_port_buffers_init;
	}

	err = mlxsw_sp_port_ets_init(mlxsw_sp_port);
	if (err) {
		dev_err(mlxsw_sp->bus_info->dev, "Port %d: Failed to initialize ETS\n",
			mlxsw_sp_port->local_port);
		goto err_port_ets_init;
	}

	/* ETS and buffers must be initialized before DCB. */
	err = mlxsw_sp_port_dcb_init(mlxsw_sp_port);
	if (err) {
		dev_err(mlxsw_sp->bus_info->dev, "Port %d: Failed to initialize DCB\n",
			mlxsw_sp_port->local_port);
		goto err_port_dcb_init;
	}

	mlxsw_sp_port_switchdev_init(mlxsw_sp_port);
	err = register_netdev(dev);
	if (err) {
		dev_err(mlxsw_sp->bus_info->dev, "Port %d: Failed to register netdev\n",
			mlxsw_sp_port->local_port);
		goto err_register_netdev;
	}

	err = mlxsw_core_port_init(mlxsw_sp->core, &mlxsw_sp_port->core_port,
				   mlxsw_sp_port->local_port, dev,
				   mlxsw_sp_port->split, module);
	if (err) {
		dev_err(mlxsw_sp->bus_info->dev, "Port %d: Failed to init core port\n",
			mlxsw_sp_port->local_port);
		goto err_core_port_init;
	}

	err = mlxsw_sp_port_vlan_init(mlxsw_sp_port);
	if (err)
		goto err_port_vlan_init;

	mlxsw_sp->ports[local_port] = mlxsw_sp_port;
	return 0;

err_port_vlan_init:
	mlxsw_core_port_fini(&mlxsw_sp_port->core_port);
err_core_port_init:
	unregister_netdev(dev);
err_register_netdev:
err_port_dcb_init:
err_port_ets_init:
err_port_buffers_init:
err_port_admin_status_set:
err_port_mtu_set:
err_port_speed_by_width_set:
err_port_swid_set:
err_port_system_port_mapping_set:
err_dev_addr_init:
	free_percpu(mlxsw_sp_port->pcpu_stats);
err_alloc_stats:
	kfree(mlxsw_sp_port->untagged_vlans);
err_port_untagged_vlans_alloc:
	kfree(mlxsw_sp_port->active_vlans);
err_port_active_vlans_alloc:
	free_netdev(dev);
	return err;
}

static void mlxsw_sp_port_vports_fini(struct mlxsw_sp_port *mlxsw_sp_port)
{
	struct net_device *dev = mlxsw_sp_port->dev;
	struct mlxsw_sp_port *mlxsw_sp_vport, *tmp;

	list_for_each_entry_safe(mlxsw_sp_vport, tmp,
				 &mlxsw_sp_port->vports_list, vport.list) {
		u16 vid = mlxsw_sp_vport_vid_get(mlxsw_sp_vport);

		/* vPorts created for VLAN devices should already be gone
		 * by now, since we unregistered the port netdev.
		 */
		WARN_ON(is_vlan_dev(mlxsw_sp_vport->dev));
		mlxsw_sp_port_kill_vid(dev, 0, vid);
	}
}

static void mlxsw_sp_port_remove(struct mlxsw_sp *mlxsw_sp, u8 local_port)
{
	struct mlxsw_sp_port *mlxsw_sp_port = mlxsw_sp->ports[local_port];

	if (!mlxsw_sp_port)
		return;
	mlxsw_sp->ports[local_port] = NULL;
	mlxsw_core_port_fini(&mlxsw_sp_port->core_port);
	unregister_netdev(mlxsw_sp_port->dev); /* This calls ndo_stop */
	mlxsw_sp_port_dcb_fini(mlxsw_sp_port);
	mlxsw_sp_port_vports_fini(mlxsw_sp_port);
	mlxsw_sp_port_switchdev_fini(mlxsw_sp_port);
	mlxsw_sp_port_swid_set(mlxsw_sp_port, MLXSW_PORT_SWID_DISABLED_PORT);
	mlxsw_sp_port_module_unmap(mlxsw_sp, mlxsw_sp_port->local_port);
	free_percpu(mlxsw_sp_port->pcpu_stats);
	kfree(mlxsw_sp_port->untagged_vlans);
	kfree(mlxsw_sp_port->active_vlans);
	free_netdev(mlxsw_sp_port->dev);
}

static void mlxsw_sp_ports_remove(struct mlxsw_sp *mlxsw_sp)
{
	int i;

	for (i = 1; i < MLXSW_PORT_MAX_PORTS; i++)
		mlxsw_sp_port_remove(mlxsw_sp, i);
	kfree(mlxsw_sp->ports);
}

static int mlxsw_sp_ports_create(struct mlxsw_sp *mlxsw_sp)
{
	u8 module, width, lane;
	size_t alloc_size;
	int i;
	int err;

	alloc_size = sizeof(struct mlxsw_sp_port *) * MLXSW_PORT_MAX_PORTS;
	mlxsw_sp->ports = kzalloc(alloc_size, GFP_KERNEL);
	if (!mlxsw_sp->ports)
		return -ENOMEM;

	for (i = 1; i < MLXSW_PORT_MAX_PORTS; i++) {
		err = mlxsw_sp_port_module_info_get(mlxsw_sp, i, &module,
						    &width, &lane);
		if (err)
			goto err_port_module_info_get;
		if (!width)
			continue;
		mlxsw_sp->port_to_module[i] = module;
		err = mlxsw_sp_port_create(mlxsw_sp, i, false, module, width,
					   lane);
		if (err)
			goto err_port_create;
	}
	return 0;

err_port_create:
err_port_module_info_get:
	for (i--; i >= 1; i--)
		mlxsw_sp_port_remove(mlxsw_sp, i);
	kfree(mlxsw_sp->ports);
	return err;
}

static u8 mlxsw_sp_cluster_base_port_get(u8 local_port)
{
	u8 offset = (local_port - 1) % MLXSW_SP_PORTS_PER_CLUSTER_MAX;

	return local_port - offset;
}

<<<<<<< HEAD
static int mlxsw_sp_port_split(struct mlxsw_core *mlxsw_core, u8 local_port,
			       unsigned int count)
{
	struct mlxsw_sp *mlxsw_sp = mlxsw_core_driver_priv(mlxsw_core);
	struct mlxsw_sp_port *mlxsw_sp_port;
=======
static int mlxsw_sp_port_split_create(struct mlxsw_sp *mlxsw_sp, u8 base_port,
				      u8 module, unsigned int count)
{
>>>>>>> 33688abb
	u8 width = MLXSW_PORT_MODULE_MAX_WIDTH / count;
	int err, i;

	for (i = 0; i < count; i++) {
		err = mlxsw_sp_port_module_map(mlxsw_sp, base_port + i, module,
					       width, i * width);
		if (err)
			goto err_port_module_map;
	}

	for (i = 0; i < count; i++) {
		err = __mlxsw_sp_port_swid_set(mlxsw_sp, base_port + i, 0);
		if (err)
			goto err_port_swid_set;
	}

	for (i = 0; i < count; i++) {
		err = mlxsw_sp_port_create(mlxsw_sp, base_port + i, true,
					   module, width, i * width);
		if (err)
			goto err_port_create;
	}

	return 0;

err_port_create:
	for (i--; i >= 0; i--)
		mlxsw_sp_port_remove(mlxsw_sp, base_port + i);
	i = count;
err_port_swid_set:
	for (i--; i >= 0; i--)
		__mlxsw_sp_port_swid_set(mlxsw_sp, base_port + i,
					 MLXSW_PORT_SWID_DISABLED_PORT);
	i = count;
err_port_module_map:
	for (i--; i >= 0; i--)
		mlxsw_sp_port_module_unmap(mlxsw_sp, base_port + i);
	return err;
}

static void mlxsw_sp_port_unsplit_create(struct mlxsw_sp *mlxsw_sp,
					 u8 base_port, unsigned int count)
{
	u8 local_port, module, width = MLXSW_PORT_MODULE_MAX_WIDTH;
	int i;

	/* Split by four means we need to re-create two ports, otherwise
	 * only one.
	 */
	count = count / 2;

	for (i = 0; i < count; i++) {
		local_port = base_port + i * 2;
		module = mlxsw_sp->port_to_module[local_port];

		mlxsw_sp_port_module_map(mlxsw_sp, local_port, module, width,
					 0);
	}

	for (i = 0; i < count; i++)
		__mlxsw_sp_port_swid_set(mlxsw_sp, base_port + i * 2, 0);

	for (i = 0; i < count; i++) {
		local_port = base_port + i * 2;
		module = mlxsw_sp->port_to_module[local_port];

		mlxsw_sp_port_create(mlxsw_sp, local_port, false, module,
				     width, 0);
	}
}

static int mlxsw_sp_port_split(struct mlxsw_core *mlxsw_core, u8 local_port,
			       unsigned int count)
{
	struct mlxsw_sp *mlxsw_sp = mlxsw_core_driver_priv(mlxsw_core);
	struct mlxsw_sp_port *mlxsw_sp_port;
	u8 module, cur_width, base_port;
	int i;
	int err;

	mlxsw_sp_port = mlxsw_sp->ports[local_port];
	if (!mlxsw_sp_port) {
		dev_err(mlxsw_sp->bus_info->dev, "Port number \"%d\" does not exist\n",
			local_port);
		return -EINVAL;
	}

	module = mlxsw_sp_port->mapping.module;
	cur_width = mlxsw_sp_port->mapping.width;

	if (count != 2 && count != 4) {
		netdev_err(mlxsw_sp_port->dev, "Port can only be split into 2 or 4 ports\n");
		return -EINVAL;
	}

	if (cur_width != MLXSW_PORT_MODULE_MAX_WIDTH) {
		netdev_err(mlxsw_sp_port->dev, "Port cannot be split further\n");
		return -EINVAL;
	}

	/* Make sure we have enough slave (even) ports for the split. */
	if (count == 2) {
		base_port = local_port;
		if (mlxsw_sp->ports[base_port + 1]) {
			netdev_err(mlxsw_sp_port->dev, "Invalid split configuration\n");
			return -EINVAL;
		}
	} else {
		base_port = mlxsw_sp_cluster_base_port_get(local_port);
		if (mlxsw_sp->ports[base_port + 1] ||
		    mlxsw_sp->ports[base_port + 3]) {
			netdev_err(mlxsw_sp_port->dev, "Invalid split configuration\n");
			return -EINVAL;
		}
	}

	for (i = 0; i < count; i++)
		mlxsw_sp_port_remove(mlxsw_sp, base_port + i);

	err = mlxsw_sp_port_split_create(mlxsw_sp, base_port, module, count);
	if (err) {
		dev_err(mlxsw_sp->bus_info->dev, "Failed to create split ports\n");
		goto err_port_split_create;
	}

	return 0;

err_port_split_create:
	mlxsw_sp_port_unsplit_create(mlxsw_sp, base_port, count);
	return err;
}

static int mlxsw_sp_port_unsplit(struct mlxsw_core *mlxsw_core, u8 local_port)
{
	struct mlxsw_sp *mlxsw_sp = mlxsw_core_driver_priv(mlxsw_core);
	struct mlxsw_sp_port *mlxsw_sp_port;
	u8 cur_width, base_port;
	unsigned int count;
	int i;

	mlxsw_sp_port = mlxsw_sp->ports[local_port];
	if (!mlxsw_sp_port) {
		dev_err(mlxsw_sp->bus_info->dev, "Port number \"%d\" does not exist\n",
			local_port);
		return -EINVAL;
	}

	if (!mlxsw_sp_port->split) {
		netdev_err(mlxsw_sp_port->dev, "Port wasn't split\n");
		return -EINVAL;
	}

	cur_width = mlxsw_sp_port->mapping.width;
	count = cur_width == 1 ? 4 : 2;

	base_port = mlxsw_sp_cluster_base_port_get(local_port);

	/* Determine which ports to remove. */
	if (count == 2 && local_port >= base_port + 2)
		base_port = base_port + 2;

	for (i = 0; i < count; i++)
		mlxsw_sp_port_remove(mlxsw_sp, base_port + i);

	mlxsw_sp_port_unsplit_create(mlxsw_sp, base_port, count);

	return 0;
}

static void mlxsw_sp_pude_event_func(const struct mlxsw_reg_info *reg,
				     char *pude_pl, void *priv)
{
	struct mlxsw_sp *mlxsw_sp = priv;
	struct mlxsw_sp_port *mlxsw_sp_port;
	enum mlxsw_reg_pude_oper_status status;
	u8 local_port;

	local_port = mlxsw_reg_pude_local_port_get(pude_pl);
	mlxsw_sp_port = mlxsw_sp->ports[local_port];
	if (!mlxsw_sp_port) {
		dev_warn(mlxsw_sp->bus_info->dev, "Port %d: Link event received for non-existent port\n",
			 local_port);
		return;
	}

	status = mlxsw_reg_pude_oper_status_get(pude_pl);
	if (status == MLXSW_PORT_OPER_STATUS_UP) {
		netdev_info(mlxsw_sp_port->dev, "link up\n");
		netif_carrier_on(mlxsw_sp_port->dev);
	} else {
		netdev_info(mlxsw_sp_port->dev, "link down\n");
		netif_carrier_off(mlxsw_sp_port->dev);
	}
}

static struct mlxsw_event_listener mlxsw_sp_pude_event = {
	.func = mlxsw_sp_pude_event_func,
	.trap_id = MLXSW_TRAP_ID_PUDE,
};

static int mlxsw_sp_event_register(struct mlxsw_sp *mlxsw_sp,
				   enum mlxsw_event_trap_id trap_id)
{
	struct mlxsw_event_listener *el;
	char hpkt_pl[MLXSW_REG_HPKT_LEN];
	int err;

	switch (trap_id) {
	case MLXSW_TRAP_ID_PUDE:
		el = &mlxsw_sp_pude_event;
		break;
	}
	err = mlxsw_core_event_listener_register(mlxsw_sp->core, el, mlxsw_sp);
	if (err)
		return err;

	mlxsw_reg_hpkt_pack(hpkt_pl, MLXSW_REG_HPKT_ACTION_FORWARD, trap_id);
	err = mlxsw_reg_write(mlxsw_sp->core, MLXSW_REG(hpkt), hpkt_pl);
	if (err)
		goto err_event_trap_set;

	return 0;

err_event_trap_set:
	mlxsw_core_event_listener_unregister(mlxsw_sp->core, el, mlxsw_sp);
	return err;
}

static void mlxsw_sp_event_unregister(struct mlxsw_sp *mlxsw_sp,
				      enum mlxsw_event_trap_id trap_id)
{
	struct mlxsw_event_listener *el;

	switch (trap_id) {
	case MLXSW_TRAP_ID_PUDE:
		el = &mlxsw_sp_pude_event;
		break;
	}
	mlxsw_core_event_listener_unregister(mlxsw_sp->core, el, mlxsw_sp);
}

static void mlxsw_sp_rx_listener_func(struct sk_buff *skb, u8 local_port,
				      void *priv)
{
	struct mlxsw_sp *mlxsw_sp = priv;
	struct mlxsw_sp_port *mlxsw_sp_port = mlxsw_sp->ports[local_port];
	struct mlxsw_sp_port_pcpu_stats *pcpu_stats;

	if (unlikely(!mlxsw_sp_port)) {
		dev_warn_ratelimited(mlxsw_sp->bus_info->dev, "Port %d: skb received for non-existent port\n",
				     local_port);
		return;
	}

	skb->dev = mlxsw_sp_port->dev;

	pcpu_stats = this_cpu_ptr(mlxsw_sp_port->pcpu_stats);
	u64_stats_update_begin(&pcpu_stats->syncp);
	pcpu_stats->rx_packets++;
	pcpu_stats->rx_bytes += skb->len;
	u64_stats_update_end(&pcpu_stats->syncp);

	skb->protocol = eth_type_trans(skb, skb->dev);
	netif_receive_skb(skb);
}

static const struct mlxsw_rx_listener mlxsw_sp_rx_listener[] = {
	{
		.func = mlxsw_sp_rx_listener_func,
		.local_port = MLXSW_PORT_DONT_CARE,
		.trap_id = MLXSW_TRAP_ID_FDB_MC,
	},
	/* Traps for specific L2 packet types, not trapped as FDB MC */
	{
		.func = mlxsw_sp_rx_listener_func,
		.local_port = MLXSW_PORT_DONT_CARE,
		.trap_id = MLXSW_TRAP_ID_STP,
	},
	{
		.func = mlxsw_sp_rx_listener_func,
		.local_port = MLXSW_PORT_DONT_CARE,
		.trap_id = MLXSW_TRAP_ID_LACP,
	},
	{
		.func = mlxsw_sp_rx_listener_func,
		.local_port = MLXSW_PORT_DONT_CARE,
		.trap_id = MLXSW_TRAP_ID_EAPOL,
	},
	{
		.func = mlxsw_sp_rx_listener_func,
		.local_port = MLXSW_PORT_DONT_CARE,
		.trap_id = MLXSW_TRAP_ID_LLDP,
	},
	{
		.func = mlxsw_sp_rx_listener_func,
		.local_port = MLXSW_PORT_DONT_CARE,
		.trap_id = MLXSW_TRAP_ID_MMRP,
	},
	{
		.func = mlxsw_sp_rx_listener_func,
		.local_port = MLXSW_PORT_DONT_CARE,
		.trap_id = MLXSW_TRAP_ID_MVRP,
	},
	{
		.func = mlxsw_sp_rx_listener_func,
		.local_port = MLXSW_PORT_DONT_CARE,
		.trap_id = MLXSW_TRAP_ID_RPVST,
	},
	{
		.func = mlxsw_sp_rx_listener_func,
		.local_port = MLXSW_PORT_DONT_CARE,
		.trap_id = MLXSW_TRAP_ID_DHCP,
	},
	{
		.func = mlxsw_sp_rx_listener_func,
		.local_port = MLXSW_PORT_DONT_CARE,
		.trap_id = MLXSW_TRAP_ID_IGMP_QUERY,
	},
	{
		.func = mlxsw_sp_rx_listener_func,
		.local_port = MLXSW_PORT_DONT_CARE,
		.trap_id = MLXSW_TRAP_ID_IGMP_V1_REPORT,
	},
	{
		.func = mlxsw_sp_rx_listener_func,
		.local_port = MLXSW_PORT_DONT_CARE,
		.trap_id = MLXSW_TRAP_ID_IGMP_V2_REPORT,
	},
	{
		.func = mlxsw_sp_rx_listener_func,
		.local_port = MLXSW_PORT_DONT_CARE,
		.trap_id = MLXSW_TRAP_ID_IGMP_V2_LEAVE,
	},
	{
		.func = mlxsw_sp_rx_listener_func,
		.local_port = MLXSW_PORT_DONT_CARE,
		.trap_id = MLXSW_TRAP_ID_IGMP_V3_REPORT,
	},
};

static int mlxsw_sp_traps_init(struct mlxsw_sp *mlxsw_sp)
{
	char htgt_pl[MLXSW_REG_HTGT_LEN];
	char hpkt_pl[MLXSW_REG_HPKT_LEN];
	int i;
	int err;

	mlxsw_reg_htgt_pack(htgt_pl, MLXSW_REG_HTGT_TRAP_GROUP_RX);
	err = mlxsw_reg_write(mlxsw_sp->core, MLXSW_REG(htgt), htgt_pl);
	if (err)
		return err;

	mlxsw_reg_htgt_pack(htgt_pl, MLXSW_REG_HTGT_TRAP_GROUP_CTRL);
	err = mlxsw_reg_write(mlxsw_sp->core, MLXSW_REG(htgt), htgt_pl);
	if (err)
		return err;

	for (i = 0; i < ARRAY_SIZE(mlxsw_sp_rx_listener); i++) {
		err = mlxsw_core_rx_listener_register(mlxsw_sp->core,
						      &mlxsw_sp_rx_listener[i],
						      mlxsw_sp);
		if (err)
			goto err_rx_listener_register;

		mlxsw_reg_hpkt_pack(hpkt_pl, MLXSW_REG_HPKT_ACTION_TRAP_TO_CPU,
				    mlxsw_sp_rx_listener[i].trap_id);
		err = mlxsw_reg_write(mlxsw_sp->core, MLXSW_REG(hpkt), hpkt_pl);
		if (err)
			goto err_rx_trap_set;
	}
	return 0;

err_rx_trap_set:
	mlxsw_core_rx_listener_unregister(mlxsw_sp->core,
					  &mlxsw_sp_rx_listener[i],
					  mlxsw_sp);
err_rx_listener_register:
	for (i--; i >= 0; i--) {
		mlxsw_reg_hpkt_pack(hpkt_pl, MLXSW_REG_HPKT_ACTION_FORWARD,
				    mlxsw_sp_rx_listener[i].trap_id);
		mlxsw_reg_write(mlxsw_sp->core, MLXSW_REG(hpkt), hpkt_pl);

		mlxsw_core_rx_listener_unregister(mlxsw_sp->core,
						  &mlxsw_sp_rx_listener[i],
						  mlxsw_sp);
	}
	return err;
}

static void mlxsw_sp_traps_fini(struct mlxsw_sp *mlxsw_sp)
{
	char hpkt_pl[MLXSW_REG_HPKT_LEN];
	int i;

	for (i = 0; i < ARRAY_SIZE(mlxsw_sp_rx_listener); i++) {
		mlxsw_reg_hpkt_pack(hpkt_pl, MLXSW_REG_HPKT_ACTION_FORWARD,
				    mlxsw_sp_rx_listener[i].trap_id);
		mlxsw_reg_write(mlxsw_sp->core, MLXSW_REG(hpkt), hpkt_pl);

		mlxsw_core_rx_listener_unregister(mlxsw_sp->core,
						  &mlxsw_sp_rx_listener[i],
						  mlxsw_sp);
	}
}

static int __mlxsw_sp_flood_init(struct mlxsw_core *mlxsw_core,
				 enum mlxsw_reg_sfgc_type type,
				 enum mlxsw_reg_sfgc_bridge_type bridge_type)
{
	enum mlxsw_flood_table_type table_type;
	enum mlxsw_sp_flood_table flood_table;
	char sfgc_pl[MLXSW_REG_SFGC_LEN];

	if (bridge_type == MLXSW_REG_SFGC_BRIDGE_TYPE_VFID)
		table_type = MLXSW_REG_SFGC_TABLE_TYPE_FID;
	else
		table_type = MLXSW_REG_SFGC_TABLE_TYPE_FID_OFFEST;

	if (type == MLXSW_REG_SFGC_TYPE_UNKNOWN_UNICAST)
		flood_table = MLXSW_SP_FLOOD_TABLE_UC;
	else
		flood_table = MLXSW_SP_FLOOD_TABLE_BM;

	mlxsw_reg_sfgc_pack(sfgc_pl, type, bridge_type, table_type,
			    flood_table);
	return mlxsw_reg_write(mlxsw_core, MLXSW_REG(sfgc), sfgc_pl);
}

static int mlxsw_sp_flood_init(struct mlxsw_sp *mlxsw_sp)
{
	int type, err;

	for (type = 0; type < MLXSW_REG_SFGC_TYPE_MAX; type++) {
		if (type == MLXSW_REG_SFGC_TYPE_RESERVED)
			continue;

		err = __mlxsw_sp_flood_init(mlxsw_sp->core, type,
					    MLXSW_REG_SFGC_BRIDGE_TYPE_VFID);
		if (err)
			return err;

		err = __mlxsw_sp_flood_init(mlxsw_sp->core, type,
					    MLXSW_REG_SFGC_BRIDGE_TYPE_1Q_FID);
		if (err)
			return err;
	}

	return 0;
}

static int mlxsw_sp_lag_init(struct mlxsw_sp *mlxsw_sp)
{
	char slcr_pl[MLXSW_REG_SLCR_LEN];

	mlxsw_reg_slcr_pack(slcr_pl, MLXSW_REG_SLCR_LAG_HASH_SMAC |
				     MLXSW_REG_SLCR_LAG_HASH_DMAC |
				     MLXSW_REG_SLCR_LAG_HASH_ETHERTYPE |
				     MLXSW_REG_SLCR_LAG_HASH_VLANID |
				     MLXSW_REG_SLCR_LAG_HASH_SIP |
				     MLXSW_REG_SLCR_LAG_HASH_DIP |
				     MLXSW_REG_SLCR_LAG_HASH_SPORT |
				     MLXSW_REG_SLCR_LAG_HASH_DPORT |
				     MLXSW_REG_SLCR_LAG_HASH_IPPROTO);
	return mlxsw_reg_write(mlxsw_sp->core, MLXSW_REG(slcr), slcr_pl);
}

static int mlxsw_sp_init(struct mlxsw_core *mlxsw_core,
			 const struct mlxsw_bus_info *mlxsw_bus_info)
{
	struct mlxsw_sp *mlxsw_sp = mlxsw_core_driver_priv(mlxsw_core);
	int err;

	mlxsw_sp->core = mlxsw_core;
	mlxsw_sp->bus_info = mlxsw_bus_info;
	INIT_LIST_HEAD(&mlxsw_sp->port_vfids.list);
	INIT_LIST_HEAD(&mlxsw_sp->br_vfids.list);
	INIT_LIST_HEAD(&mlxsw_sp->br_mids.list);

	err = mlxsw_sp_base_mac_get(mlxsw_sp);
	if (err) {
		dev_err(mlxsw_sp->bus_info->dev, "Failed to get base mac\n");
		return err;
	}

	err = mlxsw_sp_ports_create(mlxsw_sp);
	if (err) {
		dev_err(mlxsw_sp->bus_info->dev, "Failed to create ports\n");
		return err;
	}

	err = mlxsw_sp_event_register(mlxsw_sp, MLXSW_TRAP_ID_PUDE);
	if (err) {
		dev_err(mlxsw_sp->bus_info->dev, "Failed to register for PUDE events\n");
		goto err_event_register;
	}

	err = mlxsw_sp_traps_init(mlxsw_sp);
	if (err) {
		dev_err(mlxsw_sp->bus_info->dev, "Failed to set traps for RX\n");
		goto err_rx_listener_register;
	}

	err = mlxsw_sp_flood_init(mlxsw_sp);
	if (err) {
		dev_err(mlxsw_sp->bus_info->dev, "Failed to initialize flood tables\n");
		goto err_flood_init;
	}

	err = mlxsw_sp_buffers_init(mlxsw_sp);
	if (err) {
		dev_err(mlxsw_sp->bus_info->dev, "Failed to initialize buffers\n");
		goto err_buffers_init;
	}

	err = mlxsw_sp_lag_init(mlxsw_sp);
	if (err) {
		dev_err(mlxsw_sp->bus_info->dev, "Failed to initialize LAG\n");
		goto err_lag_init;
	}

	err = mlxsw_sp_switchdev_init(mlxsw_sp);
	if (err) {
		dev_err(mlxsw_sp->bus_info->dev, "Failed to initialize switchdev\n");
		goto err_switchdev_init;
	}

	return 0;

err_switchdev_init:
err_lag_init:
	mlxsw_sp_buffers_fini(mlxsw_sp);
err_buffers_init:
err_flood_init:
	mlxsw_sp_traps_fini(mlxsw_sp);
err_rx_listener_register:
	mlxsw_sp_event_unregister(mlxsw_sp, MLXSW_TRAP_ID_PUDE);
err_event_register:
	mlxsw_sp_ports_remove(mlxsw_sp);
	return err;
}

static void mlxsw_sp_fini(struct mlxsw_core *mlxsw_core)
{
	struct mlxsw_sp *mlxsw_sp = mlxsw_core_driver_priv(mlxsw_core);

	mlxsw_sp_switchdev_fini(mlxsw_sp);
	mlxsw_sp_buffers_fini(mlxsw_sp);
	mlxsw_sp_traps_fini(mlxsw_sp);
	mlxsw_sp_event_unregister(mlxsw_sp, MLXSW_TRAP_ID_PUDE);
	mlxsw_sp_ports_remove(mlxsw_sp);
}

static struct mlxsw_config_profile mlxsw_sp_config_profile = {
	.used_max_vepa_channels		= 1,
	.max_vepa_channels		= 0,
	.used_max_lag			= 1,
	.max_lag			= MLXSW_SP_LAG_MAX,
	.used_max_port_per_lag		= 1,
	.max_port_per_lag		= MLXSW_SP_PORT_PER_LAG_MAX,
	.used_max_mid			= 1,
	.max_mid			= MLXSW_SP_MID_MAX,
	.used_max_pgt			= 1,
	.max_pgt			= 0,
	.used_max_system_port		= 1,
	.max_system_port		= 64,
	.used_max_vlan_groups		= 1,
	.max_vlan_groups		= 127,
	.used_max_regions		= 1,
	.max_regions			= 400,
	.used_flood_tables		= 1,
	.used_flood_mode		= 1,
	.flood_mode			= 3,
	.max_fid_offset_flood_tables	= 2,
	.fid_offset_flood_table_size	= VLAN_N_VID - 1,
	.max_fid_flood_tables		= 2,
	.fid_flood_table_size		= MLXSW_SP_VFID_MAX,
	.used_max_ib_mc			= 1,
	.max_ib_mc			= 0,
	.used_max_pkey			= 1,
	.max_pkey			= 0,
	.swid_config			= {
		{
			.used_type	= 1,
			.type		= MLXSW_PORT_SWID_TYPE_ETH,
		}
	},
};

static struct mlxsw_driver mlxsw_sp_driver = {
	.kind				= MLXSW_DEVICE_KIND_SPECTRUM,
	.owner				= THIS_MODULE,
	.priv_size			= sizeof(struct mlxsw_sp),
	.init				= mlxsw_sp_init,
	.fini				= mlxsw_sp_fini,
	.port_split			= mlxsw_sp_port_split,
	.port_unsplit			= mlxsw_sp_port_unsplit,
	.sb_pool_get			= mlxsw_sp_sb_pool_get,
	.sb_pool_set			= mlxsw_sp_sb_pool_set,
	.sb_port_pool_get		= mlxsw_sp_sb_port_pool_get,
	.sb_port_pool_set		= mlxsw_sp_sb_port_pool_set,
	.sb_tc_pool_bind_get		= mlxsw_sp_sb_tc_pool_bind_get,
	.sb_tc_pool_bind_set		= mlxsw_sp_sb_tc_pool_bind_set,
	.sb_occ_snapshot		= mlxsw_sp_sb_occ_snapshot,
	.sb_occ_max_clear		= mlxsw_sp_sb_occ_max_clear,
	.sb_occ_port_pool_get		= mlxsw_sp_sb_occ_port_pool_get,
	.sb_occ_tc_port_bind_get	= mlxsw_sp_sb_occ_tc_port_bind_get,
	.txhdr_construct		= mlxsw_sp_txhdr_construct,
	.txhdr_len			= MLXSW_TXHDR_LEN,
	.profile			= &mlxsw_sp_config_profile,
};

static int
mlxsw_sp_port_fdb_flush_by_port(const struct mlxsw_sp_port *mlxsw_sp_port)
{
	struct mlxsw_sp *mlxsw_sp = mlxsw_sp_port->mlxsw_sp;
	char sfdf_pl[MLXSW_REG_SFDF_LEN];

	mlxsw_reg_sfdf_pack(sfdf_pl, MLXSW_REG_SFDF_FLUSH_PER_PORT);
	mlxsw_reg_sfdf_system_port_set(sfdf_pl, mlxsw_sp_port->local_port);

	return mlxsw_reg_write(mlxsw_sp->core, MLXSW_REG(sfdf), sfdf_pl);
}

static int
mlxsw_sp_port_fdb_flush_by_port_fid(const struct mlxsw_sp_port *mlxsw_sp_port,
				    u16 fid)
{
	struct mlxsw_sp *mlxsw_sp = mlxsw_sp_port->mlxsw_sp;
	char sfdf_pl[MLXSW_REG_SFDF_LEN];

	mlxsw_reg_sfdf_pack(sfdf_pl, MLXSW_REG_SFDF_FLUSH_PER_PORT_AND_FID);
	mlxsw_reg_sfdf_fid_set(sfdf_pl, fid);
	mlxsw_reg_sfdf_port_fid_system_port_set(sfdf_pl,
						mlxsw_sp_port->local_port);

	return mlxsw_reg_write(mlxsw_sp->core, MLXSW_REG(sfdf), sfdf_pl);
}

static int
mlxsw_sp_port_fdb_flush_by_lag_id(const struct mlxsw_sp_port *mlxsw_sp_port)
{
	struct mlxsw_sp *mlxsw_sp = mlxsw_sp_port->mlxsw_sp;
	char sfdf_pl[MLXSW_REG_SFDF_LEN];

	mlxsw_reg_sfdf_pack(sfdf_pl, MLXSW_REG_SFDF_FLUSH_PER_LAG);
	mlxsw_reg_sfdf_lag_id_set(sfdf_pl, mlxsw_sp_port->lag_id);

	return mlxsw_reg_write(mlxsw_sp->core, MLXSW_REG(sfdf), sfdf_pl);
}

static int
mlxsw_sp_port_fdb_flush_by_lag_id_fid(const struct mlxsw_sp_port *mlxsw_sp_port,
				      u16 fid)
{
	struct mlxsw_sp *mlxsw_sp = mlxsw_sp_port->mlxsw_sp;
	char sfdf_pl[MLXSW_REG_SFDF_LEN];

	mlxsw_reg_sfdf_pack(sfdf_pl, MLXSW_REG_SFDF_FLUSH_PER_LAG_AND_FID);
	mlxsw_reg_sfdf_fid_set(sfdf_pl, fid);
	mlxsw_reg_sfdf_lag_fid_lag_id_set(sfdf_pl, mlxsw_sp_port->lag_id);

	return mlxsw_reg_write(mlxsw_sp->core, MLXSW_REG(sfdf), sfdf_pl);
}

static int
__mlxsw_sp_port_fdb_flush(const struct mlxsw_sp_port *mlxsw_sp_port)
{
	int err, last_err = 0;
	u16 vid;

	for (vid = 1; vid < VLAN_N_VID - 1; vid++) {
		err = mlxsw_sp_port_fdb_flush_by_port_fid(mlxsw_sp_port, vid);
		if (err)
			last_err = err;
	}

	return last_err;
}

static int
__mlxsw_sp_port_fdb_flush_lagged(const struct mlxsw_sp_port *mlxsw_sp_port)
{
	int err, last_err = 0;
	u16 vid;

	for (vid = 1; vid < VLAN_N_VID - 1; vid++) {
		err = mlxsw_sp_port_fdb_flush_by_lag_id_fid(mlxsw_sp_port, vid);
		if (err)
			last_err = err;
	}

	return last_err;
}

static int mlxsw_sp_port_fdb_flush(struct mlxsw_sp_port *mlxsw_sp_port)
{
	if (!list_empty(&mlxsw_sp_port->vports_list))
		if (mlxsw_sp_port->lagged)
			return __mlxsw_sp_port_fdb_flush_lagged(mlxsw_sp_port);
		else
			return __mlxsw_sp_port_fdb_flush(mlxsw_sp_port);
	else
		if (mlxsw_sp_port->lagged)
			return mlxsw_sp_port_fdb_flush_by_lag_id(mlxsw_sp_port);
		else
			return mlxsw_sp_port_fdb_flush_by_port(mlxsw_sp_port);
}

static int mlxsw_sp_vport_fdb_flush(struct mlxsw_sp_port *mlxsw_sp_vport)
{
	u16 vfid = mlxsw_sp_vport_vfid_get(mlxsw_sp_vport);
	u16 fid = mlxsw_sp_vfid_to_fid(vfid);

	if (mlxsw_sp_vport->lagged)
		return mlxsw_sp_port_fdb_flush_by_lag_id_fid(mlxsw_sp_vport,
							     fid);
	else
		return mlxsw_sp_port_fdb_flush_by_port_fid(mlxsw_sp_vport, fid);
}

static bool mlxsw_sp_port_dev_check(const struct net_device *dev)
{
	return dev->netdev_ops == &mlxsw_sp_port_netdev_ops;
}

static int mlxsw_sp_port_bridge_join(struct mlxsw_sp_port *mlxsw_sp_port)
{
	struct net_device *dev = mlxsw_sp_port->dev;
	int err;

	/* When port is not bridged untagged packets are tagged with
	 * PVID=VID=1, thereby creating an implicit VLAN interface in
	 * the device. Remove it and let bridge code take care of its
	 * own VLANs.
	 */
	err = mlxsw_sp_port_kill_vid(dev, 0, 1);
	if (err)
		return err;

	mlxsw_sp_port->learning = 1;
	mlxsw_sp_port->learning_sync = 1;
	mlxsw_sp_port->uc_flood = 1;
	mlxsw_sp_port->bridged = 1;

	return 0;
}

static int mlxsw_sp_port_bridge_leave(struct mlxsw_sp_port *mlxsw_sp_port,
				      bool flush_fdb)
{
	struct net_device *dev = mlxsw_sp_port->dev;

	if (flush_fdb && mlxsw_sp_port_fdb_flush(mlxsw_sp_port))
		netdev_err(mlxsw_sp_port->dev, "Failed to flush FDB\n");

	mlxsw_sp_port_pvid_set(mlxsw_sp_port, 1);

	mlxsw_sp_port->learning = 0;
	mlxsw_sp_port->learning_sync = 0;
	mlxsw_sp_port->uc_flood = 0;
	mlxsw_sp_port->bridged = 0;

	/* Add implicit VLAN interface in the device, so that untagged
	 * packets will be classified to the default vFID.
	 */
	return mlxsw_sp_port_add_vid(dev, 0, 1);
}

static bool mlxsw_sp_master_bridge_check(struct mlxsw_sp *mlxsw_sp,
					 struct net_device *br_dev)
{
	return !mlxsw_sp->master_bridge.dev ||
	       mlxsw_sp->master_bridge.dev == br_dev;
}

static void mlxsw_sp_master_bridge_inc(struct mlxsw_sp *mlxsw_sp,
				       struct net_device *br_dev)
{
	mlxsw_sp->master_bridge.dev = br_dev;
	mlxsw_sp->master_bridge.ref_count++;
}

static void mlxsw_sp_master_bridge_dec(struct mlxsw_sp *mlxsw_sp,
				       struct net_device *br_dev)
{
	if (--mlxsw_sp->master_bridge.ref_count == 0)
		mlxsw_sp->master_bridge.dev = NULL;
}

static int mlxsw_sp_lag_create(struct mlxsw_sp *mlxsw_sp, u16 lag_id)
{
	char sldr_pl[MLXSW_REG_SLDR_LEN];

	mlxsw_reg_sldr_lag_create_pack(sldr_pl, lag_id);
	return mlxsw_reg_write(mlxsw_sp->core, MLXSW_REG(sldr), sldr_pl);
}

static int mlxsw_sp_lag_destroy(struct mlxsw_sp *mlxsw_sp, u16 lag_id)
{
	char sldr_pl[MLXSW_REG_SLDR_LEN];

	mlxsw_reg_sldr_lag_destroy_pack(sldr_pl, lag_id);
	return mlxsw_reg_write(mlxsw_sp->core, MLXSW_REG(sldr), sldr_pl);
}

static int mlxsw_sp_lag_col_port_add(struct mlxsw_sp_port *mlxsw_sp_port,
				     u16 lag_id, u8 port_index)
{
	struct mlxsw_sp *mlxsw_sp = mlxsw_sp_port->mlxsw_sp;
	char slcor_pl[MLXSW_REG_SLCOR_LEN];

	mlxsw_reg_slcor_port_add_pack(slcor_pl, mlxsw_sp_port->local_port,
				      lag_id, port_index);
	return mlxsw_reg_write(mlxsw_sp->core, MLXSW_REG(slcor), slcor_pl);
}

static int mlxsw_sp_lag_col_port_remove(struct mlxsw_sp_port *mlxsw_sp_port,
					u16 lag_id)
{
	struct mlxsw_sp *mlxsw_sp = mlxsw_sp_port->mlxsw_sp;
	char slcor_pl[MLXSW_REG_SLCOR_LEN];

	mlxsw_reg_slcor_port_remove_pack(slcor_pl, mlxsw_sp_port->local_port,
					 lag_id);
	return mlxsw_reg_write(mlxsw_sp->core, MLXSW_REG(slcor), slcor_pl);
}

static int mlxsw_sp_lag_col_port_enable(struct mlxsw_sp_port *mlxsw_sp_port,
					u16 lag_id)
{
	struct mlxsw_sp *mlxsw_sp = mlxsw_sp_port->mlxsw_sp;
	char slcor_pl[MLXSW_REG_SLCOR_LEN];

	mlxsw_reg_slcor_col_enable_pack(slcor_pl, mlxsw_sp_port->local_port,
					lag_id);
	return mlxsw_reg_write(mlxsw_sp->core, MLXSW_REG(slcor), slcor_pl);
}

static int mlxsw_sp_lag_col_port_disable(struct mlxsw_sp_port *mlxsw_sp_port,
					 u16 lag_id)
{
	struct mlxsw_sp *mlxsw_sp = mlxsw_sp_port->mlxsw_sp;
	char slcor_pl[MLXSW_REG_SLCOR_LEN];

	mlxsw_reg_slcor_col_disable_pack(slcor_pl, mlxsw_sp_port->local_port,
					 lag_id);
	return mlxsw_reg_write(mlxsw_sp->core, MLXSW_REG(slcor), slcor_pl);
}

static int mlxsw_sp_lag_index_get(struct mlxsw_sp *mlxsw_sp,
				  struct net_device *lag_dev,
				  u16 *p_lag_id)
{
	struct mlxsw_sp_upper *lag;
	int free_lag_id = -1;
	int i;

	for (i = 0; i < MLXSW_SP_LAG_MAX; i++) {
		lag = mlxsw_sp_lag_get(mlxsw_sp, i);
		if (lag->ref_count) {
			if (lag->dev == lag_dev) {
				*p_lag_id = i;
				return 0;
			}
		} else if (free_lag_id < 0) {
			free_lag_id = i;
		}
	}
	if (free_lag_id < 0)
		return -EBUSY;
	*p_lag_id = free_lag_id;
	return 0;
}

static bool
mlxsw_sp_master_lag_check(struct mlxsw_sp *mlxsw_sp,
			  struct net_device *lag_dev,
			  struct netdev_lag_upper_info *lag_upper_info)
{
	u16 lag_id;

	if (mlxsw_sp_lag_index_get(mlxsw_sp, lag_dev, &lag_id) != 0)
		return false;
	if (lag_upper_info->tx_type != NETDEV_LAG_TX_TYPE_HASH)
		return false;
	return true;
}

static int mlxsw_sp_port_lag_index_get(struct mlxsw_sp *mlxsw_sp,
				       u16 lag_id, u8 *p_port_index)
{
	int i;

	for (i = 0; i < MLXSW_SP_PORT_PER_LAG_MAX; i++) {
		if (!mlxsw_sp_port_lagged_get(mlxsw_sp, lag_id, i)) {
			*p_port_index = i;
			return 0;
		}
	}
	return -EBUSY;
}

static int mlxsw_sp_port_lag_join(struct mlxsw_sp_port *mlxsw_sp_port,
				  struct net_device *lag_dev)
{
	struct mlxsw_sp *mlxsw_sp = mlxsw_sp_port->mlxsw_sp;
	struct mlxsw_sp_upper *lag;
	u16 lag_id;
	u8 port_index;
	int err;

	err = mlxsw_sp_lag_index_get(mlxsw_sp, lag_dev, &lag_id);
	if (err)
		return err;
	lag = mlxsw_sp_lag_get(mlxsw_sp, lag_id);
	if (!lag->ref_count) {
		err = mlxsw_sp_lag_create(mlxsw_sp, lag_id);
		if (err)
			return err;
		lag->dev = lag_dev;
	}

	err = mlxsw_sp_port_lag_index_get(mlxsw_sp, lag_id, &port_index);
	if (err)
		return err;
	err = mlxsw_sp_lag_col_port_add(mlxsw_sp_port, lag_id, port_index);
	if (err)
		goto err_col_port_add;
	err = mlxsw_sp_lag_col_port_enable(mlxsw_sp_port, lag_id);
	if (err)
		goto err_col_port_enable;

	mlxsw_core_lag_mapping_set(mlxsw_sp->core, lag_id, port_index,
				   mlxsw_sp_port->local_port);
	mlxsw_sp_port->lag_id = lag_id;
	mlxsw_sp_port->lagged = 1;
	lag->ref_count++;
	return 0;

err_col_port_enable:
	mlxsw_sp_lag_col_port_remove(mlxsw_sp_port, lag_id);
err_col_port_add:
	if (!lag->ref_count)
		mlxsw_sp_lag_destroy(mlxsw_sp, lag_id);
	return err;
}

static int mlxsw_sp_vport_bridge_leave(struct mlxsw_sp_port *mlxsw_sp_vport,
				       struct net_device *br_dev,
				       bool flush_fdb);

static int mlxsw_sp_port_lag_leave(struct mlxsw_sp_port *mlxsw_sp_port,
				   struct net_device *lag_dev)
{
	struct mlxsw_sp *mlxsw_sp = mlxsw_sp_port->mlxsw_sp;
	struct mlxsw_sp_port *mlxsw_sp_vport;
	struct mlxsw_sp_upper *lag;
	u16 lag_id = mlxsw_sp_port->lag_id;
	int err;

	if (!mlxsw_sp_port->lagged)
		return 0;
	lag = mlxsw_sp_lag_get(mlxsw_sp, lag_id);
	WARN_ON(lag->ref_count == 0);

	err = mlxsw_sp_lag_col_port_disable(mlxsw_sp_port, lag_id);
	if (err)
		return err;
	err = mlxsw_sp_lag_col_port_remove(mlxsw_sp_port, lag_id);
	if (err)
		return err;

	/* In case we leave a LAG device that has bridges built on top,
	 * then their teardown sequence is never issued and we need to
	 * invoke the necessary cleanup routines ourselves.
	 */
	list_for_each_entry(mlxsw_sp_vport, &mlxsw_sp_port->vports_list,
			    vport.list) {
		struct net_device *br_dev;

		if (!mlxsw_sp_vport->bridged)
			continue;

		br_dev = mlxsw_sp_vport_br_get(mlxsw_sp_vport);
		mlxsw_sp_vport_bridge_leave(mlxsw_sp_vport, br_dev, false);
	}

	if (mlxsw_sp_port->bridged) {
		mlxsw_sp_port_active_vlans_del(mlxsw_sp_port);
		mlxsw_sp_port_bridge_leave(mlxsw_sp_port, false);
		mlxsw_sp_master_bridge_dec(mlxsw_sp, NULL);
	}

	if (lag->ref_count == 1) {
		if (mlxsw_sp_port_fdb_flush_by_lag_id(mlxsw_sp_port))
			netdev_err(mlxsw_sp_port->dev, "Failed to flush FDB\n");
		err = mlxsw_sp_lag_destroy(mlxsw_sp, lag_id);
		if (err)
			return err;
	}

	mlxsw_core_lag_mapping_clear(mlxsw_sp->core, lag_id,
				     mlxsw_sp_port->local_port);
	mlxsw_sp_port->lagged = 0;
	lag->ref_count--;
	return 0;
}

static int mlxsw_sp_lag_dist_port_add(struct mlxsw_sp_port *mlxsw_sp_port,
				      u16 lag_id)
{
	struct mlxsw_sp *mlxsw_sp = mlxsw_sp_port->mlxsw_sp;
	char sldr_pl[MLXSW_REG_SLDR_LEN];

	mlxsw_reg_sldr_lag_add_port_pack(sldr_pl, lag_id,
					 mlxsw_sp_port->local_port);
	return mlxsw_reg_write(mlxsw_sp->core, MLXSW_REG(sldr), sldr_pl);
}

static int mlxsw_sp_lag_dist_port_remove(struct mlxsw_sp_port *mlxsw_sp_port,
					 u16 lag_id)
{
	struct mlxsw_sp *mlxsw_sp = mlxsw_sp_port->mlxsw_sp;
	char sldr_pl[MLXSW_REG_SLDR_LEN];

	mlxsw_reg_sldr_lag_remove_port_pack(sldr_pl, lag_id,
					    mlxsw_sp_port->local_port);
	return mlxsw_reg_write(mlxsw_sp->core, MLXSW_REG(sldr), sldr_pl);
}

static int mlxsw_sp_port_lag_tx_en_set(struct mlxsw_sp_port *mlxsw_sp_port,
				       bool lag_tx_enabled)
{
	if (lag_tx_enabled)
		return mlxsw_sp_lag_dist_port_add(mlxsw_sp_port,
						  mlxsw_sp_port->lag_id);
	else
		return mlxsw_sp_lag_dist_port_remove(mlxsw_sp_port,
						     mlxsw_sp_port->lag_id);
}

static int mlxsw_sp_port_lag_changed(struct mlxsw_sp_port *mlxsw_sp_port,
				     struct netdev_lag_lower_state_info *info)
{
	return mlxsw_sp_port_lag_tx_en_set(mlxsw_sp_port, info->tx_enabled);
}

static int mlxsw_sp_port_vlan_link(struct mlxsw_sp_port *mlxsw_sp_port,
				   struct net_device *vlan_dev)
{
	struct mlxsw_sp_port *mlxsw_sp_vport;
	u16 vid = vlan_dev_vlan_id(vlan_dev);

	mlxsw_sp_vport = mlxsw_sp_port_vport_find(mlxsw_sp_port, vid);
	if (!mlxsw_sp_vport) {
		WARN_ON(!mlxsw_sp_vport);
		return -EINVAL;
	}

	mlxsw_sp_vport->dev = vlan_dev;

	return 0;
}

static int mlxsw_sp_port_vlan_unlink(struct mlxsw_sp_port *mlxsw_sp_port,
				     struct net_device *vlan_dev)
{
	struct mlxsw_sp_port *mlxsw_sp_vport;
	u16 vid = vlan_dev_vlan_id(vlan_dev);

	mlxsw_sp_vport = mlxsw_sp_port_vport_find(mlxsw_sp_port, vid);
	if (!mlxsw_sp_vport) {
		WARN_ON(!mlxsw_sp_vport);
		return -EINVAL;
	}

	/* When removing a VLAN device while still bridged we should first
	 * remove it from the bridge, as we receive the bridge's notification
	 * when the vPort is already gone.
	 */
	if (mlxsw_sp_vport->bridged) {
		struct net_device *br_dev;

		br_dev = mlxsw_sp_vport_br_get(mlxsw_sp_vport);
		mlxsw_sp_vport_bridge_leave(mlxsw_sp_vport, br_dev, true);
	}

	mlxsw_sp_vport->dev = mlxsw_sp_port->dev;

	return 0;
}

static int mlxsw_sp_netdevice_port_upper_event(struct net_device *dev,
					       unsigned long event, void *ptr)
{
	struct netdev_notifier_changeupper_info *info;
	struct mlxsw_sp_port *mlxsw_sp_port;
	struct net_device *upper_dev;
	struct mlxsw_sp *mlxsw_sp;
	int err;

	mlxsw_sp_port = netdev_priv(dev);
	mlxsw_sp = mlxsw_sp_port->mlxsw_sp;
	info = ptr;

	switch (event) {
	case NETDEV_PRECHANGEUPPER:
		upper_dev = info->upper_dev;
		if (!info->master || !info->linking)
			break;
		/* HW limitation forbids to put ports to multiple bridges. */
		if (netif_is_bridge_master(upper_dev) &&
		    !mlxsw_sp_master_bridge_check(mlxsw_sp, upper_dev))
			return NOTIFY_BAD;
		if (netif_is_lag_master(upper_dev) &&
		    !mlxsw_sp_master_lag_check(mlxsw_sp, upper_dev,
					       info->upper_info))
			return NOTIFY_BAD;
		break;
	case NETDEV_CHANGEUPPER:
		upper_dev = info->upper_dev;
		if (is_vlan_dev(upper_dev)) {
			if (info->linking) {
				err = mlxsw_sp_port_vlan_link(mlxsw_sp_port,
							      upper_dev);
				if (err) {
					netdev_err(dev, "Failed to link VLAN device\n");
					return NOTIFY_BAD;
				}
			} else {
				err = mlxsw_sp_port_vlan_unlink(mlxsw_sp_port,
								upper_dev);
				if (err) {
					netdev_err(dev, "Failed to unlink VLAN device\n");
					return NOTIFY_BAD;
				}
			}
		} else if (netif_is_bridge_master(upper_dev)) {
			if (info->linking) {
				err = mlxsw_sp_port_bridge_join(mlxsw_sp_port);
				if (err) {
					netdev_err(dev, "Failed to join bridge\n");
					return NOTIFY_BAD;
				}
				mlxsw_sp_master_bridge_inc(mlxsw_sp, upper_dev);
			} else {
				err = mlxsw_sp_port_bridge_leave(mlxsw_sp_port,
								 true);
				mlxsw_sp_master_bridge_dec(mlxsw_sp, upper_dev);
				if (err) {
					netdev_err(dev, "Failed to leave bridge\n");
					return NOTIFY_BAD;
				}
			}
		} else if (netif_is_lag_master(upper_dev)) {
			if (info->linking) {
				err = mlxsw_sp_port_lag_join(mlxsw_sp_port,
							     upper_dev);
				if (err) {
					netdev_err(dev, "Failed to join link aggregation\n");
					return NOTIFY_BAD;
				}
			} else {
				err = mlxsw_sp_port_lag_leave(mlxsw_sp_port,
							      upper_dev);
				if (err) {
					netdev_err(dev, "Failed to leave link aggregation\n");
					return NOTIFY_BAD;
				}
			}
		}
		break;
	}

	return NOTIFY_DONE;
}

static int mlxsw_sp_netdevice_port_lower_event(struct net_device *dev,
					       unsigned long event, void *ptr)
{
	struct netdev_notifier_changelowerstate_info *info;
	struct mlxsw_sp_port *mlxsw_sp_port;
	int err;

	mlxsw_sp_port = netdev_priv(dev);
	info = ptr;

	switch (event) {
	case NETDEV_CHANGELOWERSTATE:
		if (netif_is_lag_port(dev) && mlxsw_sp_port->lagged) {
			err = mlxsw_sp_port_lag_changed(mlxsw_sp_port,
							info->lower_state_info);
			if (err)
				netdev_err(dev, "Failed to reflect link aggregation lower state change\n");
		}
		break;
	}

	return NOTIFY_DONE;
}

static int mlxsw_sp_netdevice_port_event(struct net_device *dev,
					 unsigned long event, void *ptr)
{
	switch (event) {
	case NETDEV_PRECHANGEUPPER:
	case NETDEV_CHANGEUPPER:
		return mlxsw_sp_netdevice_port_upper_event(dev, event, ptr);
	case NETDEV_CHANGELOWERSTATE:
		return mlxsw_sp_netdevice_port_lower_event(dev, event, ptr);
	}

	return NOTIFY_DONE;
}

static int mlxsw_sp_netdevice_lag_event(struct net_device *lag_dev,
					unsigned long event, void *ptr)
{
	struct net_device *dev;
	struct list_head *iter;
	int ret;

	netdev_for_each_lower_dev(lag_dev, dev, iter) {
		if (mlxsw_sp_port_dev_check(dev)) {
			ret = mlxsw_sp_netdevice_port_event(dev, event, ptr);
			if (ret == NOTIFY_BAD)
				return ret;
		}
	}

	return NOTIFY_DONE;
}

static struct mlxsw_sp_vfid *
mlxsw_sp_br_vfid_find(const struct mlxsw_sp *mlxsw_sp,
		      const struct net_device *br_dev)
{
	struct mlxsw_sp_vfid *vfid;

	list_for_each_entry(vfid, &mlxsw_sp->br_vfids.list, list) {
		if (vfid->br_dev == br_dev)
			return vfid;
	}

	return NULL;
}

static u16 mlxsw_sp_vfid_to_br_vfid(u16 vfid)
{
	return vfid - MLXSW_SP_VFID_PORT_MAX;
}

static u16 mlxsw_sp_br_vfid_to_vfid(u16 br_vfid)
{
	return MLXSW_SP_VFID_PORT_MAX + br_vfid;
}

static u16 mlxsw_sp_avail_br_vfid_get(const struct mlxsw_sp *mlxsw_sp)
{
	return find_first_zero_bit(mlxsw_sp->br_vfids.mapped,
				   MLXSW_SP_VFID_BR_MAX);
}

static struct mlxsw_sp_vfid *mlxsw_sp_br_vfid_create(struct mlxsw_sp *mlxsw_sp,
						     struct net_device *br_dev)
{
	struct device *dev = mlxsw_sp->bus_info->dev;
	struct mlxsw_sp_vfid *vfid;
	u16 n_vfid;
	int err;

	n_vfid = mlxsw_sp_br_vfid_to_vfid(mlxsw_sp_avail_br_vfid_get(mlxsw_sp));
	if (n_vfid == MLXSW_SP_VFID_MAX) {
		dev_err(dev, "No available vFIDs\n");
		return ERR_PTR(-ERANGE);
	}

	err = __mlxsw_sp_vfid_create(mlxsw_sp, n_vfid);
	if (err) {
		dev_err(dev, "Failed to create vFID=%d\n", n_vfid);
		return ERR_PTR(err);
	}

	vfid = kzalloc(sizeof(*vfid), GFP_KERNEL);
	if (!vfid)
		goto err_allocate_vfid;

	vfid->vfid = n_vfid;
	vfid->br_dev = br_dev;

	list_add(&vfid->list, &mlxsw_sp->br_vfids.list);
	set_bit(mlxsw_sp_vfid_to_br_vfid(n_vfid), mlxsw_sp->br_vfids.mapped);

	return vfid;

err_allocate_vfid:
	__mlxsw_sp_vfid_destroy(mlxsw_sp, n_vfid);
	return ERR_PTR(-ENOMEM);
}

static void mlxsw_sp_br_vfid_destroy(struct mlxsw_sp *mlxsw_sp,
				     struct mlxsw_sp_vfid *vfid)
{
	u16 br_vfid = mlxsw_sp_vfid_to_br_vfid(vfid->vfid);

	clear_bit(br_vfid, mlxsw_sp->br_vfids.mapped);
	list_del(&vfid->list);

	__mlxsw_sp_vfid_destroy(mlxsw_sp, vfid->vfid);

	kfree(vfid);
}

static int mlxsw_sp_vport_bridge_leave(struct mlxsw_sp_port *mlxsw_sp_vport,
				       struct net_device *br_dev,
				       bool flush_fdb)
{
	struct mlxsw_sp *mlxsw_sp = mlxsw_sp_vport->mlxsw_sp;
	u16 vid = mlxsw_sp_vport_vid_get(mlxsw_sp_vport);
	struct net_device *dev = mlxsw_sp_vport->dev;
	struct mlxsw_sp_vfid *vfid, *new_vfid;
	int err;

	vfid = mlxsw_sp_br_vfid_find(mlxsw_sp, br_dev);
	if (!vfid) {
		WARN_ON(!vfid);
		return -EINVAL;
	}

	/* We need a vFID to go back to after leaving the bridge's vFID. */
	new_vfid = mlxsw_sp_vfid_find(mlxsw_sp, vid);
	if (!new_vfid) {
		new_vfid = mlxsw_sp_vfid_create(mlxsw_sp, vid);
		if (IS_ERR(new_vfid)) {
			netdev_err(dev, "Failed to create vFID for VID=%d\n",
				   vid);
			return PTR_ERR(new_vfid);
		}
	}

	/* Invalidate existing {Port, VID} to vFID mapping and create a new
	 * one for the new vFID.
	 */
	err = mlxsw_sp_port_vid_to_fid_set(mlxsw_sp_vport,
					   MLXSW_REG_SVFA_MT_PORT_VID_TO_FID,
					   false,
					   mlxsw_sp_vfid_to_fid(vfid->vfid),
					   vid);
	if (err) {
		netdev_err(dev, "Failed to invalidate {Port, VID} to vFID=%d mapping\n",
			   vfid->vfid);
		goto err_port_vid_to_fid_invalidate;
	}

	err = mlxsw_sp_port_vid_to_fid_set(mlxsw_sp_vport,
					   MLXSW_REG_SVFA_MT_PORT_VID_TO_FID,
					   true,
					   mlxsw_sp_vfid_to_fid(new_vfid->vfid),
					   vid);
	if (err) {
		netdev_err(dev, "Failed to map {Port, VID} to vFID=%d\n",
			   new_vfid->vfid);
		goto err_port_vid_to_fid_validate;
	}

	err = mlxsw_sp_port_vid_learning_set(mlxsw_sp_vport, vid, false);
	if (err) {
		netdev_err(dev, "Failed to disable learning\n");
		goto err_port_vid_learning_set;
	}

	err = mlxsw_sp_vport_flood_set(mlxsw_sp_vport, vfid->vfid, false,
				       false);
	if (err) {
		netdev_err(dev, "Failed clear to clear flooding\n");
		goto err_vport_flood_set;
	}

	err = mlxsw_sp_port_stp_state_set(mlxsw_sp_vport, vid,
					  MLXSW_REG_SPMS_STATE_FORWARDING);
	if (err) {
		netdev_err(dev, "Failed to set STP state\n");
		goto err_port_stp_state_set;
	}

	if (flush_fdb && mlxsw_sp_vport_fdb_flush(mlxsw_sp_vport))
		netdev_err(dev, "Failed to flush FDB\n");

	/* Switch between the vFIDs and destroy the old one if needed. */
	new_vfid->nr_vports++;
	mlxsw_sp_vport->vport.vfid = new_vfid;
	vfid->nr_vports--;
	if (!vfid->nr_vports)
		mlxsw_sp_br_vfid_destroy(mlxsw_sp, vfid);

	mlxsw_sp_vport->learning = 0;
	mlxsw_sp_vport->learning_sync = 0;
	mlxsw_sp_vport->uc_flood = 0;
	mlxsw_sp_vport->bridged = 0;

	return 0;

err_port_stp_state_set:
err_vport_flood_set:
err_port_vid_learning_set:
err_port_vid_to_fid_validate:
err_port_vid_to_fid_invalidate:
	/* Rollback vFID only if new. */
	if (!new_vfid->nr_vports)
		mlxsw_sp_vfid_destroy(mlxsw_sp, new_vfid);
	return err;
}

static int mlxsw_sp_vport_bridge_join(struct mlxsw_sp_port *mlxsw_sp_vport,
				      struct net_device *br_dev)
{
	struct mlxsw_sp_vfid *old_vfid = mlxsw_sp_vport->vport.vfid;
	struct mlxsw_sp *mlxsw_sp = mlxsw_sp_vport->mlxsw_sp;
	u16 vid = mlxsw_sp_vport_vid_get(mlxsw_sp_vport);
	struct net_device *dev = mlxsw_sp_vport->dev;
	struct mlxsw_sp_vfid *vfid;
	int err;

	vfid = mlxsw_sp_br_vfid_find(mlxsw_sp, br_dev);
	if (!vfid) {
		vfid = mlxsw_sp_br_vfid_create(mlxsw_sp, br_dev);
		if (IS_ERR(vfid)) {
			netdev_err(dev, "Failed to create bridge vFID\n");
			return PTR_ERR(vfid);
		}
	}

	err = mlxsw_sp_vport_flood_set(mlxsw_sp_vport, vfid->vfid, true, false);
	if (err) {
		netdev_err(dev, "Failed to setup flooding for vFID=%d\n",
			   vfid->vfid);
		goto err_port_flood_set;
	}

	err = mlxsw_sp_port_vid_learning_set(mlxsw_sp_vport, vid, true);
	if (err) {
		netdev_err(dev, "Failed to enable learning\n");
		goto err_port_vid_learning_set;
	}

	/* We need to invalidate existing {Port, VID} to vFID mapping and
	 * create a new one for the bridge's vFID.
	 */
	err = mlxsw_sp_port_vid_to_fid_set(mlxsw_sp_vport,
					   MLXSW_REG_SVFA_MT_PORT_VID_TO_FID,
					   false,
					   mlxsw_sp_vfid_to_fid(old_vfid->vfid),
					   vid);
	if (err) {
		netdev_err(dev, "Failed to invalidate {Port, VID} to vFID=%d mapping\n",
			   old_vfid->vfid);
		goto err_port_vid_to_fid_invalidate;
	}

	err = mlxsw_sp_port_vid_to_fid_set(mlxsw_sp_vport,
					   MLXSW_REG_SVFA_MT_PORT_VID_TO_FID,
					   true,
					   mlxsw_sp_vfid_to_fid(vfid->vfid),
					   vid);
	if (err) {
		netdev_err(dev, "Failed to map {Port, VID} to vFID=%d\n",
			   vfid->vfid);
		goto err_port_vid_to_fid_validate;
	}

	/* Switch between the vFIDs and destroy the old one if needed. */
	vfid->nr_vports++;
	mlxsw_sp_vport->vport.vfid = vfid;
	old_vfid->nr_vports--;
	if (!old_vfid->nr_vports)
		mlxsw_sp_vfid_destroy(mlxsw_sp, old_vfid);

	mlxsw_sp_vport->learning = 1;
	mlxsw_sp_vport->learning_sync = 1;
	mlxsw_sp_vport->uc_flood = 1;
	mlxsw_sp_vport->bridged = 1;

	return 0;

err_port_vid_to_fid_validate:
	mlxsw_sp_port_vid_to_fid_set(mlxsw_sp_vport,
				     MLXSW_REG_SVFA_MT_PORT_VID_TO_FID, false,
				     mlxsw_sp_vfid_to_fid(old_vfid->vfid), vid);
err_port_vid_to_fid_invalidate:
	mlxsw_sp_port_vid_learning_set(mlxsw_sp_vport, vid, false);
err_port_vid_learning_set:
	mlxsw_sp_vport_flood_set(mlxsw_sp_vport, vfid->vfid, false, false);
err_port_flood_set:
	if (!vfid->nr_vports)
		mlxsw_sp_br_vfid_destroy(mlxsw_sp, vfid);
	return err;
}

static bool
mlxsw_sp_port_master_bridge_check(const struct mlxsw_sp_port *mlxsw_sp_port,
				  const struct net_device *br_dev)
{
	struct mlxsw_sp_port *mlxsw_sp_vport;

	list_for_each_entry(mlxsw_sp_vport, &mlxsw_sp_port->vports_list,
			    vport.list) {
		if (mlxsw_sp_vport_br_get(mlxsw_sp_vport) == br_dev)
			return false;
	}

	return true;
}

static int mlxsw_sp_netdevice_vport_event(struct net_device *dev,
					  unsigned long event, void *ptr,
					  u16 vid)
{
	struct mlxsw_sp_port *mlxsw_sp_port = netdev_priv(dev);
	struct netdev_notifier_changeupper_info *info = ptr;
	struct mlxsw_sp_port *mlxsw_sp_vport;
	struct net_device *upper_dev;
	int err;

	mlxsw_sp_vport = mlxsw_sp_port_vport_find(mlxsw_sp_port, vid);

	switch (event) {
	case NETDEV_PRECHANGEUPPER:
		upper_dev = info->upper_dev;
		if (!info->master || !info->linking)
			break;
		if (!netif_is_bridge_master(upper_dev))
			return NOTIFY_BAD;
		/* We can't have multiple VLAN interfaces configured on
		 * the same port and being members in the same bridge.
		 */
		if (!mlxsw_sp_port_master_bridge_check(mlxsw_sp_port,
						       upper_dev))
			return NOTIFY_BAD;
		break;
	case NETDEV_CHANGEUPPER:
		upper_dev = info->upper_dev;
		if (!info->master)
			break;
		if (info->linking) {
			if (!mlxsw_sp_vport) {
				WARN_ON(!mlxsw_sp_vport);
				return NOTIFY_BAD;
			}
			err = mlxsw_sp_vport_bridge_join(mlxsw_sp_vport,
							 upper_dev);
			if (err) {
				netdev_err(dev, "Failed to join bridge\n");
				return NOTIFY_BAD;
			}
		} else {
			/* We ignore bridge's unlinking notifications if vPort
			 * is gone, since we already left the bridge when the
			 * VLAN device was unlinked from the real device.
			 */
			if (!mlxsw_sp_vport)
				return NOTIFY_DONE;
			err = mlxsw_sp_vport_bridge_leave(mlxsw_sp_vport,
							  upper_dev, true);
			if (err) {
				netdev_err(dev, "Failed to leave bridge\n");
				return NOTIFY_BAD;
			}
		}
	}

	return NOTIFY_DONE;
}

static int mlxsw_sp_netdevice_lag_vport_event(struct net_device *lag_dev,
					      unsigned long event, void *ptr,
					      u16 vid)
{
	struct net_device *dev;
	struct list_head *iter;
	int ret;

	netdev_for_each_lower_dev(lag_dev, dev, iter) {
		if (mlxsw_sp_port_dev_check(dev)) {
			ret = mlxsw_sp_netdevice_vport_event(dev, event, ptr,
							     vid);
			if (ret == NOTIFY_BAD)
				return ret;
		}
	}

	return NOTIFY_DONE;
}

static int mlxsw_sp_netdevice_vlan_event(struct net_device *vlan_dev,
					 unsigned long event, void *ptr)
{
	struct net_device *real_dev = vlan_dev_real_dev(vlan_dev);
	u16 vid = vlan_dev_vlan_id(vlan_dev);

	if (mlxsw_sp_port_dev_check(real_dev))
		return mlxsw_sp_netdevice_vport_event(real_dev, event, ptr,
						      vid);
	else if (netif_is_lag_master(real_dev))
		return mlxsw_sp_netdevice_lag_vport_event(real_dev, event, ptr,
							  vid);

	return NOTIFY_DONE;
}

static int mlxsw_sp_netdevice_event(struct notifier_block *unused,
				    unsigned long event, void *ptr)
{
	struct net_device *dev = netdev_notifier_info_to_dev(ptr);

	if (mlxsw_sp_port_dev_check(dev))
		return mlxsw_sp_netdevice_port_event(dev, event, ptr);

	if (netif_is_lag_master(dev))
		return mlxsw_sp_netdevice_lag_event(dev, event, ptr);

	if (is_vlan_dev(dev))
		return mlxsw_sp_netdevice_vlan_event(dev, event, ptr);

	return NOTIFY_DONE;
}

static struct notifier_block mlxsw_sp_netdevice_nb __read_mostly = {
	.notifier_call = mlxsw_sp_netdevice_event,
};

static int __init mlxsw_sp_module_init(void)
{
	int err;

	register_netdevice_notifier(&mlxsw_sp_netdevice_nb);
	err = mlxsw_core_driver_register(&mlxsw_sp_driver);
	if (err)
		goto err_core_driver_register;
	return 0;

err_core_driver_register:
	unregister_netdevice_notifier(&mlxsw_sp_netdevice_nb);
	return err;
}

static void __exit mlxsw_sp_module_exit(void)
{
	mlxsw_core_driver_unregister(&mlxsw_sp_driver);
	unregister_netdevice_notifier(&mlxsw_sp_netdevice_nb);
}

module_init(mlxsw_sp_module_init);
module_exit(mlxsw_sp_module_exit);

MODULE_LICENSE("Dual BSD/GPL");
MODULE_AUTHOR("Jiri Pirko <jiri@mellanox.com>");
MODULE_DESCRIPTION("Mellanox Spectrum driver");
MODULE_MLXSW_DRIVER_ALIAS(MLXSW_DEVICE_KIND_SPECTRUM);<|MERGE_RESOLUTION|>--- conflicted
+++ resolved
@@ -313,15 +313,9 @@
 	return mlxsw_reg_write(mlxsw_sp->core, MLXSW_REG(sspr), sspr_pl);
 }
 
-<<<<<<< HEAD
-static int __mlxsw_sp_port_module_info_get(struct mlxsw_sp *mlxsw_sp,
-					   u8 local_port, u8 *p_module,
-					   u8 *p_width, u8 *p_lane)
-=======
 static int mlxsw_sp_port_module_info_get(struct mlxsw_sp *mlxsw_sp,
 					 u8 local_port, u8 *p_module,
 					 u8 *p_width, u8 *p_lane)
->>>>>>> 33688abb
 {
 	char pmlp_pl[MLXSW_REG_PMLP_LEN];
 	int err;
@@ -334,16 +328,6 @@
 	*p_width = mlxsw_reg_pmlp_width_get(pmlp_pl);
 	*p_lane = mlxsw_reg_pmlp_tx_lane_get(pmlp_pl, 0);
 	return 0;
-}
-
-static int mlxsw_sp_port_module_info_get(struct mlxsw_sp *mlxsw_sp,
-					 u8 local_port, u8 *p_module,
-					 u8 *p_width)
-{
-	u8 lane;
-
-	return __mlxsw_sp_port_module_info_get(mlxsw_sp, local_port, p_module,
-					       p_width, &lane);
 }
 
 static int mlxsw_sp_port_module_map(struct mlxsw_sp *mlxsw_sp, u8 local_port,
@@ -963,25 +947,11 @@
 					    size_t len)
 {
 	struct mlxsw_sp_port *mlxsw_sp_port = netdev_priv(dev);
-<<<<<<< HEAD
-	u8 module, width, lane;
-	int err;
-
-	err = __mlxsw_sp_port_module_info_get(mlxsw_sp_port->mlxsw_sp,
-					      mlxsw_sp_port->local_port,
-					      &module, &width, &lane);
-	if (err) {
-		netdev_err(dev, "Failed to retrieve module information\n");
-		return err;
-	}
-
-=======
 	u8 module = mlxsw_sp_port->mapping.module;
 	u8 width = mlxsw_sp_port->mapping.width;
 	u8 lane = mlxsw_sp_port->mapping.lane;
 	int err;
 
->>>>>>> 33688abb
 	if (!mlxsw_sp_port->split)
 		err = snprintf(name, len, "p%d", module + 1);
 	else
@@ -1703,13 +1673,8 @@
 	return 0;
 }
 
-<<<<<<< HEAD
-static int __mlxsw_sp_port_create(struct mlxsw_sp *mlxsw_sp, u8 local_port,
-				  bool split, u8 module, u8 width)
-=======
 static int mlxsw_sp_port_create(struct mlxsw_sp *mlxsw_sp, u8 local_port,
 				bool split, u8 module, u8 width, u8 lane)
->>>>>>> 33688abb
 {
 	struct mlxsw_sp_port *mlxsw_sp_port;
 	struct net_device *dev;
@@ -1957,17 +1922,9 @@
 	return local_port - offset;
 }
 
-<<<<<<< HEAD
-static int mlxsw_sp_port_split(struct mlxsw_core *mlxsw_core, u8 local_port,
-			       unsigned int count)
-{
-	struct mlxsw_sp *mlxsw_sp = mlxsw_core_driver_priv(mlxsw_core);
-	struct mlxsw_sp_port *mlxsw_sp_port;
-=======
 static int mlxsw_sp_port_split_create(struct mlxsw_sp *mlxsw_sp, u8 base_port,
 				      u8 module, unsigned int count)
 {
->>>>>>> 33688abb
 	u8 width = MLXSW_PORT_MODULE_MAX_WIDTH / count;
 	int err, i;
 
