/*
 * Copyright (c) 2015, Mellanox Technologies. All rights reserved.
 *
 * This software is available to you under a choice of one of two
 * licenses.  You may choose to be licensed under the terms of the GNU
 * General Public License (GPL) Version 2, available from the file
 * COPYING in the main directory of this source tree, or the
 * OpenIB.org BSD license below:
 *
 *     Redistribution and use in source and binary forms, with or
 *     without modification, are permitted provided that the following
 *     conditions are met:
 *
 *      - Redistributions of source code must retain the above
 *        copyright notice, this list of conditions and the following
 *        disclaimer.
 *
 *      - Redistributions in binary form must reproduce the above
 *        copyright notice, this list of conditions and the following
 *        disclaimer in the documentation and/or other materials
 *        provided with the distribution.
 *
 * THE SOFTWARE IS PROVIDED "AS IS", WITHOUT WARRANTY OF ANY KIND,
 * EXPRESS OR IMPLIED, INCLUDING BUT NOT LIMITED TO THE WARRANTIES OF
 * MERCHANTABILITY, FITNESS FOR A PARTICULAR PURPOSE AND
 * NONINFRINGEMENT. IN NO EVENT SHALL THE AUTHORS OR COPYRIGHT HOLDERS
 * BE LIABLE FOR ANY CLAIM, DAMAGES OR OTHER LIABILITY, WHETHER IN AN
 * ACTION OF CONTRACT, TORT OR OTHERWISE, ARISING FROM, OUT OF OR IN
 * CONNECTION WITH THE SOFTWARE OR THE USE OR OTHER DEALINGS IN THE
 * SOFTWARE.
 */

#include <linux/mutex.h>
#include <linux/mlx5/driver.h>

#include "mlx5_core.h"
#include "fs_core.h"
#include "fs_cmd.h"

#define INIT_TREE_NODE_ARRAY_SIZE(...)	(sizeof((struct init_tree_node[]){__VA_ARGS__}) /\
					 sizeof(struct init_tree_node))

#define ADD_PRIO(num_prios_val, min_level_val, num_levels_val, caps_val,\
		 ...) {.type = FS_TYPE_PRIO,\
	.min_ft_level = min_level_val,\
	.num_levels = num_levels_val,\
	.num_leaf_prios = num_prios_val,\
	.caps = caps_val,\
	.children = (struct init_tree_node[]) {__VA_ARGS__},\
	.ar_size = INIT_TREE_NODE_ARRAY_SIZE(__VA_ARGS__) \
}

#define ADD_MULTIPLE_PRIO(num_prios_val, num_levels_val, ...)\
	ADD_PRIO(num_prios_val, 0, num_levels_val, {},\
		 __VA_ARGS__)\

#define ADD_NS(...) {.type = FS_TYPE_NAMESPACE,\
	.children = (struct init_tree_node[]) {__VA_ARGS__},\
	.ar_size = INIT_TREE_NODE_ARRAY_SIZE(__VA_ARGS__) \
}

#define INIT_CAPS_ARRAY_SIZE(...) (sizeof((long[]){__VA_ARGS__}) /\
				   sizeof(long))

#define FS_CAP(cap) (__mlx5_bit_off(flow_table_nic_cap, cap))

#define FS_REQUIRED_CAPS(...) {.arr_sz = INIT_CAPS_ARRAY_SIZE(__VA_ARGS__), \
			       .caps = (long[]) {__VA_ARGS__} }

#define LEFTOVERS_NUM_LEVELS 1
#define LEFTOVERS_NUM_PRIOS 1

<<<<<<< HEAD
#define KERNEL_MAX_FT 3
#define KERNEL_NUM_PRIOS 2
#define KENREL_MIN_LEVEL 2

#define ANCHOR_MAX_FT 1
=======
#define BY_PASS_PRIO_NUM_LEVELS 1
#define BY_PASS_MIN_LEVEL (KERNEL_MIN_LEVEL + MLX5_BY_PASS_NUM_PRIOS +\
			   LEFTOVERS_NUM_PRIOS)

/* Vlan, mac, ttc, aRFS */
#define KERNEL_NIC_PRIO_NUM_LEVELS 4
#define KERNEL_NIC_NUM_PRIOS 1
/* One more level for tc */
#define KERNEL_MIN_LEVEL (KERNEL_NIC_PRIO_NUM_LEVELS + 1)

#define ANCHOR_NUM_LEVELS 1
>>>>>>> ed596a4a
#define ANCHOR_NUM_PRIOS 1
#define ANCHOR_MIN_LEVEL (BY_PASS_MIN_LEVEL + 1)
struct node_caps {
	size_t	arr_sz;
	long	*caps;
};
static struct init_tree_node {
	enum fs_node_type	type;
	struct init_tree_node *children;
	int ar_size;
	struct node_caps caps;
	int min_ft_level;
	int num_leaf_prios;
	int prio;
	int num_levels;
} root_fs = {
	.type = FS_TYPE_NAMESPACE,
	.ar_size = 4,
	.children = (struct init_tree_node[]) {
		ADD_PRIO(0, BY_PASS_MIN_LEVEL, 0,
			 FS_REQUIRED_CAPS(FS_CAP(flow_table_properties_nic_receive.flow_modify_en),
					  FS_CAP(flow_table_properties_nic_receive.modify_root),
					  FS_CAP(flow_table_properties_nic_receive.identified_miss_table_mode),
					  FS_CAP(flow_table_properties_nic_receive.flow_table_modify)),
			 ADD_NS(ADD_MULTIPLE_PRIO(MLX5_BY_PASS_NUM_PRIOS,
						  BY_PASS_PRIO_NUM_LEVELS))),
		ADD_PRIO(0, KERNEL_MIN_LEVEL, 0, {},
			 ADD_NS(ADD_MULTIPLE_PRIO(1, 1),
				ADD_MULTIPLE_PRIO(KERNEL_NIC_NUM_PRIOS,
						  KERNEL_NIC_PRIO_NUM_LEVELS))),
		ADD_PRIO(0, BY_PASS_MIN_LEVEL, 0,
			 FS_REQUIRED_CAPS(FS_CAP(flow_table_properties_nic_receive.flow_modify_en),
					  FS_CAP(flow_table_properties_nic_receive.modify_root),
					  FS_CAP(flow_table_properties_nic_receive.identified_miss_table_mode),
					  FS_CAP(flow_table_properties_nic_receive.flow_table_modify)),
<<<<<<< HEAD
			 ADD_NS(ADD_MULTIPLE_PRIO(LEFTOVERS_NUM_PRIOS, LEFTOVERS_MAX_FT))),
		ADD_PRIO(0, ANCHOR_MIN_LEVEL, 0, {},
			 ADD_NS(ADD_MULTIPLE_PRIO(ANCHOR_NUM_PRIOS, ANCHOR_MAX_FT))),
=======
			 ADD_NS(ADD_MULTIPLE_PRIO(LEFTOVERS_NUM_PRIOS, LEFTOVERS_NUM_LEVELS))),
		ADD_PRIO(0, ANCHOR_MIN_LEVEL, 0, {},
			 ADD_NS(ADD_MULTIPLE_PRIO(ANCHOR_NUM_PRIOS, ANCHOR_NUM_LEVELS))),
>>>>>>> ed596a4a
	}
};

enum fs_i_mutex_lock_class {
	FS_MUTEX_GRANDPARENT,
	FS_MUTEX_PARENT,
	FS_MUTEX_CHILD
};

static void del_rule(struct fs_node *node);
static void del_flow_table(struct fs_node *node);
static void del_flow_group(struct fs_node *node);
static void del_fte(struct fs_node *node);

static void tree_init_node(struct fs_node *node,
			   unsigned int refcount,
			   void (*remove_func)(struct fs_node *))
{
	atomic_set(&node->refcount, refcount);
	INIT_LIST_HEAD(&node->list);
	INIT_LIST_HEAD(&node->children);
	mutex_init(&node->lock);
	node->remove_func = remove_func;
}

static void tree_add_node(struct fs_node *node, struct fs_node *parent)
{
	if (parent)
		atomic_inc(&parent->refcount);
	node->parent = parent;

	/* Parent is the root */
	if (!parent)
		node->root = node;
	else
		node->root = parent->root;
}

static void tree_get_node(struct fs_node *node)
{
	atomic_inc(&node->refcount);
}

static void nested_lock_ref_node(struct fs_node *node,
				 enum fs_i_mutex_lock_class class)
{
	if (node) {
		mutex_lock_nested(&node->lock, class);
		atomic_inc(&node->refcount);
	}
}

static void lock_ref_node(struct fs_node *node)
{
	if (node) {
		mutex_lock(&node->lock);
		atomic_inc(&node->refcount);
	}
}

static void unlock_ref_node(struct fs_node *node)
{
	if (node) {
		atomic_dec(&node->refcount);
		mutex_unlock(&node->lock);
	}
}

static void tree_put_node(struct fs_node *node)
{
	struct fs_node *parent_node = node->parent;

	lock_ref_node(parent_node);
	if (atomic_dec_and_test(&node->refcount)) {
		if (parent_node)
			list_del_init(&node->list);
		if (node->remove_func)
			node->remove_func(node);
		kfree(node);
		node = NULL;
	}
	unlock_ref_node(parent_node);
	if (!node && parent_node)
		tree_put_node(parent_node);
}

static int tree_remove_node(struct fs_node *node)
{
	if (atomic_read(&node->refcount) > 1) {
		atomic_dec(&node->refcount);
		return -EEXIST;
	}
	tree_put_node(node);
	return 0;
}

static struct fs_prio *find_prio(struct mlx5_flow_namespace *ns,
				 unsigned int prio)
{
	struct fs_prio *iter_prio;

	fs_for_each_prio(iter_prio, ns) {
		if (iter_prio->prio == prio)
			return iter_prio;
	}

	return NULL;
}

static bool masked_memcmp(void *mask, void *val1, void *val2, size_t size)
{
	unsigned int i;

	for (i = 0; i < size; i++, mask++, val1++, val2++)
		if ((*((u8 *)val1) & (*(u8 *)mask)) !=
		    ((*(u8 *)val2) & (*(u8 *)mask)))
			return false;

	return true;
}

static bool compare_match_value(struct mlx5_flow_group_mask *mask,
				void *fte_param1, void *fte_param2)
{
	if (mask->match_criteria_enable &
	    1 << MLX5_CREATE_FLOW_GROUP_IN_MATCH_CRITERIA_ENABLE_OUTER_HEADERS) {
		void *fte_match1 = MLX5_ADDR_OF(fte_match_param,
						fte_param1, outer_headers);
		void *fte_match2 = MLX5_ADDR_OF(fte_match_param,
						fte_param2, outer_headers);
		void *fte_mask = MLX5_ADDR_OF(fte_match_param,
					      mask->match_criteria, outer_headers);

		if (!masked_memcmp(fte_mask, fte_match1, fte_match2,
				   MLX5_ST_SZ_BYTES(fte_match_set_lyr_2_4)))
			return false;
	}

	if (mask->match_criteria_enable &
	    1 << MLX5_CREATE_FLOW_GROUP_IN_MATCH_CRITERIA_ENABLE_MISC_PARAMETERS) {
		void *fte_match1 = MLX5_ADDR_OF(fte_match_param,
						fte_param1, misc_parameters);
		void *fte_match2 = MLX5_ADDR_OF(fte_match_param,
						fte_param2, misc_parameters);
		void *fte_mask = MLX5_ADDR_OF(fte_match_param,
					  mask->match_criteria, misc_parameters);

		if (!masked_memcmp(fte_mask, fte_match1, fte_match2,
				   MLX5_ST_SZ_BYTES(fte_match_set_misc)))
			return false;
	}

	if (mask->match_criteria_enable &
	    1 << MLX5_CREATE_FLOW_GROUP_IN_MATCH_CRITERIA_ENABLE_INNER_HEADERS) {
		void *fte_match1 = MLX5_ADDR_OF(fte_match_param,
						fte_param1, inner_headers);
		void *fte_match2 = MLX5_ADDR_OF(fte_match_param,
						fte_param2, inner_headers);
		void *fte_mask = MLX5_ADDR_OF(fte_match_param,
					  mask->match_criteria, inner_headers);

		if (!masked_memcmp(fte_mask, fte_match1, fte_match2,
				   MLX5_ST_SZ_BYTES(fte_match_set_lyr_2_4)))
			return false;
	}
	return true;
}

static bool compare_match_criteria(u8 match_criteria_enable1,
				   u8 match_criteria_enable2,
				   void *mask1, void *mask2)
{
	return match_criteria_enable1 == match_criteria_enable2 &&
		!memcmp(mask1, mask2, MLX5_ST_SZ_BYTES(fte_match_param));
}

static struct mlx5_flow_root_namespace *find_root(struct fs_node *node)
{
	struct fs_node *root;
	struct mlx5_flow_namespace *ns;

	root = node->root;

	if (WARN_ON(root->type != FS_TYPE_NAMESPACE)) {
		pr_warn("mlx5: flow steering node is not in tree or garbaged\n");
		return NULL;
	}

	ns = container_of(root, struct mlx5_flow_namespace, node);
	return container_of(ns, struct mlx5_flow_root_namespace, ns);
}

static inline struct mlx5_core_dev *get_dev(struct fs_node *node)
{
	struct mlx5_flow_root_namespace *root = find_root(node);

	if (root)
		return root->dev;
	return NULL;
}

static void del_flow_table(struct fs_node *node)
{
	struct mlx5_flow_table *ft;
	struct mlx5_core_dev *dev;
	struct fs_prio *prio;
	int err;

	fs_get_obj(ft, node);
	dev = get_dev(&ft->node);

	err = mlx5_cmd_destroy_flow_table(dev, ft);
	if (err)
		pr_warn("flow steering can't destroy ft\n");
	fs_get_obj(prio, ft->node.parent);
	prio->num_ft--;
}

static void del_rule(struct fs_node *node)
{
	struct mlx5_flow_rule *rule;
	struct mlx5_flow_table *ft;
	struct mlx5_flow_group *fg;
	struct fs_fte *fte;
	u32	*match_value;
	int modify_mask;
	struct mlx5_core_dev *dev = get_dev(node);
	int match_len = MLX5_ST_SZ_BYTES(fte_match_param);
	int err;

	match_value = mlx5_vzalloc(match_len);
	if (!match_value) {
		pr_warn("failed to allocate inbox\n");
		return;
	}

	fs_get_obj(rule, node);
	fs_get_obj(fte, rule->node.parent);
	fs_get_obj(fg, fte->node.parent);
	memcpy(match_value, fte->val, sizeof(fte->val));
	fs_get_obj(ft, fg->node.parent);
	list_del(&rule->node.list);
	if (rule->sw_action == MLX5_FLOW_CONTEXT_ACTION_FWD_NEXT_PRIO) {
		mutex_lock(&rule->dest_attr.ft->lock);
		list_del(&rule->next_ft);
		mutex_unlock(&rule->dest_attr.ft->lock);
	}
	if ((fte->action & MLX5_FLOW_CONTEXT_ACTION_FWD_DEST) &&
	    --fte->dests_size) {
<<<<<<< HEAD
=======
		modify_mask = BIT(MLX5_SET_FTE_MODIFY_ENABLE_MASK_DESTINATION_LIST),
>>>>>>> ed596a4a
		err = mlx5_cmd_update_fte(dev, ft,
					  fg->id,
					  modify_mask,
					  fte);
		if (err)
			pr_warn("%s can't del rule fg id=%d fte_index=%d\n",
				__func__, fg->id, fte->index);
	}
	kvfree(match_value);
}

static void del_fte(struct fs_node *node)
{
	struct mlx5_flow_table *ft;
	struct mlx5_flow_group *fg;
	struct mlx5_core_dev *dev;
	struct fs_fte *fte;
	int err;

	fs_get_obj(fte, node);
	fs_get_obj(fg, fte->node.parent);
	fs_get_obj(ft, fg->node.parent);

	dev = get_dev(&ft->node);
	err = mlx5_cmd_delete_fte(dev, ft,
				  fte->index);
	if (err)
		pr_warn("flow steering can't delete fte in index %d of flow group id %d\n",
			fte->index, fg->id);

	fte->status = 0;
	fg->num_ftes--;
}

static void del_flow_group(struct fs_node *node)
{
	struct mlx5_flow_group *fg;
	struct mlx5_flow_table *ft;
	struct mlx5_core_dev *dev;

	fs_get_obj(fg, node);
	fs_get_obj(ft, fg->node.parent);
	dev = get_dev(&ft->node);

	if (mlx5_cmd_destroy_flow_group(dev, ft, fg->id))
		pr_warn("flow steering can't destroy fg %d of ft %d\n",
			fg->id, ft->id);
}

static struct fs_fte *alloc_fte(u8 action,
				u32 flow_tag,
				u32 *match_value,
				unsigned int index)
{
	struct fs_fte *fte;

	fte = kzalloc(sizeof(*fte), GFP_KERNEL);
	if (!fte)
		return ERR_PTR(-ENOMEM);

	memcpy(fte->val, match_value, sizeof(fte->val));
	fte->node.type =  FS_TYPE_FLOW_ENTRY;
	fte->flow_tag = flow_tag;
	fte->index = index;
	fte->action = action;

	return fte;
}

static struct mlx5_flow_group *alloc_flow_group(u32 *create_fg_in)
{
	struct mlx5_flow_group *fg;
	void *match_criteria = MLX5_ADDR_OF(create_flow_group_in,
					    create_fg_in, match_criteria);
	u8 match_criteria_enable = MLX5_GET(create_flow_group_in,
					    create_fg_in,
					    match_criteria_enable);
	fg = kzalloc(sizeof(*fg), GFP_KERNEL);
	if (!fg)
		return ERR_PTR(-ENOMEM);

	fg->mask.match_criteria_enable = match_criteria_enable;
	memcpy(&fg->mask.match_criteria, match_criteria,
	       sizeof(fg->mask.match_criteria));
	fg->node.type =  FS_TYPE_FLOW_GROUP;
	fg->start_index = MLX5_GET(create_flow_group_in, create_fg_in,
				   start_flow_index);
	fg->max_ftes = MLX5_GET(create_flow_group_in, create_fg_in,
				end_flow_index) - fg->start_index + 1;
	return fg;
}

static struct mlx5_flow_table *alloc_flow_table(int level, u16 vport, int max_fte,
						enum fs_flow_table_type table_type)
{
	struct mlx5_flow_table *ft;

	ft  = kzalloc(sizeof(*ft), GFP_KERNEL);
	if (!ft)
		return NULL;

	ft->level = level;
	ft->node.type = FS_TYPE_FLOW_TABLE;
	ft->type = table_type;
	ft->vport = vport;
	ft->max_fte = max_fte;
	INIT_LIST_HEAD(&ft->fwd_rules);
	mutex_init(&ft->lock);

	return ft;
}

/* If reverse is false, then we search for the first flow table in the
 * root sub-tree from start(closest from right), else we search for the
 * last flow table in the root sub-tree till start(closest from left).
 */
static struct mlx5_flow_table *find_closest_ft_recursive(struct fs_node  *root,
							 struct list_head *start,
							 bool reverse)
{
#define list_advance_entry(pos, reverse)		\
	((reverse) ? list_prev_entry(pos, list) : list_next_entry(pos, list))

#define list_for_each_advance_continue(pos, head, reverse)	\
	for (pos = list_advance_entry(pos, reverse);		\
	     &pos->list != (head);				\
	     pos = list_advance_entry(pos, reverse))

	struct fs_node *iter = list_entry(start, struct fs_node, list);
	struct mlx5_flow_table *ft = NULL;

	if (!root)
		return NULL;

	list_for_each_advance_continue(iter, &root->children, reverse) {
		if (iter->type == FS_TYPE_FLOW_TABLE) {
			fs_get_obj(ft, iter);
			return ft;
		}
		ft = find_closest_ft_recursive(iter, &iter->children, reverse);
		if (ft)
			return ft;
	}

	return ft;
}

/* If reverse if false then return the first flow table in next priority of
 * prio in the tree, else return the last flow table in the previous priority
 * of prio in the tree.
 */
static struct mlx5_flow_table *find_closest_ft(struct fs_prio *prio, bool reverse)
{
	struct mlx5_flow_table *ft = NULL;
	struct fs_node *curr_node;
	struct fs_node *parent;

	parent = prio->node.parent;
	curr_node = &prio->node;
	while (!ft && parent) {
		ft = find_closest_ft_recursive(parent, &curr_node->list, reverse);
		curr_node = parent;
		parent = curr_node->parent;
	}
	return ft;
}

/* Assuming all the tree is locked by mutex chain lock */
static struct mlx5_flow_table *find_next_chained_ft(struct fs_prio *prio)
{
	return find_closest_ft(prio, false);
}

/* Assuming all the tree is locked by mutex chain lock */
static struct mlx5_flow_table *find_prev_chained_ft(struct fs_prio *prio)
{
	return find_closest_ft(prio, true);
}

static int connect_fts_in_prio(struct mlx5_core_dev *dev,
			       struct fs_prio *prio,
			       struct mlx5_flow_table *ft)
{
	struct mlx5_flow_table *iter;
	int i = 0;
	int err;

	fs_for_each_ft(iter, prio) {
		i++;
		err = mlx5_cmd_modify_flow_table(dev,
						 iter,
						 ft);
		if (err) {
			mlx5_core_warn(dev, "Failed to modify flow table %d\n",
				       iter->id);
			/* The driver is out of sync with the FW */
			if (i > 1)
				WARN_ON(true);
			return err;
		}
	}
	return 0;
}

/* Connect flow tables from previous priority of prio to ft */
static int connect_prev_fts(struct mlx5_core_dev *dev,
			    struct mlx5_flow_table *ft,
			    struct fs_prio *prio)
{
	struct mlx5_flow_table *prev_ft;

	prev_ft = find_prev_chained_ft(prio);
	if (prev_ft) {
		struct fs_prio *prev_prio;

		fs_get_obj(prev_prio, prev_ft->node.parent);
		return connect_fts_in_prio(dev, prev_prio, ft);
	}
	return 0;
}

static int update_root_ft_create(struct mlx5_flow_table *ft, struct fs_prio
				 *prio)
{
	struct mlx5_flow_root_namespace *root = find_root(&prio->node);
	int min_level = INT_MAX;
	int err;

	if (root->root_ft)
		min_level = root->root_ft->level;

	if (ft->level >= min_level)
		return 0;

	err = mlx5_cmd_update_root_ft(root->dev, ft);
	if (err)
		mlx5_core_warn(root->dev, "Update root flow table of id=%u failed\n",
			       ft->id);
	else
		root->root_ft = ft;

	return err;
}

<<<<<<< HEAD
static int mlx5_modify_rule_destination(struct mlx5_flow_rule *rule,
					struct mlx5_flow_destination *dest)
=======
int mlx5_modify_rule_destination(struct mlx5_flow_rule *rule,
				 struct mlx5_flow_destination *dest)
>>>>>>> ed596a4a
{
	struct mlx5_flow_table *ft;
	struct mlx5_flow_group *fg;
	struct fs_fte *fte;
<<<<<<< HEAD
=======
	int modify_mask = BIT(MLX5_SET_FTE_MODIFY_ENABLE_MASK_DESTINATION_LIST);
>>>>>>> ed596a4a
	int err = 0;

	fs_get_obj(fte, rule->node.parent);
	if (!(fte->action & MLX5_FLOW_CONTEXT_ACTION_FWD_DEST))
		return -EINVAL;
	lock_ref_node(&fte->node);
	fs_get_obj(fg, fte->node.parent);
	fs_get_obj(ft, fg->node.parent);

	memcpy(&rule->dest_attr, dest, sizeof(*dest));
	err = mlx5_cmd_update_fte(get_dev(&ft->node),
<<<<<<< HEAD
				  ft, fg->id, fte);
=======
				  ft, fg->id,
				  modify_mask,
				  fte);
>>>>>>> ed596a4a
	unlock_ref_node(&fte->node);

	return err;
}

/* Modify/set FWD rules that point on old_next_ft to point on new_next_ft  */
static int connect_fwd_rules(struct mlx5_core_dev *dev,
			     struct mlx5_flow_table *new_next_ft,
			     struct mlx5_flow_table *old_next_ft)
{
	struct mlx5_flow_destination dest;
	struct mlx5_flow_rule *iter;
	int err = 0;

	/* new_next_ft and old_next_ft could be NULL only
	 * when we create/destroy the anchor flow table.
	 */
	if (!new_next_ft || !old_next_ft)
		return 0;

	dest.type = MLX5_FLOW_DESTINATION_TYPE_FLOW_TABLE;
	dest.ft = new_next_ft;

	mutex_lock(&old_next_ft->lock);
	list_splice_init(&old_next_ft->fwd_rules, &new_next_ft->fwd_rules);
	mutex_unlock(&old_next_ft->lock);
	list_for_each_entry(iter, &new_next_ft->fwd_rules, next_ft) {
		err = mlx5_modify_rule_destination(iter, &dest);
		if (err)
			pr_err("mlx5_core: failed to modify rule to point on flow table %d\n",
			       new_next_ft->id);
	}
	return 0;
}

static int connect_flow_table(struct mlx5_core_dev *dev, struct mlx5_flow_table *ft,
			      struct fs_prio *prio)
{
	struct mlx5_flow_table *next_ft;
	int err = 0;

	/* Connect_prev_fts and update_root_ft_create are mutually exclusive */

	if (list_empty(&prio->node.children)) {
		err = connect_prev_fts(dev, ft, prio);
		if (err)
			return err;

		next_ft = find_next_chained_ft(prio);
		err = connect_fwd_rules(dev, ft, next_ft);
		if (err)
			return err;
	}

	if (MLX5_CAP_FLOWTABLE(dev,
			       flow_table_properties_nic_receive.modify_root))
		err = update_root_ft_create(ft, prio);
	return err;
}

static void list_add_flow_table(struct mlx5_flow_table *ft,
				struct fs_prio *prio)
{
	struct list_head *prev = &prio->node.children;
	struct mlx5_flow_table *iter;

	fs_for_each_ft(iter, prio) {
		if (iter->level > ft->level)
			break;
		prev = &iter->node.list;
	}
	list_add(&ft->node.list, prev);
}

static struct mlx5_flow_table *__mlx5_create_flow_table(struct mlx5_flow_namespace *ns,
							u16 vport, int prio,
							int max_fte, u32 level)
{
	struct mlx5_flow_table *next_ft = NULL;
	struct mlx5_flow_table *ft;
	int err;
	int log_table_sz;
	struct mlx5_flow_root_namespace *root =
		find_root(&ns->node);
	struct fs_prio *fs_prio = NULL;

	if (!root) {
		pr_err("mlx5: flow steering failed to find root of namespace\n");
		return ERR_PTR(-ENODEV);
	}

	mutex_lock(&root->chain_lock);
	fs_prio = find_prio(ns, prio);
	if (!fs_prio) {
		err = -EINVAL;
		goto unlock_root;
	}
	if (level >= fs_prio->num_levels) {
		err = -ENOSPC;
		goto unlock_root;
	}
	/* The level is related to the
	 * priority level range.
	 */
	level += fs_prio->start_level;
	ft = alloc_flow_table(level,
			      vport,
			      roundup_pow_of_two(max_fte),
			      root->table_type);
	if (!ft) {
		err = -ENOMEM;
		goto unlock_root;
	}

	tree_init_node(&ft->node, 1, del_flow_table);
	log_table_sz = ilog2(ft->max_fte);
	next_ft = find_next_chained_ft(fs_prio);
	err = mlx5_cmd_create_flow_table(root->dev, ft->vport, ft->type, ft->level,
					 log_table_sz, next_ft, &ft->id);
	if (err)
		goto free_ft;

	err = connect_flow_table(root->dev, ft, fs_prio);
	if (err)
		goto destroy_ft;
	lock_ref_node(&fs_prio->node);
	tree_add_node(&ft->node, &fs_prio->node);
	list_add_flow_table(ft, fs_prio);
	fs_prio->num_ft++;
	unlock_ref_node(&fs_prio->node);
	mutex_unlock(&root->chain_lock);
	return ft;
destroy_ft:
	mlx5_cmd_destroy_flow_table(root->dev, ft);
free_ft:
	kfree(ft);
unlock_root:
	mutex_unlock(&root->chain_lock);
	return ERR_PTR(err);
}

struct mlx5_flow_table *mlx5_create_flow_table(struct mlx5_flow_namespace *ns,
					       int prio, int max_fte,
					       u32 level)
{
	return __mlx5_create_flow_table(ns, 0, prio, max_fte, level);
}

struct mlx5_flow_table *mlx5_create_vport_flow_table(struct mlx5_flow_namespace *ns,
						     int prio, int max_fte,
						     u32 level, u16 vport)
{
	return __mlx5_create_flow_table(ns, vport, prio, max_fte, level);
}

struct mlx5_flow_table *mlx5_create_auto_grouped_flow_table(struct mlx5_flow_namespace *ns,
							    int prio,
							    int num_flow_table_entries,
							    int max_num_groups,
							    u32 level)
{
	struct mlx5_flow_table *ft;

	if (max_num_groups > num_flow_table_entries)
		return ERR_PTR(-EINVAL);

	ft = mlx5_create_flow_table(ns, prio, num_flow_table_entries, level);
	if (IS_ERR(ft))
		return ft;

	ft->autogroup.active = true;
	ft->autogroup.required_groups = max_num_groups;

	return ft;
}
EXPORT_SYMBOL(mlx5_create_auto_grouped_flow_table);

/* Flow table should be locked */
static struct mlx5_flow_group *create_flow_group_common(struct mlx5_flow_table *ft,
							u32 *fg_in,
							struct list_head
							*prev_fg,
							bool is_auto_fg)
{
	struct mlx5_flow_group *fg;
	struct mlx5_core_dev *dev = get_dev(&ft->node);
	int err;

	if (!dev)
		return ERR_PTR(-ENODEV);

	fg = alloc_flow_group(fg_in);
	if (IS_ERR(fg))
		return fg;

	err = mlx5_cmd_create_flow_group(dev, ft, fg_in, &fg->id);
	if (err) {
		kfree(fg);
		return ERR_PTR(err);
	}

	if (ft->autogroup.active)
		ft->autogroup.num_groups++;
	/* Add node to tree */
	tree_init_node(&fg->node, !is_auto_fg, del_flow_group);
	tree_add_node(&fg->node, &ft->node);
	/* Add node to group list */
	list_add(&fg->node.list, ft->node.children.prev);

	return fg;
}

struct mlx5_flow_group *mlx5_create_flow_group(struct mlx5_flow_table *ft,
					       u32 *fg_in)
{
	struct mlx5_flow_group *fg;

	if (ft->autogroup.active)
		return ERR_PTR(-EPERM);

	lock_ref_node(&ft->node);
	fg = create_flow_group_common(ft, fg_in, &ft->node.children, false);
	unlock_ref_node(&ft->node);

	return fg;
}

static struct mlx5_flow_rule *alloc_rule(struct mlx5_flow_destination *dest)
{
	struct mlx5_flow_rule *rule;

	rule = kzalloc(sizeof(*rule), GFP_KERNEL);
	if (!rule)
		return NULL;

	INIT_LIST_HEAD(&rule->next_ft);
	rule->node.type = FS_TYPE_FLOW_DEST;
	if (dest)
		memcpy(&rule->dest_attr, dest, sizeof(*dest));

	return rule;
}

/* fte should not be deleted while calling this function */
static struct mlx5_flow_rule *add_rule_fte(struct fs_fte *fte,
					   struct mlx5_flow_group *fg,
					   struct mlx5_flow_destination *dest)
{
	struct mlx5_flow_table *ft;
	struct mlx5_flow_rule *rule;
	int modify_mask = 0;
	int err;

	rule = alloc_rule(dest);
	if (!rule)
		return ERR_PTR(-ENOMEM);

	fs_get_obj(ft, fg->node.parent);
	/* Add dest to dests list- we need flow tables to be in the
	 * end of the list for forward to next prio rules.
	 */
	tree_init_node(&rule->node, 1, del_rule);
	if (dest && dest->type != MLX5_FLOW_DESTINATION_TYPE_FLOW_TABLE)
		list_add(&rule->node.list, &fte->node.children);
	else
		list_add_tail(&rule->node.list, &fte->node.children);
<<<<<<< HEAD
	if (dest)
		fte->dests_size++;
=======
	if (dest) {
		fte->dests_size++;

		modify_mask |= dest->type == MLX5_FLOW_DESTINATION_TYPE_COUNTER ?
			BIT(MLX5_SET_FTE_MODIFY_ENABLE_MASK_FLOW_COUNTERS) :
			BIT(MLX5_SET_FTE_MODIFY_ENABLE_MASK_DESTINATION_LIST);
	}

>>>>>>> ed596a4a
	if (fte->dests_size == 1 || !dest)
		err = mlx5_cmd_create_fte(get_dev(&ft->node),
					  ft, fg->id, fte);
	else
		err = mlx5_cmd_update_fte(get_dev(&ft->node),
					  ft, fg->id, modify_mask, fte);
	if (err)
		goto free_rule;

	fte->status |= FS_FTE_STATUS_EXISTING;

	return rule;

free_rule:
	list_del(&rule->node.list);
	kfree(rule);
	if (dest)
		fte->dests_size--;
	return ERR_PTR(err);
}

/* Assumed fg is locked */
static unsigned int get_free_fte_index(struct mlx5_flow_group *fg,
				       struct list_head **prev)
{
	struct fs_fte *fte;
	unsigned int start = fg->start_index;

	if (prev)
		*prev = &fg->node.children;

	/* assumed list is sorted by index */
	fs_for_each_fte(fte, fg) {
		if (fte->index != start)
			return start;
		start++;
		if (prev)
			*prev = &fte->node.list;
	}

	return start;
}

/* prev is output, prev->next = new_fte */
static struct fs_fte *create_fte(struct mlx5_flow_group *fg,
				 u32 *match_value,
				 u8 action,
				 u32 flow_tag,
				 struct list_head **prev)
{
	struct fs_fte *fte;
	int index;

	index = get_free_fte_index(fg, prev);
	fte = alloc_fte(action, flow_tag, match_value, index);
	if (IS_ERR(fte))
		return fte;

	return fte;
}

static struct mlx5_flow_group *create_autogroup(struct mlx5_flow_table *ft,
						u8 match_criteria_enable,
						u32 *match_criteria)
{
	int inlen = MLX5_ST_SZ_BYTES(create_flow_group_in);
	struct list_head *prev = &ft->node.children;
	unsigned int candidate_index = 0;
	struct mlx5_flow_group *fg;
	void *match_criteria_addr;
	unsigned int group_size = 0;
	u32 *in;

	if (!ft->autogroup.active)
		return ERR_PTR(-ENOENT);

	in = mlx5_vzalloc(inlen);
	if (!in)
		return ERR_PTR(-ENOMEM);

	if (ft->autogroup.num_groups < ft->autogroup.required_groups)
		/* We save place for flow groups in addition to max types */
		group_size = ft->max_fte / (ft->autogroup.required_groups + 1);

	/*  ft->max_fte == ft->autogroup.max_types */
	if (group_size == 0)
		group_size = 1;

	/* sorted by start_index */
	fs_for_each_fg(fg, ft) {
		if (candidate_index + group_size > fg->start_index)
			candidate_index = fg->start_index + fg->max_ftes;
		else
			break;
		prev = &fg->node.list;
	}

	if (candidate_index + group_size > ft->max_fte) {
		fg = ERR_PTR(-ENOSPC);
		goto out;
	}

	MLX5_SET(create_flow_group_in, in, match_criteria_enable,
		 match_criteria_enable);
	MLX5_SET(create_flow_group_in, in, start_flow_index, candidate_index);
	MLX5_SET(create_flow_group_in, in, end_flow_index,   candidate_index +
		 group_size - 1);
	match_criteria_addr = MLX5_ADDR_OF(create_flow_group_in,
					   in, match_criteria);
	memcpy(match_criteria_addr, match_criteria,
	       MLX5_ST_SZ_BYTES(fte_match_param));

	fg = create_flow_group_common(ft, in, prev, true);
out:
	kvfree(in);
	return fg;
}

static struct mlx5_flow_rule *find_flow_rule(struct fs_fte *fte,
					     struct mlx5_flow_destination *dest)
{
	struct mlx5_flow_rule *rule;

	list_for_each_entry(rule, &fte->node.children, node.list) {
		if (rule->dest_attr.type == dest->type) {
			if ((dest->type == MLX5_FLOW_DESTINATION_TYPE_VPORT &&
			     dest->vport_num == rule->dest_attr.vport_num) ||
			    (dest->type == MLX5_FLOW_DESTINATION_TYPE_FLOW_TABLE &&
			     dest->ft == rule->dest_attr.ft) ||
			    (dest->type == MLX5_FLOW_DESTINATION_TYPE_TIR &&
			     dest->tir_num == rule->dest_attr.tir_num))
				return rule;
		}
	}
	return NULL;
}

static struct mlx5_flow_rule *add_rule_fg(struct mlx5_flow_group *fg,
					  u32 *match_value,
					  u8 action,
					  u32 flow_tag,
					  struct mlx5_flow_destination *dest)
{
	struct fs_fte *fte;
	struct mlx5_flow_rule *rule;
	struct mlx5_flow_table *ft;
	struct list_head *prev;

	nested_lock_ref_node(&fg->node, FS_MUTEX_PARENT);
	fs_for_each_fte(fte, fg) {
		nested_lock_ref_node(&fte->node, FS_MUTEX_CHILD);
		if (compare_match_value(&fg->mask, match_value, &fte->val) &&
		    action == fte->action && flow_tag == fte->flow_tag) {
			rule = find_flow_rule(fte, dest);
			if (rule) {
				atomic_inc(&rule->node.refcount);
				unlock_ref_node(&fte->node);
				unlock_ref_node(&fg->node);
				return rule;
			}
			rule = add_rule_fte(fte, fg, dest);
			unlock_ref_node(&fte->node);
			if (IS_ERR(rule))
				goto unlock_fg;
			else
				goto add_rule;
		}
		unlock_ref_node(&fte->node);
	}
	fs_get_obj(ft, fg->node.parent);
	if (fg->num_ftes >= fg->max_ftes) {
		rule = ERR_PTR(-ENOSPC);
		goto unlock_fg;
	}

	fte = create_fte(fg, match_value, action, flow_tag, &prev);
	if (IS_ERR(fte)) {
		rule = (void *)fte;
		goto unlock_fg;
	}
	tree_init_node(&fte->node, 0, del_fte);
	rule = add_rule_fte(fte, fg, dest);
	if (IS_ERR(rule)) {
		kfree(fte);
		goto unlock_fg;
	}

	fg->num_ftes++;

	tree_add_node(&fte->node, &fg->node);
	list_add(&fte->node.list, prev);
add_rule:
	tree_add_node(&rule->node, &fte->node);
unlock_fg:
	unlock_ref_node(&fg->node);
	return rule;
}

struct mlx5_fc *mlx5_flow_rule_counter(struct mlx5_flow_rule *rule)
{
	struct mlx5_flow_rule *dst;
	struct fs_fte *fte;

	fs_get_obj(fte, rule->node.parent);

	fs_for_each_dst(dst, fte) {
		if (dst->dest_attr.type == MLX5_FLOW_DESTINATION_TYPE_COUNTER)
			return dst->dest_attr.counter;
	}

	return NULL;
}

static bool counter_is_valid(struct mlx5_fc *counter, u32 action)
{
	if (!(action & MLX5_FLOW_CONTEXT_ACTION_COUNT))
		return !counter;

	if (!counter)
		return false;

	/* Hardware support counter for a drop action only */
	return action == (MLX5_FLOW_CONTEXT_ACTION_DROP | MLX5_FLOW_CONTEXT_ACTION_COUNT);
}

static bool dest_is_valid(struct mlx5_flow_destination *dest,
			  u32 action,
			  struct mlx5_flow_table *ft)
{
	if (dest && (dest->type == MLX5_FLOW_DESTINATION_TYPE_COUNTER))
		return counter_is_valid(dest->counter, action);

	if (!(action & MLX5_FLOW_CONTEXT_ACTION_FWD_DEST))
		return true;

	if (!dest || ((dest->type ==
	    MLX5_FLOW_DESTINATION_TYPE_FLOW_TABLE) &&
	    (dest->ft->level <= ft->level)))
		return false;
	return true;
}

static struct mlx5_flow_rule *
_mlx5_add_flow_rule(struct mlx5_flow_table *ft,
		    u8 match_criteria_enable,
		    u32 *match_criteria,
		    u32 *match_value,
		    u32 action,
		    u32 flow_tag,
		    struct mlx5_flow_destination *dest)
{
	struct mlx5_flow_group *g;
	struct mlx5_flow_rule *rule;

	if (!dest_is_valid(dest, action, ft))
		return ERR_PTR(-EINVAL);

	nested_lock_ref_node(&ft->node, FS_MUTEX_GRANDPARENT);
	fs_for_each_fg(g, ft)
		if (compare_match_criteria(g->mask.match_criteria_enable,
					   match_criteria_enable,
					   g->mask.match_criteria,
					   match_criteria)) {
			rule = add_rule_fg(g, match_value,
					   action, flow_tag, dest);
			if (!IS_ERR(rule) || PTR_ERR(rule) != -ENOSPC)
				goto unlock;
		}

	g = create_autogroup(ft, match_criteria_enable, match_criteria);
	if (IS_ERR(g)) {
		rule = (void *)g;
		goto unlock;
	}

	rule = add_rule_fg(g, match_value,
			   action, flow_tag, dest);
	if (IS_ERR(rule)) {
		/* Remove assumes refcount > 0 and autogroup creates a group
		 * with a refcount = 0.
		 */
		unlock_ref_node(&ft->node);
		tree_get_node(&g->node);
		tree_remove_node(&g->node);
		return rule;
	}
unlock:
	unlock_ref_node(&ft->node);
	return rule;
}

<<<<<<< HEAD
static struct mlx5_flow_rule *
_mlx5_add_flow_rule(struct mlx5_flow_table *ft,
		    u8 match_criteria_enable,
		    u32 *match_criteria,
		    u32 *match_value,
		    u32 action,
		    u32 flow_tag,
		    struct mlx5_flow_destination *dest)
=======
static bool fwd_next_prio_supported(struct mlx5_flow_table *ft)
{
	return ((ft->type == FS_FT_NIC_RX) &&
		(MLX5_CAP_FLOWTABLE(get_dev(&ft->node), nic_rx_multi_path_tirs)));
}

struct mlx5_flow_rule *
mlx5_add_flow_rule(struct mlx5_flow_table *ft,
		   u8 match_criteria_enable,
		   u32 *match_criteria,
		   u32 *match_value,
		   u32 action,
		   u32 flow_tag,
		   struct mlx5_flow_destination *dest)
>>>>>>> ed596a4a
{
	struct mlx5_flow_root_namespace *root = find_root(&ft->node);
	struct mlx5_flow_destination gen_dest;
	struct mlx5_flow_table *next_ft = NULL;
	struct mlx5_flow_rule *rule = NULL;
	u32 sw_action = action;
	struct fs_prio *prio;

<<<<<<< HEAD
	if ((action & MLX5_FLOW_CONTEXT_ACTION_FWD_DEST) && !dest)
		return ERR_PTR(-EINVAL);

	nested_lock_ref_node(&ft->node, FS_MUTEX_GRANDPARENT);
	fs_for_each_fg(g, ft)
		if (compare_match_criteria(g->mask.match_criteria_enable,
					   match_criteria_enable,
					   g->mask.match_criteria,
					   match_criteria)) {
			rule = add_rule_fg(g, match_value,
					   action, flow_tag, dest);
			if (!IS_ERR(rule) || PTR_ERR(rule) != -ENOSPC)
				goto unlock;
=======
	fs_get_obj(prio, ft->node.parent);
	if (action == MLX5_FLOW_CONTEXT_ACTION_FWD_NEXT_PRIO) {
		if (!fwd_next_prio_supported(ft))
			return ERR_PTR(-EOPNOTSUPP);
		if (dest)
			return ERR_PTR(-EINVAL);
		mutex_lock(&root->chain_lock);
		next_ft = find_next_chained_ft(prio);
		if (next_ft) {
			gen_dest.type = MLX5_FLOW_DESTINATION_TYPE_FLOW_TABLE;
			gen_dest.ft = next_ft;
			dest = &gen_dest;
			action = MLX5_FLOW_CONTEXT_ACTION_FWD_DEST;
		} else {
			mutex_unlock(&root->chain_lock);
			return ERR_PTR(-EOPNOTSUPP);
>>>>>>> ed596a4a
		}
	}

	rule =	_mlx5_add_flow_rule(ft, match_criteria_enable, match_criteria,
				    match_value, action, flow_tag, dest);

	if (sw_action == MLX5_FLOW_CONTEXT_ACTION_FWD_NEXT_PRIO) {
		if (!IS_ERR_OR_NULL(rule) &&
		    (list_empty(&rule->next_ft))) {
			mutex_lock(&next_ft->lock);
			list_add(&rule->next_ft, &next_ft->fwd_rules);
			mutex_unlock(&next_ft->lock);
			rule->sw_action = MLX5_FLOW_CONTEXT_ACTION_FWD_NEXT_PRIO;
		}
		mutex_unlock(&root->chain_lock);
	}
	return rule;
}

static bool fwd_next_prio_supported(struct mlx5_flow_table *ft)
{
	return ((ft->type == FS_FT_NIC_RX) &&
		(MLX5_CAP_FLOWTABLE(get_dev(&ft->node), nic_rx_multi_path_tirs)));
}

struct mlx5_flow_rule *
mlx5_add_flow_rule(struct mlx5_flow_table *ft,
		   u8 match_criteria_enable,
		   u32 *match_criteria,
		   u32 *match_value,
		   u32 action,
		   u32 flow_tag,
		   struct mlx5_flow_destination *dest)
{
	struct mlx5_flow_root_namespace *root = find_root(&ft->node);
	struct mlx5_flow_destination gen_dest;
	struct mlx5_flow_table *next_ft = NULL;
	struct mlx5_flow_rule *rule = NULL;
	u32 sw_action = action;
	struct fs_prio *prio;

	fs_get_obj(prio, ft->node.parent);
	if (action == MLX5_FLOW_CONTEXT_ACTION_FWD_NEXT_PRIO) {
		if (!fwd_next_prio_supported(ft))
			return ERR_PTR(-EOPNOTSUPP);
		if (dest)
			return ERR_PTR(-EINVAL);
		mutex_lock(&root->chain_lock);
		next_ft = find_next_chained_ft(prio);
		if (next_ft) {
			gen_dest.type = MLX5_FLOW_DESTINATION_TYPE_FLOW_TABLE;
			gen_dest.ft = next_ft;
			dest = &gen_dest;
			action = MLX5_FLOW_CONTEXT_ACTION_FWD_DEST;
		} else {
			mutex_unlock(&root->chain_lock);
			return ERR_PTR(-EOPNOTSUPP);
		}
	}

	rule =	_mlx5_add_flow_rule(ft, match_criteria_enable, match_criteria,
				    match_value, action, flow_tag, dest);

	if (sw_action == MLX5_FLOW_CONTEXT_ACTION_FWD_NEXT_PRIO) {
		if (!IS_ERR_OR_NULL(rule) &&
		    (list_empty(&rule->next_ft))) {
			mutex_lock(&next_ft->lock);
			list_add(&rule->next_ft, &next_ft->fwd_rules);
			mutex_unlock(&next_ft->lock);
			rule->sw_action = MLX5_FLOW_CONTEXT_ACTION_FWD_NEXT_PRIO;
		}
		mutex_unlock(&root->chain_lock);
	}
	return rule;
}
EXPORT_SYMBOL(mlx5_add_flow_rule);

void mlx5_del_flow_rule(struct mlx5_flow_rule *rule)
{
	tree_remove_node(&rule->node);
}
EXPORT_SYMBOL(mlx5_del_flow_rule);

/* Assuming prio->node.children(flow tables) is sorted by level */
static struct mlx5_flow_table *find_next_ft(struct mlx5_flow_table *ft)
{
	struct fs_prio *prio;

	fs_get_obj(prio, ft->node.parent);

	if (!list_is_last(&ft->node.list, &prio->node.children))
		return list_next_entry(ft, node.list);
	return find_next_chained_ft(prio);
}

static int update_root_ft_destroy(struct mlx5_flow_table *ft)
{
	struct mlx5_flow_root_namespace *root = find_root(&ft->node);
	struct mlx5_flow_table *new_root_ft = NULL;

	if (root->root_ft != ft)
		return 0;

	new_root_ft = find_next_ft(ft);
	if (new_root_ft) {
		int err = mlx5_cmd_update_root_ft(root->dev, new_root_ft);

		if (err) {
			mlx5_core_warn(root->dev, "Update root flow table of id=%u failed\n",
				       ft->id);
			return err;
		}
		root->root_ft = new_root_ft;
	}
	return 0;
}

/* Connect flow table from previous priority to
 * the next flow table.
 */
static int disconnect_flow_table(struct mlx5_flow_table *ft)
{
	struct mlx5_core_dev *dev = get_dev(&ft->node);
	struct mlx5_flow_table *next_ft;
	struct fs_prio *prio;
	int err = 0;

	err = update_root_ft_destroy(ft);
	if (err)
		return err;

	fs_get_obj(prio, ft->node.parent);
	if  (!(list_first_entry(&prio->node.children,
				struct mlx5_flow_table,
				node.list) == ft))
		return 0;

	next_ft = find_next_chained_ft(prio);
	err = connect_fwd_rules(dev, next_ft, ft);
	if (err)
		return err;

	err = connect_prev_fts(dev, next_ft, prio);
	if (err)
		mlx5_core_warn(dev, "Failed to disconnect flow table %d\n",
			       ft->id);
	return err;
}

int mlx5_destroy_flow_table(struct mlx5_flow_table *ft)
{
	struct mlx5_flow_root_namespace *root = find_root(&ft->node);
	int err = 0;

	mutex_lock(&root->chain_lock);
	err = disconnect_flow_table(ft);
	if (err) {
		mutex_unlock(&root->chain_lock);
		return err;
	}
	if (tree_remove_node(&ft->node))
		mlx5_core_warn(get_dev(&ft->node), "Flow table %d wasn't destroyed, refcount > 1\n",
			       ft->id);
	mutex_unlock(&root->chain_lock);

	return err;
}
EXPORT_SYMBOL(mlx5_destroy_flow_table);

void mlx5_destroy_flow_group(struct mlx5_flow_group *fg)
{
	if (tree_remove_node(&fg->node))
		mlx5_core_warn(get_dev(&fg->node), "Flow group %d wasn't destroyed, refcount > 1\n",
			       fg->id);
}

struct mlx5_flow_namespace *mlx5_get_flow_namespace(struct mlx5_core_dev *dev,
						    enum mlx5_flow_namespace_type type)
{
	struct mlx5_flow_root_namespace *root_ns = dev->priv.root_ns;
	int prio;
	struct fs_prio *fs_prio;
	struct mlx5_flow_namespace *ns;

	if (!root_ns)
		return NULL;

	switch (type) {
	case MLX5_FLOW_NAMESPACE_BYPASS:
	case MLX5_FLOW_NAMESPACE_KERNEL:
	case MLX5_FLOW_NAMESPACE_LEFTOVERS:
	case MLX5_FLOW_NAMESPACE_ANCHOR:
		prio = type;
		break;
	case MLX5_FLOW_NAMESPACE_FDB:
		if (dev->priv.fdb_root_ns)
			return &dev->priv.fdb_root_ns->ns;
		else
			return NULL;
	case MLX5_FLOW_NAMESPACE_ESW_EGRESS:
		if (dev->priv.esw_egress_root_ns)
			return &dev->priv.esw_egress_root_ns->ns;
		else
			return NULL;
	case MLX5_FLOW_NAMESPACE_ESW_INGRESS:
		if (dev->priv.esw_ingress_root_ns)
			return &dev->priv.esw_ingress_root_ns->ns;
		else
			return NULL;
	default:
		return NULL;
	}

	fs_prio = find_prio(&root_ns->ns, prio);
	if (!fs_prio)
		return NULL;

	ns = list_first_entry(&fs_prio->node.children,
			      typeof(*ns),
			      node.list);

	return ns;
}
EXPORT_SYMBOL(mlx5_get_flow_namespace);

static struct fs_prio *fs_create_prio(struct mlx5_flow_namespace *ns,
				      unsigned int prio, int num_levels)
{
	struct fs_prio *fs_prio;

	fs_prio = kzalloc(sizeof(*fs_prio), GFP_KERNEL);
	if (!fs_prio)
		return ERR_PTR(-ENOMEM);

	fs_prio->node.type = FS_TYPE_PRIO;
	tree_init_node(&fs_prio->node, 1, NULL);
	tree_add_node(&fs_prio->node, &ns->node);
	fs_prio->num_levels = num_levels;
	fs_prio->prio = prio;
	list_add_tail(&fs_prio->node.list, &ns->node.children);

	return fs_prio;
}

static struct mlx5_flow_namespace *fs_init_namespace(struct mlx5_flow_namespace
						     *ns)
{
	ns->node.type = FS_TYPE_NAMESPACE;

	return ns;
}

static struct mlx5_flow_namespace *fs_create_namespace(struct fs_prio *prio)
{
	struct mlx5_flow_namespace	*ns;

	ns = kzalloc(sizeof(*ns), GFP_KERNEL);
	if (!ns)
		return ERR_PTR(-ENOMEM);

	fs_init_namespace(ns);
	tree_init_node(&ns->node, 1, NULL);
	tree_add_node(&ns->node, &prio->node);
	list_add_tail(&ns->node.list, &prio->node.children);

	return ns;
}

static int create_leaf_prios(struct mlx5_flow_namespace *ns, int prio,
			     struct init_tree_node *prio_metadata)
{
	struct fs_prio *fs_prio;
	int i;

	for (i = 0; i < prio_metadata->num_leaf_prios; i++) {
		fs_prio = fs_create_prio(ns, prio++, prio_metadata->num_levels);
		if (IS_ERR(fs_prio))
			return PTR_ERR(fs_prio);
	}
	return 0;
}

#define FLOW_TABLE_BIT_SZ 1
#define GET_FLOW_TABLE_CAP(dev, offset) \
	((be32_to_cpu(*((__be32 *)(dev->hca_caps_cur[MLX5_CAP_FLOW_TABLE]) +	\
			offset / 32)) >>					\
	  (32 - FLOW_TABLE_BIT_SZ - (offset & 0x1f))) & FLOW_TABLE_BIT_SZ)
static bool has_required_caps(struct mlx5_core_dev *dev, struct node_caps *caps)
{
	int i;

	for (i = 0; i < caps->arr_sz; i++) {
		if (!GET_FLOW_TABLE_CAP(dev, caps->caps[i]))
			return false;
	}
	return true;
}

static int init_root_tree_recursive(struct mlx5_core_dev *dev,
				    struct init_tree_node *init_node,
				    struct fs_node *fs_parent_node,
				    struct init_tree_node *init_parent_node,
				    int prio)
{
	int max_ft_level = MLX5_CAP_FLOWTABLE(dev,
					      flow_table_properties_nic_receive.
					      max_ft_level);
	struct mlx5_flow_namespace *fs_ns;
	struct fs_prio *fs_prio;
	struct fs_node *base;
	int i;
	int err;

	if (init_node->type == FS_TYPE_PRIO) {
		if ((init_node->min_ft_level > max_ft_level) ||
		    !has_required_caps(dev, &init_node->caps))
			return 0;

		fs_get_obj(fs_ns, fs_parent_node);
		if (init_node->num_leaf_prios)
			return create_leaf_prios(fs_ns, prio, init_node);
		fs_prio = fs_create_prio(fs_ns, prio, init_node->num_levels);
		if (IS_ERR(fs_prio))
			return PTR_ERR(fs_prio);
		base = &fs_prio->node;
	} else if (init_node->type == FS_TYPE_NAMESPACE) {
		fs_get_obj(fs_prio, fs_parent_node);
		fs_ns = fs_create_namespace(fs_prio);
		if (IS_ERR(fs_ns))
			return PTR_ERR(fs_ns);
		base = &fs_ns->node;
	} else {
		return -EINVAL;
	}
	prio = 0;
	for (i = 0; i < init_node->ar_size; i++) {
		err = init_root_tree_recursive(dev, &init_node->children[i],
					       base, init_node, prio);
		if (err)
			return err;
		if (init_node->children[i].type == FS_TYPE_PRIO &&
		    init_node->children[i].num_leaf_prios) {
			prio += init_node->children[i].num_leaf_prios;
		}
	}

	return 0;
}

static int init_root_tree(struct mlx5_core_dev *dev,
			  struct init_tree_node *init_node,
			  struct fs_node *fs_parent_node)
{
	int i;
	struct mlx5_flow_namespace *fs_ns;
	int err;

	fs_get_obj(fs_ns, fs_parent_node);
	for (i = 0; i < init_node->ar_size; i++) {
		err = init_root_tree_recursive(dev, &init_node->children[i],
					       &fs_ns->node,
					       init_node, i);
		if (err)
			return err;
	}
	return 0;
}

static struct mlx5_flow_root_namespace *create_root_ns(struct mlx5_core_dev *dev,
						       enum fs_flow_table_type
						       table_type)
{
	struct mlx5_flow_root_namespace *root_ns;
	struct mlx5_flow_namespace *ns;

	/* Create the root namespace */
	root_ns = mlx5_vzalloc(sizeof(*root_ns));
	if (!root_ns)
		return NULL;

	root_ns->dev = dev;
	root_ns->table_type = table_type;

	ns = &root_ns->ns;
	fs_init_namespace(ns);
	mutex_init(&root_ns->chain_lock);
	tree_init_node(&ns->node, 1, NULL);
	tree_add_node(&ns->node, NULL);

	return root_ns;
}

static void set_prio_attrs_in_prio(struct fs_prio *prio, int acc_level);

static int set_prio_attrs_in_ns(struct mlx5_flow_namespace *ns, int acc_level)
{
	struct fs_prio *prio;

	fs_for_each_prio(prio, ns) {
		 /* This updates prio start_level and num_levels */
		set_prio_attrs_in_prio(prio, acc_level);
		acc_level += prio->num_levels;
	}
	return acc_level;
}

static void set_prio_attrs_in_prio(struct fs_prio *prio, int acc_level)
{
	struct mlx5_flow_namespace *ns;
	int acc_level_ns = acc_level;

	prio->start_level = acc_level;
	fs_for_each_ns(ns, prio)
		/* This updates start_level and num_levels of ns's priority descendants */
		acc_level_ns = set_prio_attrs_in_ns(ns, acc_level);
	if (!prio->num_levels)
		prio->num_levels = acc_level_ns - prio->start_level;
	WARN_ON(prio->num_levels < acc_level_ns - prio->start_level);
}

static void set_prio_attrs(struct mlx5_flow_root_namespace *root_ns)
{
	struct mlx5_flow_namespace *ns = &root_ns->ns;
	struct fs_prio *prio;
	int start_level = 0;

	fs_for_each_prio(prio, ns) {
		set_prio_attrs_in_prio(prio, start_level);
		start_level += prio->num_levels;
	}
}

#define ANCHOR_PRIO 0
#define ANCHOR_SIZE 1
#define ANCHOR_LEVEL 0
static int create_anchor_flow_table(struct mlx5_core_dev
							*dev)
{
	struct mlx5_flow_namespace *ns = NULL;
	struct mlx5_flow_table *ft;

	ns = mlx5_get_flow_namespace(dev, MLX5_FLOW_NAMESPACE_ANCHOR);
	if (!ns)
		return -EINVAL;
	ft = mlx5_create_flow_table(ns, ANCHOR_PRIO, ANCHOR_SIZE, ANCHOR_LEVEL);
	if (IS_ERR(ft)) {
		mlx5_core_err(dev, "Failed to create last anchor flow table");
		return PTR_ERR(ft);
	}
	return 0;
}

#define ANCHOR_PRIO 0
#define ANCHOR_SIZE 1
static int create_anchor_flow_table(struct mlx5_core_dev
							*dev)
{
	struct mlx5_flow_namespace *ns = NULL;
	struct mlx5_flow_table *ft;

	ns = mlx5_get_flow_namespace(dev, MLX5_FLOW_NAMESPACE_ANCHOR);
	if (!ns)
		return -EINVAL;
	ft = mlx5_create_flow_table(ns, ANCHOR_PRIO, ANCHOR_SIZE);
	if (IS_ERR(ft)) {
		mlx5_core_err(dev, "Failed to create last anchor flow table");
		return PTR_ERR(ft);
	}
	return 0;
}

static int init_root_ns(struct mlx5_core_dev *dev)
{

	dev->priv.root_ns = create_root_ns(dev, FS_FT_NIC_RX);
	if (IS_ERR_OR_NULL(dev->priv.root_ns))
		goto cleanup;

	if (init_root_tree(dev, &root_fs, &dev->priv.root_ns->ns.node))
		goto cleanup;

	set_prio_attrs(dev->priv.root_ns);

	if (create_anchor_flow_table(dev))
		goto cleanup;

	return 0;

cleanup:
	mlx5_cleanup_fs(dev);
	return -ENOMEM;
}

static void cleanup_single_prio_root_ns(struct mlx5_core_dev *dev,
					struct mlx5_flow_root_namespace *root_ns)
{
	struct fs_node *prio;

	if (!root_ns)
		return;

	if (!list_empty(&root_ns->ns.node.children)) {
		prio = list_first_entry(&root_ns->ns.node.children,
					struct fs_node,
				 list);
		if (tree_remove_node(prio))
			mlx5_core_warn(dev,
				       "Flow steering priority wasn't destroyed, refcount > 1\n");
	}
	if (tree_remove_node(&root_ns->ns.node))
		mlx5_core_warn(dev,
			       "Flow steering namespace wasn't destroyed, refcount > 1\n");
	root_ns = NULL;
}

static void destroy_flow_tables(struct fs_prio *prio)
{
	struct mlx5_flow_table *iter;
	struct mlx5_flow_table *tmp;

	fs_for_each_ft_safe(iter, tmp, prio)
		mlx5_destroy_flow_table(iter);
}

static void cleanup_root_ns(struct mlx5_core_dev *dev)
{
	struct mlx5_flow_root_namespace *root_ns = dev->priv.root_ns;
	struct fs_prio *iter_prio;

	if (!MLX5_CAP_GEN(dev, nic_flow_table))
		return;

	if (!root_ns)
		return;

	/* stage 1 */
	fs_for_each_prio(iter_prio, &root_ns->ns) {
		struct fs_node *node;
		struct mlx5_flow_namespace *iter_ns;

		fs_for_each_ns_or_ft(node, iter_prio) {
			if (node->type == FS_TYPE_FLOW_TABLE)
				continue;
			fs_get_obj(iter_ns, node);
			while (!list_empty(&iter_ns->node.children)) {
				struct fs_prio *obj_iter_prio2;
				struct fs_node *iter_prio2 =
					list_first_entry(&iter_ns->node.children,
							 struct fs_node,
							 list);

				fs_get_obj(obj_iter_prio2, iter_prio2);
				destroy_flow_tables(obj_iter_prio2);
				if (tree_remove_node(iter_prio2)) {
					mlx5_core_warn(dev,
						       "Priority %d wasn't destroyed, refcount > 1\n",
						       obj_iter_prio2->prio);
					return;
				}
			}
		}
	}

	/* stage 2 */
	fs_for_each_prio(iter_prio, &root_ns->ns) {
		while (!list_empty(&iter_prio->node.children)) {
			struct fs_node *iter_ns =
				list_first_entry(&iter_prio->node.children,
						 struct fs_node,
						 list);
			if (tree_remove_node(iter_ns)) {
				mlx5_core_warn(dev,
					       "Namespace wasn't destroyed, refcount > 1\n");
				return;
			}
		}
	}

	/* stage 3 */
	while (!list_empty(&root_ns->ns.node.children)) {
		struct fs_prio *obj_prio_node;
		struct fs_node *prio_node =
			list_first_entry(&root_ns->ns.node.children,
					 struct fs_node,
					 list);

		fs_get_obj(obj_prio_node, prio_node);
		if (tree_remove_node(prio_node)) {
			mlx5_core_warn(dev,
				       "Priority %d wasn't destroyed, refcount > 1\n",
				       obj_prio_node->prio);
			return;
		}
	}

	if (tree_remove_node(&root_ns->ns.node)) {
		mlx5_core_warn(dev,
			       "root namespace wasn't destroyed, refcount > 1\n");
		return;
	}

	dev->priv.root_ns = NULL;
}

void mlx5_cleanup_fs(struct mlx5_core_dev *dev)
{
	cleanup_root_ns(dev);
	cleanup_single_prio_root_ns(dev, dev->priv.fdb_root_ns);
	cleanup_single_prio_root_ns(dev, dev->priv.esw_egress_root_ns);
	cleanup_single_prio_root_ns(dev, dev->priv.esw_ingress_root_ns);
	mlx5_cleanup_fc_stats(dev);
}

static int init_fdb_root_ns(struct mlx5_core_dev *dev)
{
	struct fs_prio *prio;

	dev->priv.fdb_root_ns = create_root_ns(dev, FS_FT_FDB);
	if (!dev->priv.fdb_root_ns)
		return -ENOMEM;

	/* Create single prio */
	prio = fs_create_prio(&dev->priv.fdb_root_ns->ns, 0, 1);
	if (IS_ERR(prio)) {
		cleanup_single_prio_root_ns(dev, dev->priv.fdb_root_ns);
		return PTR_ERR(prio);
	} else {
		return 0;
	}
}

static int init_egress_acl_root_ns(struct mlx5_core_dev *dev)
{
	struct fs_prio *prio;

	dev->priv.esw_egress_root_ns = create_root_ns(dev, FS_FT_ESW_EGRESS_ACL);
	if (!dev->priv.esw_egress_root_ns)
		return -ENOMEM;

	/* create 1 prio*/
	prio = fs_create_prio(&dev->priv.esw_egress_root_ns->ns, 0, MLX5_TOTAL_VPORTS(dev));
	if (IS_ERR(prio))
		return PTR_ERR(prio);
	else
		return 0;
}

static int init_ingress_acl_root_ns(struct mlx5_core_dev *dev)
{
	struct fs_prio *prio;

	dev->priv.esw_ingress_root_ns = create_root_ns(dev, FS_FT_ESW_INGRESS_ACL);
	if (!dev->priv.esw_ingress_root_ns)
		return -ENOMEM;

	/* create 1 prio*/
	prio = fs_create_prio(&dev->priv.esw_ingress_root_ns->ns, 0, MLX5_TOTAL_VPORTS(dev));
	if (IS_ERR(prio))
		return PTR_ERR(prio);
	else
		return 0;
}

int mlx5_init_fs(struct mlx5_core_dev *dev)
{
	int err = 0;

	err = mlx5_init_fc_stats(dev);
	if (err)
		return err;

	if (MLX5_CAP_GEN(dev, nic_flow_table)) {
		err = init_root_ns(dev);
		if (err)
			goto err;
	}
	if (MLX5_CAP_GEN(dev, eswitch_flow_table)) {
		err = init_fdb_root_ns(dev);
		if (err)
			goto err;
	}
	if (MLX5_CAP_ESW_EGRESS_ACL(dev, ft_support)) {
		err = init_egress_acl_root_ns(dev);
		if (err)
			goto err;
	}
	if (MLX5_CAP_ESW_INGRESS_ACL(dev, ft_support)) {
		err = init_ingress_acl_root_ns(dev);
		if (err)
			goto err;
	}

	return 0;
err:
	mlx5_cleanup_fs(dev);
	return err;
}<|MERGE_RESOLUTION|>--- conflicted
+++ resolved
@@ -70,13 +70,6 @@
 #define LEFTOVERS_NUM_LEVELS 1
 #define LEFTOVERS_NUM_PRIOS 1
 
-<<<<<<< HEAD
-#define KERNEL_MAX_FT 3
-#define KERNEL_NUM_PRIOS 2
-#define KENREL_MIN_LEVEL 2
-
-#define ANCHOR_MAX_FT 1
-=======
 #define BY_PASS_PRIO_NUM_LEVELS 1
 #define BY_PASS_MIN_LEVEL (KERNEL_MIN_LEVEL + MLX5_BY_PASS_NUM_PRIOS +\
 			   LEFTOVERS_NUM_PRIOS)
@@ -88,7 +81,6 @@
 #define KERNEL_MIN_LEVEL (KERNEL_NIC_PRIO_NUM_LEVELS + 1)
 
 #define ANCHOR_NUM_LEVELS 1
->>>>>>> ed596a4a
 #define ANCHOR_NUM_PRIOS 1
 #define ANCHOR_MIN_LEVEL (BY_PASS_MIN_LEVEL + 1)
 struct node_caps {
@@ -124,15 +116,9 @@
 					  FS_CAP(flow_table_properties_nic_receive.modify_root),
 					  FS_CAP(flow_table_properties_nic_receive.identified_miss_table_mode),
 					  FS_CAP(flow_table_properties_nic_receive.flow_table_modify)),
-<<<<<<< HEAD
-			 ADD_NS(ADD_MULTIPLE_PRIO(LEFTOVERS_NUM_PRIOS, LEFTOVERS_MAX_FT))),
-		ADD_PRIO(0, ANCHOR_MIN_LEVEL, 0, {},
-			 ADD_NS(ADD_MULTIPLE_PRIO(ANCHOR_NUM_PRIOS, ANCHOR_MAX_FT))),
-=======
 			 ADD_NS(ADD_MULTIPLE_PRIO(LEFTOVERS_NUM_PRIOS, LEFTOVERS_NUM_LEVELS))),
 		ADD_PRIO(0, ANCHOR_MIN_LEVEL, 0, {},
 			 ADD_NS(ADD_MULTIPLE_PRIO(ANCHOR_NUM_PRIOS, ANCHOR_NUM_LEVELS))),
->>>>>>> ed596a4a
 	}
 };
 
@@ -382,10 +368,7 @@
 	}
 	if ((fte->action & MLX5_FLOW_CONTEXT_ACTION_FWD_DEST) &&
 	    --fte->dests_size) {
-<<<<<<< HEAD
-=======
 		modify_mask = BIT(MLX5_SET_FTE_MODIFY_ENABLE_MASK_DESTINATION_LIST),
->>>>>>> ed596a4a
 		err = mlx5_cmd_update_fte(dev, ft,
 					  fg->id,
 					  modify_mask,
@@ -630,21 +613,13 @@
 	return err;
 }
 
-<<<<<<< HEAD
-static int mlx5_modify_rule_destination(struct mlx5_flow_rule *rule,
-					struct mlx5_flow_destination *dest)
-=======
 int mlx5_modify_rule_destination(struct mlx5_flow_rule *rule,
 				 struct mlx5_flow_destination *dest)
->>>>>>> ed596a4a
 {
 	struct mlx5_flow_table *ft;
 	struct mlx5_flow_group *fg;
 	struct fs_fte *fte;
-<<<<<<< HEAD
-=======
 	int modify_mask = BIT(MLX5_SET_FTE_MODIFY_ENABLE_MASK_DESTINATION_LIST);
->>>>>>> ed596a4a
 	int err = 0;
 
 	fs_get_obj(fte, rule->node.parent);
@@ -656,13 +631,9 @@
 
 	memcpy(&rule->dest_attr, dest, sizeof(*dest));
 	err = mlx5_cmd_update_fte(get_dev(&ft->node),
-<<<<<<< HEAD
-				  ft, fg->id, fte);
-=======
 				  ft, fg->id,
 				  modify_mask,
 				  fte);
->>>>>>> ed596a4a
 	unlock_ref_node(&fte->node);
 
 	return err;
@@ -929,10 +900,6 @@
 		list_add(&rule->node.list, &fte->node.children);
 	else
 		list_add_tail(&rule->node.list, &fte->node.children);
-<<<<<<< HEAD
-	if (dest)
-		fte->dests_size++;
-=======
 	if (dest) {
 		fte->dests_size++;
 
@@ -941,7 +908,6 @@
 			BIT(MLX5_SET_FTE_MODIFY_ENABLE_MASK_DESTINATION_LIST);
 	}
 
->>>>>>> ed596a4a
 	if (fte->dests_size == 1 || !dest)
 		err = mlx5_cmd_create_fte(get_dev(&ft->node),
 					  ft, fg->id, fte);
@@ -1230,90 +1196,6 @@
 	}
 unlock:
 	unlock_ref_node(&ft->node);
-	return rule;
-}
-
-<<<<<<< HEAD
-static struct mlx5_flow_rule *
-_mlx5_add_flow_rule(struct mlx5_flow_table *ft,
-		    u8 match_criteria_enable,
-		    u32 *match_criteria,
-		    u32 *match_value,
-		    u32 action,
-		    u32 flow_tag,
-		    struct mlx5_flow_destination *dest)
-=======
-static bool fwd_next_prio_supported(struct mlx5_flow_table *ft)
-{
-	return ((ft->type == FS_FT_NIC_RX) &&
-		(MLX5_CAP_FLOWTABLE(get_dev(&ft->node), nic_rx_multi_path_tirs)));
-}
-
-struct mlx5_flow_rule *
-mlx5_add_flow_rule(struct mlx5_flow_table *ft,
-		   u8 match_criteria_enable,
-		   u32 *match_criteria,
-		   u32 *match_value,
-		   u32 action,
-		   u32 flow_tag,
-		   struct mlx5_flow_destination *dest)
->>>>>>> ed596a4a
-{
-	struct mlx5_flow_root_namespace *root = find_root(&ft->node);
-	struct mlx5_flow_destination gen_dest;
-	struct mlx5_flow_table *next_ft = NULL;
-	struct mlx5_flow_rule *rule = NULL;
-	u32 sw_action = action;
-	struct fs_prio *prio;
-
-<<<<<<< HEAD
-	if ((action & MLX5_FLOW_CONTEXT_ACTION_FWD_DEST) && !dest)
-		return ERR_PTR(-EINVAL);
-
-	nested_lock_ref_node(&ft->node, FS_MUTEX_GRANDPARENT);
-	fs_for_each_fg(g, ft)
-		if (compare_match_criteria(g->mask.match_criteria_enable,
-					   match_criteria_enable,
-					   g->mask.match_criteria,
-					   match_criteria)) {
-			rule = add_rule_fg(g, match_value,
-					   action, flow_tag, dest);
-			if (!IS_ERR(rule) || PTR_ERR(rule) != -ENOSPC)
-				goto unlock;
-=======
-	fs_get_obj(prio, ft->node.parent);
-	if (action == MLX5_FLOW_CONTEXT_ACTION_FWD_NEXT_PRIO) {
-		if (!fwd_next_prio_supported(ft))
-			return ERR_PTR(-EOPNOTSUPP);
-		if (dest)
-			return ERR_PTR(-EINVAL);
-		mutex_lock(&root->chain_lock);
-		next_ft = find_next_chained_ft(prio);
-		if (next_ft) {
-			gen_dest.type = MLX5_FLOW_DESTINATION_TYPE_FLOW_TABLE;
-			gen_dest.ft = next_ft;
-			dest = &gen_dest;
-			action = MLX5_FLOW_CONTEXT_ACTION_FWD_DEST;
-		} else {
-			mutex_unlock(&root->chain_lock);
-			return ERR_PTR(-EOPNOTSUPP);
->>>>>>> ed596a4a
-		}
-	}
-
-	rule =	_mlx5_add_flow_rule(ft, match_criteria_enable, match_criteria,
-				    match_value, action, flow_tag, dest);
-
-	if (sw_action == MLX5_FLOW_CONTEXT_ACTION_FWD_NEXT_PRIO) {
-		if (!IS_ERR_OR_NULL(rule) &&
-		    (list_empty(&rule->next_ft))) {
-			mutex_lock(&next_ft->lock);
-			list_add(&rule->next_ft, &next_ft->fwd_rules);
-			mutex_unlock(&next_ft->lock);
-			rule->sw_action = MLX5_FLOW_CONTEXT_ACTION_FWD_NEXT_PRIO;
-		}
-		mutex_unlock(&root->chain_lock);
-	}
 	return rule;
 }
 
@@ -1750,25 +1632,6 @@
 	return 0;
 }
 
-#define ANCHOR_PRIO 0
-#define ANCHOR_SIZE 1
-static int create_anchor_flow_table(struct mlx5_core_dev
-							*dev)
-{
-	struct mlx5_flow_namespace *ns = NULL;
-	struct mlx5_flow_table *ft;
-
-	ns = mlx5_get_flow_namespace(dev, MLX5_FLOW_NAMESPACE_ANCHOR);
-	if (!ns)
-		return -EINVAL;
-	ft = mlx5_create_flow_table(ns, ANCHOR_PRIO, ANCHOR_SIZE);
-	if (IS_ERR(ft)) {
-		mlx5_core_err(dev, "Failed to create last anchor flow table");
-		return PTR_ERR(ft);
-	}
-	return 0;
-}
-
 static int init_root_ns(struct mlx5_core_dev *dev)
 {
 
