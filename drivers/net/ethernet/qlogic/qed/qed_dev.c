--- conflicted
+++ resolved
@@ -46,12 +46,6 @@
 static u32 qed_hw_bar_size(struct qed_hwfn	*p_hwfn,
 			   enum BAR_ID		bar_id)
 {
-<<<<<<< HEAD
-	u32	bar_reg = (bar_id == BAR_ID_0 ?
-			   PGLUE_B_REG_PF_BAR0_SIZE : PGLUE_B_REG_PF_BAR1_SIZE);
-	u32	val = qed_rd(p_hwfn, p_hwfn->p_main_ptt, bar_reg);
-
-=======
 	u32 bar_reg = (bar_id == BAR_ID_0 ?
 		       PGLUE_B_REG_PF_BAR0_SIZE : PGLUE_B_REG_PF_BAR1_SIZE);
 	u32 val;
@@ -60,7 +54,6 @@
 		return 1 << 17;
 
 	val = qed_rd(p_hwfn, p_hwfn->p_main_ptt, bar_reg);
->>>>>>> ed596a4a
 	if (val)
 		return 1 << (val + 15);
 
@@ -512,12 +505,9 @@
 	addr = GTT_BAR0_MAP_REG_USDM_RAM +
 		USTORM_FLR_FINAL_ACK_OFFSET(p_hwfn->rel_pf_id);
 
-<<<<<<< HEAD
-=======
 	if (is_vf)
 		id += 0x10;
 
->>>>>>> ed596a4a
 	command |= X_FINAL_CLEANUP_AGG_INT <<
 		SDM_AGG_INT_COMP_PARAMS_AGG_INT_INDEX_SHIFT;
 	command |= 1 << SDM_AGG_INT_COMP_PARAMS_AGG_VECTOR_ENABLE_SHIFT;
@@ -840,14 +830,11 @@
 	for_each_hwfn(cdev, i) {
 		struct qed_hwfn *p_hwfn = &cdev->hwfns[i];
 
-<<<<<<< HEAD
-=======
 		if (IS_VF(cdev)) {
 			p_hwfn->b_int_enabled = 1;
 			continue;
 		}
 
->>>>>>> ed596a4a
 		/* Enable DMAE in PXP */
 		rc = qed_change_pci_hwfn(p_hwfn, p_hwfn->p_main_ptt, true);
 
@@ -1213,13 +1200,6 @@
 	u8 num_funcs = p_hwfn->num_funcs_on_engine;
 	u32 *resc_num = p_hwfn->hw_info.resc_num;
 	struct qed_sb_cnt_info sb_cnt_info;
-<<<<<<< HEAD
-	int num_funcs, i;
-
-	num_funcs = MAX_NUM_PFS_BB;
-
-	memset(&sb_cnt_info, 0, sizeof(sb_cnt_info));
-=======
 	int i, max_vf_vlan_filters;
 
 	memset(&sb_cnt_info, 0, sizeof(sb_cnt_info));
@@ -1230,7 +1210,6 @@
 	max_vf_vlan_filters = 0;
 #endif
 
->>>>>>> ed596a4a
 	qed_int_get_num_sbs(p_hwfn, &sb_cnt_info);
 
 	resc_num[QED_SB] = min_t(u32,
