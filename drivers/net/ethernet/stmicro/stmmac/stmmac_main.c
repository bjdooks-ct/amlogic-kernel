/*******************************************************************************
  This is the driver for the ST MAC 10/100/1000 on-chip Ethernet controllers.
  ST Ethernet IPs are built around a Synopsys IP Core.

	Copyright(C) 2007-2011 STMicroelectronics Ltd

  This program is free software; you can redistribute it and/or modify it
  under the terms and conditions of the GNU General Public License,
  version 2, as published by the Free Software Foundation.

  This program is distributed in the hope it will be useful, but WITHOUT
  ANY WARRANTY; without even the implied warranty of MERCHANTABILITY or
  FITNESS FOR A PARTICULAR PURPOSE.  See the GNU General Public License for
  more details.

  You should have received a copy of the GNU General Public License along with
  this program; if not, write to the Free Software Foundation, Inc.,
  51 Franklin St - Fifth Floor, Boston, MA 02110-1301 USA.

  The full GNU General Public License is included in this distribution in
  the file called "COPYING".

  Author: Giuseppe Cavallaro <peppe.cavallaro@st.com>

  Documentation available at:
	http://www.stlinux.com
  Support available at:
	https://bugzilla.stlinux.com/
*******************************************************************************/

#include <linux/clk.h>
#include <linux/kernel.h>
#include <linux/interrupt.h>
#include <linux/ip.h>
#include <linux/tcp.h>
#include <linux/skbuff.h>
#include <linux/ethtool.h>
#include <linux/if_ether.h>
#include <linux/crc32.h>
#include <linux/mii.h>
#include <linux/if.h>
#include <linux/if_vlan.h>
#include <linux/dma-mapping.h>
#include <linux/slab.h>
#include <linux/prefetch.h>
#include <linux/pinctrl/consumer.h>
#ifdef CONFIG_DEBUG_FS
#include <linux/debugfs.h>
#include <linux/seq_file.h>
#endif /* CONFIG_DEBUG_FS */
#include <linux/net_tstamp.h>
#include "stmmac_ptp.h"
#include "stmmac.h"
#include <linux/reset.h>
#include <linux/of_mdio.h>
#include "dwmac1000.h"

#define STMMAC_ALIGN(x)	L1_CACHE_ALIGN(x)
#define	TSO_MAX_BUFF_SIZE	(SZ_16K - 1)

/* Module parameters */
#define TX_TIMEO	5000
static int watchdog = TX_TIMEO;
module_param(watchdog, int, S_IRUGO | S_IWUSR);
MODULE_PARM_DESC(watchdog, "Transmit timeout in milliseconds (default 5s)");

static int debug = -1;
module_param(debug, int, S_IRUGO | S_IWUSR);
MODULE_PARM_DESC(debug, "Message Level (-1: default, 0: no output, 16: all)");

static int phyaddr = -1;
module_param(phyaddr, int, S_IRUGO);
MODULE_PARM_DESC(phyaddr, "Physical device address");

#define STMMAC_TX_THRESH	(DMA_TX_SIZE / 4)
#define STMMAC_RX_THRESH	(DMA_RX_SIZE / 4)

static int flow_ctrl = FLOW_OFF;
module_param(flow_ctrl, int, S_IRUGO | S_IWUSR);
MODULE_PARM_DESC(flow_ctrl, "Flow control ability [on/off]");

static int pause = PAUSE_TIME;
module_param(pause, int, S_IRUGO | S_IWUSR);
MODULE_PARM_DESC(pause, "Flow Control Pause Time");

#define TC_DEFAULT 64
static int tc = TC_DEFAULT;
module_param(tc, int, S_IRUGO | S_IWUSR);
MODULE_PARM_DESC(tc, "DMA threshold control value");

#define	DEFAULT_BUFSIZE	1536
static int buf_sz = DEFAULT_BUFSIZE;
module_param(buf_sz, int, S_IRUGO | S_IWUSR);
MODULE_PARM_DESC(buf_sz, "DMA buffer size");

#define	STMMAC_RX_COPYBREAK	256

static const u32 default_msg_level = (NETIF_MSG_DRV | NETIF_MSG_PROBE |
				      NETIF_MSG_LINK | NETIF_MSG_IFUP |
				      NETIF_MSG_IFDOWN | NETIF_MSG_TIMER);

#define STMMAC_DEFAULT_LPI_TIMER	1000
static int eee_timer = STMMAC_DEFAULT_LPI_TIMER;
module_param(eee_timer, int, S_IRUGO | S_IWUSR);
MODULE_PARM_DESC(eee_timer, "LPI tx expiration time in msec");
#define STMMAC_LPI_T(x) (jiffies + msecs_to_jiffies(x))

/* By default the driver will use the ring mode to manage tx and rx descriptors
 * but passing this value so user can force to use the chain instead of the ring
 */
static unsigned int chain_mode;
module_param(chain_mode, int, S_IRUGO);
MODULE_PARM_DESC(chain_mode, "To use chain instead of ring mode");

static irqreturn_t stmmac_interrupt(int irq, void *dev_id);

#ifdef CONFIG_DEBUG_FS
static int stmmac_init_fs(struct net_device *dev);
static void stmmac_exit_fs(struct net_device *dev);
#endif

#define STMMAC_COAL_TIMER(x) (jiffies + usecs_to_jiffies(x))

/**
 * stmmac_verify_args - verify the driver parameters.
 * Description: it checks the driver parameters and set a default in case of
 * errors.
 */
static void stmmac_verify_args(void)
{
	if (unlikely(watchdog < 0))
		watchdog = TX_TIMEO;
	if (unlikely((buf_sz < DEFAULT_BUFSIZE) || (buf_sz > BUF_SIZE_16KiB)))
		buf_sz = DEFAULT_BUFSIZE;
	if (unlikely(flow_ctrl > 1))
		flow_ctrl = FLOW_AUTO;
	else if (likely(flow_ctrl < 0))
		flow_ctrl = FLOW_OFF;
	if (unlikely((pause < 0) || (pause > 0xffff)))
		pause = PAUSE_TIME;
	if (eee_timer < 0)
		eee_timer = STMMAC_DEFAULT_LPI_TIMER;
}

/**
 * stmmac_clk_csr_set - dynamically set the MDC clock
 * @priv: driver private structure
 * Description: this is to dynamically set the MDC clock according to the csr
 * clock input.
 * Note:
 *	If a specific clk_csr value is passed from the platform
 *	this means that the CSR Clock Range selection cannot be
 *	changed at run-time and it is fixed (as reported in the driver
 *	documentation). Viceversa the driver will try to set the MDC
 *	clock dynamically according to the actual clock input.
 */
static void stmmac_clk_csr_set(struct stmmac_priv *priv)
{
	u32 clk_rate;

	clk_rate = clk_get_rate(priv->stmmac_clk);

	/* Platform provided default clk_csr would be assumed valid
	 * for all other cases except for the below mentioned ones.
	 * For values higher than the IEEE 802.3 specified frequency
	 * we can not estimate the proper divider as it is not known
	 * the frequency of clk_csr_i. So we do not change the default
	 * divider.
	 */
	if (!(priv->clk_csr & MAC_CSR_H_FRQ_MASK)) {
		if (clk_rate < CSR_F_35M)
			priv->clk_csr = STMMAC_CSR_20_35M;
		else if ((clk_rate >= CSR_F_35M) && (clk_rate < CSR_F_60M))
			priv->clk_csr = STMMAC_CSR_35_60M;
		else if ((clk_rate >= CSR_F_60M) && (clk_rate < CSR_F_100M))
			priv->clk_csr = STMMAC_CSR_60_100M;
		else if ((clk_rate >= CSR_F_100M) && (clk_rate < CSR_F_150M))
			priv->clk_csr = STMMAC_CSR_100_150M;
		else if ((clk_rate >= CSR_F_150M) && (clk_rate < CSR_F_250M))
			priv->clk_csr = STMMAC_CSR_150_250M;
		else if ((clk_rate >= CSR_F_250M) && (clk_rate < CSR_F_300M))
			priv->clk_csr = STMMAC_CSR_250_300M;
	}
}

static void print_pkt(unsigned char *buf, int len)
{
	pr_debug("len = %d byte, buf addr: 0x%p\n", len, buf);
	print_hex_dump_bytes("", DUMP_PREFIX_OFFSET, buf, len);
}

static inline u32 stmmac_tx_avail(struct stmmac_priv *priv)
{
	unsigned avail;

	if (priv->dirty_tx > priv->cur_tx)
		avail = priv->dirty_tx - priv->cur_tx - 1;
	else
		avail = DMA_TX_SIZE - priv->cur_tx + priv->dirty_tx - 1;

	return avail;
}

static inline u32 stmmac_rx_dirty(struct stmmac_priv *priv)
{
	unsigned dirty;

	if (priv->dirty_rx <= priv->cur_rx)
		dirty = priv->cur_rx - priv->dirty_rx;
	else
		dirty = DMA_RX_SIZE - priv->dirty_rx + priv->cur_rx;

	return dirty;
}

/**
 * stmmac_hw_fix_mac_speed - callback for speed selection
 * @priv: driver private structure
 * Description: on some platforms (e.g. ST), some HW system configuraton
 * registers have to be set according to the link speed negotiated.
 */
static inline void stmmac_hw_fix_mac_speed(struct stmmac_priv *priv)
{
	struct phy_device *phydev = priv->phydev;

	if (likely(priv->plat->fix_mac_speed))
		priv->plat->fix_mac_speed(priv->plat->bsp_priv, phydev->speed);
}

/**
 * stmmac_enable_eee_mode - check and enter in LPI mode
 * @priv: driver private structure
 * Description: this function is to verify and enter in LPI mode in case of
 * EEE.
 */
static void stmmac_enable_eee_mode(struct stmmac_priv *priv)
{
	/* Check and enter in LPI mode */
	if ((priv->dirty_tx == priv->cur_tx) &&
	    (priv->tx_path_in_lpi_mode == false))
		priv->hw->mac->set_eee_mode(priv->hw);
}

/**
 * stmmac_disable_eee_mode - disable and exit from LPI mode
 * @priv: driver private structure
 * Description: this function is to exit and disable EEE in case of
 * LPI state is true. This is called by the xmit.
 */
void stmmac_disable_eee_mode(struct stmmac_priv *priv)
{
	priv->hw->mac->reset_eee_mode(priv->hw);
	del_timer_sync(&priv->eee_ctrl_timer);
	priv->tx_path_in_lpi_mode = false;
}

/**
 * stmmac_eee_ctrl_timer - EEE TX SW timer.
 * @arg : data hook
 * Description:
 *  if there is no data transfer and if we are not in LPI state,
 *  then MAC Transmitter can be moved to LPI state.
 */
static void stmmac_eee_ctrl_timer(unsigned long arg)
{
	struct stmmac_priv *priv = (struct stmmac_priv *)arg;

	stmmac_enable_eee_mode(priv);
	mod_timer(&priv->eee_ctrl_timer, STMMAC_LPI_T(eee_timer));
}

/**
 * stmmac_eee_init - init EEE
 * @priv: driver private structure
 * Description:
 *  if the GMAC supports the EEE (from the HW cap reg) and the phy device
 *  can also manage EEE, this function enable the LPI state and start related
 *  timer.
 */
bool stmmac_eee_init(struct stmmac_priv *priv)
{
	unsigned long flags;
	bool ret = false;

	/* Using PCS we cannot dial with the phy registers at this stage
	 * so we do not support extra feature like EEE.
	 */
	if ((priv->pcs == STMMAC_PCS_RGMII) || (priv->pcs == STMMAC_PCS_TBI) ||
	    (priv->pcs == STMMAC_PCS_RTBI))
		goto out;

	/* MAC core supports the EEE feature. */
	if (priv->dma_cap.eee) {
		int tx_lpi_timer = priv->tx_lpi_timer;

		/* Check if the PHY supports EEE */
		if (phy_init_eee(priv->phydev, 1)) {
			/* To manage at run-time if the EEE cannot be supported
			 * anymore (for example because the lp caps have been
			 * changed).
			 * In that case the driver disable own timers.
			 */
			spin_lock_irqsave(&priv->lock, flags);
			if (priv->eee_active) {
				pr_debug("stmmac: disable EEE\n");
				del_timer_sync(&priv->eee_ctrl_timer);
				priv->hw->mac->set_eee_timer(priv->hw, 0,
							     tx_lpi_timer);
			}
			priv->eee_active = 0;
			spin_unlock_irqrestore(&priv->lock, flags);
			goto out;
		}
		/* Activate the EEE and start timers */
		spin_lock_irqsave(&priv->lock, flags);
		if (!priv->eee_active) {
			priv->eee_active = 1;
			setup_timer(&priv->eee_ctrl_timer,
				    stmmac_eee_ctrl_timer,
				    (unsigned long)priv);
			mod_timer(&priv->eee_ctrl_timer,
				  STMMAC_LPI_T(eee_timer));

			priv->hw->mac->set_eee_timer(priv->hw,
						     STMMAC_DEFAULT_LIT_LS,
						     tx_lpi_timer);
		}
		/* Set HW EEE according to the speed */
		priv->hw->mac->set_eee_pls(priv->hw, priv->phydev->link);

		ret = true;
		spin_unlock_irqrestore(&priv->lock, flags);

		pr_debug("stmmac: Energy-Efficient Ethernet initialized\n");
	}
out:
	return ret;
}

/* stmmac_get_tx_hwtstamp - get HW TX timestamps
 * @priv: driver private structure
 * @entry : descriptor index to be used.
 * @skb : the socket buffer
 * Description :
 * This function will read timestamp from the descriptor & pass it to stack.
 * and also perform some sanity checks.
 */
static void stmmac_get_tx_hwtstamp(struct stmmac_priv *priv,
				   unsigned int entry, struct sk_buff *skb)
{
	struct skb_shared_hwtstamps shhwtstamp;
	u64 ns;
	void *desc = NULL;

	if (!priv->hwts_tx_en)
		return;

	/* exit if skb doesn't support hw tstamp */
	if (likely(!skb || !(skb_shinfo(skb)->tx_flags & SKBTX_IN_PROGRESS)))
		return;

	if (priv->adv_ts)
		desc = (priv->dma_etx + entry);
	else
		desc = (priv->dma_tx + entry);

	/* check tx tstamp status */
	if (!priv->hw->desc->get_tx_timestamp_status((struct dma_desc *)desc))
		return;

	/* get the valid tstamp */
	ns = priv->hw->desc->get_timestamp(desc, priv->adv_ts);

	memset(&shhwtstamp, 0, sizeof(struct skb_shared_hwtstamps));
	shhwtstamp.hwtstamp = ns_to_ktime(ns);
	/* pass tstamp to stack */
	skb_tstamp_tx(skb, &shhwtstamp);

	return;
}

/* stmmac_get_rx_hwtstamp - get HW RX timestamps
 * @priv: driver private structure
 * @entry : descriptor index to be used.
 * @skb : the socket buffer
 * Description :
 * This function will read received packet's timestamp from the descriptor
 * and pass it to stack. It also perform some sanity checks.
 */
static void stmmac_get_rx_hwtstamp(struct stmmac_priv *priv,
				   unsigned int entry, struct sk_buff *skb)
{
	struct skb_shared_hwtstamps *shhwtstamp = NULL;
	u64 ns;
	void *desc = NULL;

	if (!priv->hwts_rx_en)
		return;

	if (priv->adv_ts)
		desc = (priv->dma_erx + entry);
	else
		desc = (priv->dma_rx + entry);

	/* exit if rx tstamp is not valid */
	if (!priv->hw->desc->get_rx_timestamp_status(desc, priv->adv_ts))
		return;

	/* get valid tstamp */
	ns = priv->hw->desc->get_timestamp(desc, priv->adv_ts);
	shhwtstamp = skb_hwtstamps(skb);
	memset(shhwtstamp, 0, sizeof(struct skb_shared_hwtstamps));
	shhwtstamp->hwtstamp = ns_to_ktime(ns);
}

/**
 *  stmmac_hwtstamp_ioctl - control hardware timestamping.
 *  @dev: device pointer.
 *  @ifr: An IOCTL specefic structure, that can contain a pointer to
 *  a proprietary structure used to pass information to the driver.
 *  Description:
 *  This function configures the MAC to enable/disable both outgoing(TX)
 *  and incoming(RX) packets time stamping based on user input.
 *  Return Value:
 *  0 on success and an appropriate -ve integer on failure.
 */
static int stmmac_hwtstamp_ioctl(struct net_device *dev, struct ifreq *ifr)
{
	struct stmmac_priv *priv = netdev_priv(dev);
	struct hwtstamp_config config;
	struct timespec64 now;
	u64 temp = 0;
	u32 ptp_v2 = 0;
	u32 tstamp_all = 0;
	u32 ptp_over_ipv4_udp = 0;
	u32 ptp_over_ipv6_udp = 0;
	u32 ptp_over_ethernet = 0;
	u32 snap_type_sel = 0;
	u32 ts_master_en = 0;
	u32 ts_event_en = 0;
	u32 value = 0;
	u32 sec_inc;

	if (!(priv->dma_cap.time_stamp || priv->adv_ts)) {
		netdev_alert(priv->dev, "No support for HW time stamping\n");
		priv->hwts_tx_en = 0;
		priv->hwts_rx_en = 0;

		return -EOPNOTSUPP;
	}

	if (copy_from_user(&config, ifr->ifr_data,
			   sizeof(struct hwtstamp_config)))
		return -EFAULT;

	pr_debug("%s config flags:0x%x, tx_type:0x%x, rx_filter:0x%x\n",
		 __func__, config.flags, config.tx_type, config.rx_filter);

	/* reserved for future extensions */
	if (config.flags)
		return -EINVAL;

	if (config.tx_type != HWTSTAMP_TX_OFF &&
	    config.tx_type != HWTSTAMP_TX_ON)
		return -ERANGE;

	if (priv->adv_ts) {
		switch (config.rx_filter) {
		case HWTSTAMP_FILTER_NONE:
			/* time stamp no incoming packet at all */
			config.rx_filter = HWTSTAMP_FILTER_NONE;
			break;

		case HWTSTAMP_FILTER_PTP_V1_L4_EVENT:
			/* PTP v1, UDP, any kind of event packet */
			config.rx_filter = HWTSTAMP_FILTER_PTP_V1_L4_EVENT;
			/* take time stamp for all event messages */
			snap_type_sel = PTP_TCR_SNAPTYPSEL_1;

			ptp_over_ipv4_udp = PTP_TCR_TSIPV4ENA;
			ptp_over_ipv6_udp = PTP_TCR_TSIPV6ENA;
			break;

		case HWTSTAMP_FILTER_PTP_V1_L4_SYNC:
			/* PTP v1, UDP, Sync packet */
			config.rx_filter = HWTSTAMP_FILTER_PTP_V1_L4_SYNC;
			/* take time stamp for SYNC messages only */
			ts_event_en = PTP_TCR_TSEVNTENA;

			ptp_over_ipv4_udp = PTP_TCR_TSIPV4ENA;
			ptp_over_ipv6_udp = PTP_TCR_TSIPV6ENA;
			break;

		case HWTSTAMP_FILTER_PTP_V1_L4_DELAY_REQ:
			/* PTP v1, UDP, Delay_req packet */
			config.rx_filter = HWTSTAMP_FILTER_PTP_V1_L4_DELAY_REQ;
			/* take time stamp for Delay_Req messages only */
			ts_master_en = PTP_TCR_TSMSTRENA;
			ts_event_en = PTP_TCR_TSEVNTENA;

			ptp_over_ipv4_udp = PTP_TCR_TSIPV4ENA;
			ptp_over_ipv6_udp = PTP_TCR_TSIPV6ENA;
			break;

		case HWTSTAMP_FILTER_PTP_V2_L4_EVENT:
			/* PTP v2, UDP, any kind of event packet */
			config.rx_filter = HWTSTAMP_FILTER_PTP_V2_L4_EVENT;
			ptp_v2 = PTP_TCR_TSVER2ENA;
			/* take time stamp for all event messages */
			snap_type_sel = PTP_TCR_SNAPTYPSEL_1;

			ptp_over_ipv4_udp = PTP_TCR_TSIPV4ENA;
			ptp_over_ipv6_udp = PTP_TCR_TSIPV6ENA;
			break;

		case HWTSTAMP_FILTER_PTP_V2_L4_SYNC:
			/* PTP v2, UDP, Sync packet */
			config.rx_filter = HWTSTAMP_FILTER_PTP_V2_L4_SYNC;
			ptp_v2 = PTP_TCR_TSVER2ENA;
			/* take time stamp for SYNC messages only */
			ts_event_en = PTP_TCR_TSEVNTENA;

			ptp_over_ipv4_udp = PTP_TCR_TSIPV4ENA;
			ptp_over_ipv6_udp = PTP_TCR_TSIPV6ENA;
			break;

		case HWTSTAMP_FILTER_PTP_V2_L4_DELAY_REQ:
			/* PTP v2, UDP, Delay_req packet */
			config.rx_filter = HWTSTAMP_FILTER_PTP_V2_L4_DELAY_REQ;
			ptp_v2 = PTP_TCR_TSVER2ENA;
			/* take time stamp for Delay_Req messages only */
			ts_master_en = PTP_TCR_TSMSTRENA;
			ts_event_en = PTP_TCR_TSEVNTENA;

			ptp_over_ipv4_udp = PTP_TCR_TSIPV4ENA;
			ptp_over_ipv6_udp = PTP_TCR_TSIPV6ENA;
			break;

		case HWTSTAMP_FILTER_PTP_V2_EVENT:
			/* PTP v2/802.AS1 any layer, any kind of event packet */
			config.rx_filter = HWTSTAMP_FILTER_PTP_V2_EVENT;
			ptp_v2 = PTP_TCR_TSVER2ENA;
			/* take time stamp for all event messages */
			snap_type_sel = PTP_TCR_SNAPTYPSEL_1;

			ptp_over_ipv4_udp = PTP_TCR_TSIPV4ENA;
			ptp_over_ipv6_udp = PTP_TCR_TSIPV6ENA;
			ptp_over_ethernet = PTP_TCR_TSIPENA;
			break;

		case HWTSTAMP_FILTER_PTP_V2_SYNC:
			/* PTP v2/802.AS1, any layer, Sync packet */
			config.rx_filter = HWTSTAMP_FILTER_PTP_V2_SYNC;
			ptp_v2 = PTP_TCR_TSVER2ENA;
			/* take time stamp for SYNC messages only */
			ts_event_en = PTP_TCR_TSEVNTENA;

			ptp_over_ipv4_udp = PTP_TCR_TSIPV4ENA;
			ptp_over_ipv6_udp = PTP_TCR_TSIPV6ENA;
			ptp_over_ethernet = PTP_TCR_TSIPENA;
			break;

		case HWTSTAMP_FILTER_PTP_V2_DELAY_REQ:
			/* PTP v2/802.AS1, any layer, Delay_req packet */
			config.rx_filter = HWTSTAMP_FILTER_PTP_V2_DELAY_REQ;
			ptp_v2 = PTP_TCR_TSVER2ENA;
			/* take time stamp for Delay_Req messages only */
			ts_master_en = PTP_TCR_TSMSTRENA;
			ts_event_en = PTP_TCR_TSEVNTENA;

			ptp_over_ipv4_udp = PTP_TCR_TSIPV4ENA;
			ptp_over_ipv6_udp = PTP_TCR_TSIPV6ENA;
			ptp_over_ethernet = PTP_TCR_TSIPENA;
			break;

		case HWTSTAMP_FILTER_ALL:
			/* time stamp any incoming packet */
			config.rx_filter = HWTSTAMP_FILTER_ALL;
			tstamp_all = PTP_TCR_TSENALL;
			break;

		default:
			return -ERANGE;
		}
	} else {
		switch (config.rx_filter) {
		case HWTSTAMP_FILTER_NONE:
			config.rx_filter = HWTSTAMP_FILTER_NONE;
			break;
		default:
			/* PTP v1, UDP, any kind of event packet */
			config.rx_filter = HWTSTAMP_FILTER_PTP_V1_L4_EVENT;
			break;
		}
	}
	priv->hwts_rx_en = ((config.rx_filter == HWTSTAMP_FILTER_NONE) ? 0 : 1);
	priv->hwts_tx_en = config.tx_type == HWTSTAMP_TX_ON;

	if (!priv->hwts_tx_en && !priv->hwts_rx_en)
		priv->hw->ptp->config_hw_tstamping(priv->ioaddr, 0);
	else {
		value = (PTP_TCR_TSENA | PTP_TCR_TSCFUPDT | PTP_TCR_TSCTRLSSR |
			 tstamp_all | ptp_v2 | ptp_over_ethernet |
			 ptp_over_ipv6_udp | ptp_over_ipv4_udp | ts_event_en |
			 ts_master_en | snap_type_sel);
		priv->hw->ptp->config_hw_tstamping(priv->ioaddr, value);

		/* program Sub Second Increment reg */
		sec_inc = priv->hw->ptp->config_sub_second_increment(
			priv->ioaddr, priv->clk_ptp_rate);
		temp = div_u64(1000000000ULL, sec_inc);

		/* calculate default added value:
		 * formula is :
		 * addend = (2^32)/freq_div_ratio;
		 * where, freq_div_ratio = 1e9ns/sec_inc
		 */
		temp = (u64)(temp << 32);
		priv->default_addend = div_u64(temp, priv->clk_ptp_rate);
		priv->hw->ptp->config_addend(priv->ioaddr,
					     priv->default_addend);

		/* initialize system time */
		ktime_get_real_ts64(&now);

		/* lower 32 bits of tv_sec are safe until y2106 */
		priv->hw->ptp->init_systime(priv->ioaddr, (u32)now.tv_sec,
					    now.tv_nsec);
	}

	return copy_to_user(ifr->ifr_data, &config,
			    sizeof(struct hwtstamp_config)) ? -EFAULT : 0;
}

/**
 * stmmac_init_ptp - init PTP
 * @priv: driver private structure
 * Description: this is to verify if the HW supports the PTPv1 or PTPv2.
 * This is done by looking at the HW cap. register.
 * This function also registers the ptp driver.
 */
static int stmmac_init_ptp(struct stmmac_priv *priv)
{
	if (!(priv->dma_cap.time_stamp || priv->dma_cap.atime_stamp))
		return -EOPNOTSUPP;

	/* Fall-back to main clock in case of no PTP ref is passed */
	priv->clk_ptp_ref = devm_clk_get(priv->device, "clk_ptp_ref");
	if (IS_ERR(priv->clk_ptp_ref)) {
		priv->clk_ptp_rate = clk_get_rate(priv->stmmac_clk);
		priv->clk_ptp_ref = NULL;
	} else {
		clk_prepare_enable(priv->clk_ptp_ref);
		priv->clk_ptp_rate = clk_get_rate(priv->clk_ptp_ref);
	}

	priv->adv_ts = 0;
	if (priv->dma_cap.atime_stamp && priv->extend_desc)
		priv->adv_ts = 1;

	if (netif_msg_hw(priv) && priv->dma_cap.time_stamp)
		pr_debug("IEEE 1588-2002 Time Stamp supported\n");

	if (netif_msg_hw(priv) && priv->adv_ts)
		pr_debug("IEEE 1588-2008 Advanced Time Stamp supported\n");

	priv->hw->ptp = &stmmac_ptp;
	priv->hwts_tx_en = 0;
	priv->hwts_rx_en = 0;

	return stmmac_ptp_register(priv);
}

static void stmmac_release_ptp(struct stmmac_priv *priv)
{
	if (priv->clk_ptp_ref)
		clk_disable_unprepare(priv->clk_ptp_ref);
	stmmac_ptp_unregister(priv);
}

/**
 * stmmac_adjust_link - adjusts the link parameters
 * @dev: net device structure
 * Description: this is the helper called by the physical abstraction layer
 * drivers to communicate the phy link status. According the speed and duplex
 * this driver can invoke registered glue-logic as well.
 * It also invoke the eee initialization because it could happen when switch
 * on different networks (that are eee capable).
 */
static void stmmac_adjust_link(struct net_device *dev)
{
	struct stmmac_priv *priv = netdev_priv(dev);
	struct phy_device *phydev = priv->phydev;
	unsigned long flags;
	int new_state = 0;
	unsigned int fc = priv->flow_ctrl, pause_time = priv->pause;

	if (phydev == NULL)
		return;

	spin_lock_irqsave(&priv->lock, flags);

	if (phydev->link) {
		u32 ctrl = readl(priv->ioaddr + MAC_CTRL_REG);

		/* Now we make sure that we can be in full duplex mode.
		 * If not, we operate in half-duplex mode. */
		if (phydev->duplex != priv->oldduplex) {
			new_state = 1;
			if (!(phydev->duplex))
				ctrl &= ~priv->hw->link.duplex;
			else
				ctrl |= priv->hw->link.duplex;
			priv->oldduplex = phydev->duplex;
		}
		/* Flow Control operation */
		if (phydev->pause)
			priv->hw->mac->flow_ctrl(priv->hw, phydev->duplex,
						 fc, pause_time);

		if (phydev->speed != priv->speed) {
			new_state = 1;
			switch (phydev->speed) {
			case 1000:
				if (likely((priv->plat->has_gmac) ||
					   (priv->plat->has_gmac4)))
					ctrl &= ~priv->hw->link.port;
				stmmac_hw_fix_mac_speed(priv);
				break;
			case 100:
			case 10:
				if (likely((priv->plat->has_gmac) ||
					   (priv->plat->has_gmac4))) {
					ctrl |= priv->hw->link.port;
					if (phydev->speed == SPEED_100) {
						ctrl |= priv->hw->link.speed;
					} else {
						ctrl &= ~(priv->hw->link.speed);
					}
				} else {
					ctrl &= ~priv->hw->link.port;
				}
				stmmac_hw_fix_mac_speed(priv);
				break;
			default:
				if (netif_msg_link(priv))
					pr_warn("%s: Speed (%d) not 10/100\n",
						dev->name, phydev->speed);
				break;
			}

			priv->speed = phydev->speed;
		}

		writel(ctrl, priv->ioaddr + MAC_CTRL_REG);

		if (!priv->oldlink) {
			new_state = 1;
			priv->oldlink = 1;
		}
	} else if (priv->oldlink) {
		new_state = 1;
		priv->oldlink = 0;
		priv->speed = 0;
		priv->oldduplex = -1;
	}

	if (new_state && netif_msg_link(priv))
		phy_print_status(phydev);

	spin_unlock_irqrestore(&priv->lock, flags);

	if (phydev->is_pseudo_fixed_link)
		/* Stop PHY layer to call the hook to adjust the link in case
		 * of a switch is attached to the stmmac driver.
		 */
		phydev->irq = PHY_IGNORE_INTERRUPT;
	else
		/* At this stage, init the EEE if supported.
		 * Never called in case of fixed_link.
		 */
		priv->eee_enabled = stmmac_eee_init(priv);
}

/**
 * stmmac_check_pcs_mode - verify if RGMII/SGMII is supported
 * @priv: driver private structure
 * Description: this is to verify if the HW supports the PCS.
 * Physical Coding Sublayer (PCS) interface that can be used when the MAC is
 * configured for the TBI, RTBI, or SGMII PHY interface.
 */
static void stmmac_check_pcs_mode(struct stmmac_priv *priv)
{
	int interface = priv->plat->interface;

	if (priv->dma_cap.pcs) {
		if ((interface == PHY_INTERFACE_MODE_RGMII) ||
		    (interface == PHY_INTERFACE_MODE_RGMII_ID) ||
		    (interface == PHY_INTERFACE_MODE_RGMII_RXID) ||
		    (interface == PHY_INTERFACE_MODE_RGMII_TXID)) {
			pr_debug("STMMAC: PCS RGMII support enable\n");
			priv->pcs = STMMAC_PCS_RGMII;
		} else if (interface == PHY_INTERFACE_MODE_SGMII) {
			pr_debug("STMMAC: PCS SGMII support enable\n");
			priv->pcs = STMMAC_PCS_SGMII;
		}
	}
}

/**
 * stmmac_init_phy - PHY initialization
 * @dev: net device structure
 * Description: it initializes the driver's PHY state, and attaches the PHY
 * to the mac driver.
 *  Return value:
 *  0 on success
 */
static int stmmac_init_phy(struct net_device *dev)
{
	struct stmmac_priv *priv = netdev_priv(dev);
	struct phy_device *phydev;
	char phy_id_fmt[MII_BUS_ID_SIZE + 3];
	char bus_id[MII_BUS_ID_SIZE];
	int interface = priv->plat->interface;
	int max_speed = priv->plat->max_speed;
	priv->oldlink = 0;
	priv->speed = 0;
	priv->oldduplex = -1;

	if (priv->plat->phy_node) {
		phydev = of_phy_connect(dev, priv->plat->phy_node,
					&stmmac_adjust_link, 0, interface);
	} else {
		snprintf(bus_id, MII_BUS_ID_SIZE, "stmmac-%x",
			 priv->plat->bus_id);

		snprintf(phy_id_fmt, MII_BUS_ID_SIZE + 3, PHY_ID_FMT, bus_id,
			 priv->plat->phy_addr);
		pr_debug("stmmac_init_phy:  trying to attach to %s\n",
			 phy_id_fmt);

		phydev = phy_connect(dev, phy_id_fmt, &stmmac_adjust_link,
				     interface);
	}

	if (IS_ERR_OR_NULL(phydev)) {
		pr_err("%s: Could not attach to PHY\n", dev->name);
		if (!phydev)
			return -ENODEV;

		return PTR_ERR(phydev);
	}

	/* Stop Advertising 1000BASE Capability if interface is not GMII */
	if ((interface == PHY_INTERFACE_MODE_MII) ||
	    (interface == PHY_INTERFACE_MODE_RMII) ||
		(max_speed < 1000 && max_speed > 0))
		phydev->advertising &= ~(SUPPORTED_1000baseT_Half |
					 SUPPORTED_1000baseT_Full);

	/*
	 * Broken HW is sometimes missing the pull-up resistor on the
	 * MDIO line, which results in reads to non-existent devices returning
	 * 0 rather than 0xffff. Catch this here and treat 0 as a non-existent
	 * device as well.
	 * Note: phydev->phy_id is the result of reading the UID PHY registers.
	 */
	if (!priv->plat->phy_node && phydev->phy_id == 0) {
		phy_disconnect(phydev);
		return -ENODEV;
	}

	pr_debug("stmmac_init_phy:  %s: attached to PHY (UID 0x%x)"
		 " Link = %d\n", dev->name, phydev->phy_id, phydev->link);

	priv->phydev = phydev;

	return 0;
}

static void stmmac_display_rings(struct stmmac_priv *priv)
{
	void *head_rx, *head_tx;

	if (priv->extend_desc) {
		head_rx = (void *)priv->dma_erx;
		head_tx = (void *)priv->dma_etx;
	} else {
		head_rx = (void *)priv->dma_rx;
		head_tx = (void *)priv->dma_tx;
	}

	/* Display Rx ring */
	priv->hw->desc->display_ring(head_rx, DMA_RX_SIZE, true);
	/* Display Tx ring */
	priv->hw->desc->display_ring(head_tx, DMA_TX_SIZE, false);
}

static int stmmac_set_bfsize(int mtu, int bufsize)
{
	int ret = bufsize;

	if (mtu >= BUF_SIZE_4KiB)
		ret = BUF_SIZE_8KiB;
	else if (mtu >= BUF_SIZE_2KiB)
		ret = BUF_SIZE_4KiB;
	else if (mtu > DEFAULT_BUFSIZE)
		ret = BUF_SIZE_2KiB;
	else
		ret = DEFAULT_BUFSIZE;

	return ret;
}

/**
 * stmmac_clear_descriptors - clear descriptors
 * @priv: driver private structure
 * Description: this function is called to clear the tx and rx descriptors
 * in case of both basic and extended descriptors are used.
 */
static void stmmac_clear_descriptors(struct stmmac_priv *priv)
{
	int i;

	/* Clear the Rx/Tx descriptors */
	for (i = 0; i < DMA_RX_SIZE; i++)
		if (priv->extend_desc)
			priv->hw->desc->init_rx_desc(&priv->dma_erx[i].basic,
						     priv->use_riwt, priv->mode,
						     (i == DMA_RX_SIZE - 1));
		else
			priv->hw->desc->init_rx_desc(&priv->dma_rx[i],
						     priv->use_riwt, priv->mode,
						     (i == DMA_RX_SIZE - 1));
	for (i = 0; i < DMA_TX_SIZE; i++)
		if (priv->extend_desc)
			priv->hw->desc->init_tx_desc(&priv->dma_etx[i].basic,
						     priv->mode,
						     (i == DMA_TX_SIZE - 1));
		else
			priv->hw->desc->init_tx_desc(&priv->dma_tx[i],
						     priv->mode,
						     (i == DMA_TX_SIZE - 1));
}

/**
 * stmmac_init_rx_buffers - init the RX descriptor buffer.
 * @priv: driver private structure
 * @p: descriptor pointer
 * @i: descriptor index
 * @flags: gfp flag.
 * Description: this function is called to allocate a receive buffer, perform
 * the DMA mapping and init the descriptor.
 */
static int stmmac_init_rx_buffers(struct stmmac_priv *priv, struct dma_desc *p,
				  int i, gfp_t flags)
{
	struct sk_buff *skb;

	skb = __netdev_alloc_skb_ip_align(priv->dev, priv->dma_buf_sz, flags);
	if (!skb) {
		pr_err("%s: Rx init fails; skb is NULL\n", __func__);
		return -ENOMEM;
	}
	priv->rx_skbuff[i] = skb;
	priv->rx_skbuff_dma[i] = dma_map_single(priv->device, skb->data,
						priv->dma_buf_sz,
						DMA_FROM_DEVICE);
	if (dma_mapping_error(priv->device, priv->rx_skbuff_dma[i])) {
		pr_err("%s: DMA mapping error\n", __func__);
		dev_kfree_skb_any(skb);
		return -EINVAL;
	}

	if (priv->synopsys_id >= DWMAC_CORE_4_00)
		p->des0 = priv->rx_skbuff_dma[i];
	else
		p->des2 = priv->rx_skbuff_dma[i];

	if ((priv->hw->mode->init_desc3) &&
	    (priv->dma_buf_sz == BUF_SIZE_16KiB))
		priv->hw->mode->init_desc3(p);

	return 0;
}

static void stmmac_free_rx_buffers(struct stmmac_priv *priv, int i)
{
	if (priv->rx_skbuff[i]) {
		dma_unmap_single(priv->device, priv->rx_skbuff_dma[i],
				 priv->dma_buf_sz, DMA_FROM_DEVICE);
		dev_kfree_skb_any(priv->rx_skbuff[i]);
	}
	priv->rx_skbuff[i] = NULL;
}

/**
 * init_dma_desc_rings - init the RX/TX descriptor rings
 * @dev: net device structure
 * @flags: gfp flag.
 * Description: this function initializes the DMA RX/TX descriptors
 * and allocates the socket buffers. It suppors the chained and ring
 * modes.
 */
static int init_dma_desc_rings(struct net_device *dev, gfp_t flags)
{
	int i;
	struct stmmac_priv *priv = netdev_priv(dev);
	unsigned int bfsize = 0;
	int ret = -ENOMEM;

	if (priv->hw->mode->set_16kib_bfsize)
		bfsize = priv->hw->mode->set_16kib_bfsize(dev->mtu);

	if (bfsize < BUF_SIZE_16KiB)
		bfsize = stmmac_set_bfsize(dev->mtu, priv->dma_buf_sz);

	priv->dma_buf_sz = bfsize;

	if (netif_msg_probe(priv)) {
		pr_debug("(%s) dma_rx_phy=0x%08x dma_tx_phy=0x%08x\n", __func__,
			 (u32) priv->dma_rx_phy, (u32) priv->dma_tx_phy);

		/* RX INITIALIZATION */
		pr_debug("\tSKB addresses:\nskb\t\tskb data\tdma data\n");
	}
	for (i = 0; i < DMA_RX_SIZE; i++) {
		struct dma_desc *p;
		if (priv->extend_desc)
			p = &((priv->dma_erx + i)->basic);
		else
			p = priv->dma_rx + i;

		ret = stmmac_init_rx_buffers(priv, p, i, flags);
		if (ret)
			goto err_init_rx_buffers;

		if (netif_msg_probe(priv))
			pr_debug("[%p]\t[%p]\t[%x]\n", priv->rx_skbuff[i],
				 priv->rx_skbuff[i]->data,
				 (unsigned int)priv->rx_skbuff_dma[i]);
	}
	priv->cur_rx = 0;
	priv->dirty_rx = (unsigned int)(i - DMA_RX_SIZE);
	buf_sz = bfsize;

	/* Setup the chained descriptor addresses */
	if (priv->mode == STMMAC_CHAIN_MODE) {
		if (priv->extend_desc) {
			priv->hw->mode->init(priv->dma_erx, priv->dma_rx_phy,
					     DMA_RX_SIZE, 1);
			priv->hw->mode->init(priv->dma_etx, priv->dma_tx_phy,
					     DMA_TX_SIZE, 1);
		} else {
			priv->hw->mode->init(priv->dma_rx, priv->dma_rx_phy,
					     DMA_RX_SIZE, 0);
			priv->hw->mode->init(priv->dma_tx, priv->dma_tx_phy,
					     DMA_TX_SIZE, 0);
		}
	}

	/* TX INITIALIZATION */
	for (i = 0; i < DMA_TX_SIZE; i++) {
		struct dma_desc *p;
		if (priv->extend_desc)
			p = &((priv->dma_etx + i)->basic);
		else
			p = priv->dma_tx + i;

		if (priv->synopsys_id >= DWMAC_CORE_4_00) {
			p->des0 = 0;
			p->des1 = 0;
			p->des2 = 0;
			p->des3 = 0;
		} else {
			p->des2 = 0;
		}

		priv->tx_skbuff_dma[i].buf = 0;
		priv->tx_skbuff_dma[i].map_as_page = false;
		priv->tx_skbuff_dma[i].len = 0;
		priv->tx_skbuff_dma[i].last_segment = false;
		priv->tx_skbuff[i] = NULL;
	}

	priv->dirty_tx = 0;
	priv->cur_tx = 0;
	netdev_reset_queue(priv->dev);

	stmmac_clear_descriptors(priv);

	if (netif_msg_hw(priv))
		stmmac_display_rings(priv);

	return 0;
err_init_rx_buffers:
	while (--i >= 0)
		stmmac_free_rx_buffers(priv, i);
	return ret;
}

static void dma_free_rx_skbufs(struct stmmac_priv *priv)
{
	int i;

	for (i = 0; i < DMA_RX_SIZE; i++)
		stmmac_free_rx_buffers(priv, i);
}

static void dma_free_tx_skbufs(struct stmmac_priv *priv)
{
	int i;

	for (i = 0; i < DMA_TX_SIZE; i++) {
		struct dma_desc *p;

		if (priv->extend_desc)
			p = &((priv->dma_etx + i)->basic);
		else
			p = priv->dma_tx + i;

		if (priv->tx_skbuff_dma[i].buf) {
			if (priv->tx_skbuff_dma[i].map_as_page)
				dma_unmap_page(priv->device,
					       priv->tx_skbuff_dma[i].buf,
					       priv->tx_skbuff_dma[i].len,
					       DMA_TO_DEVICE);
			else
				dma_unmap_single(priv->device,
						 priv->tx_skbuff_dma[i].buf,
						 priv->tx_skbuff_dma[i].len,
						 DMA_TO_DEVICE);
		}

		if (priv->tx_skbuff[i] != NULL) {
			dev_kfree_skb_any(priv->tx_skbuff[i]);
			priv->tx_skbuff[i] = NULL;
			priv->tx_skbuff_dma[i].buf = 0;
			priv->tx_skbuff_dma[i].map_as_page = false;
		}
	}
}

/**
 * alloc_dma_desc_resources - alloc TX/RX resources.
 * @priv: private structure
 * Description: according to which descriptor can be used (extend or basic)
 * this function allocates the resources for TX and RX paths. In case of
 * reception, for example, it pre-allocated the RX socket buffer in order to
 * allow zero-copy mechanism.
 */
static int alloc_dma_desc_resources(struct stmmac_priv *priv)
{
	int ret = -ENOMEM;

	priv->rx_skbuff_dma = kmalloc_array(DMA_RX_SIZE, sizeof(dma_addr_t),
					    GFP_KERNEL);
	if (!priv->rx_skbuff_dma)
		return -ENOMEM;

	priv->rx_skbuff = kmalloc_array(DMA_RX_SIZE, sizeof(struct sk_buff *),
					GFP_KERNEL);
	if (!priv->rx_skbuff)
		goto err_rx_skbuff;

	priv->tx_skbuff_dma = kmalloc_array(DMA_TX_SIZE,
					    sizeof(*priv->tx_skbuff_dma),
					    GFP_KERNEL);
	if (!priv->tx_skbuff_dma)
		goto err_tx_skbuff_dma;

	priv->tx_skbuff = kmalloc_array(DMA_TX_SIZE, sizeof(struct sk_buff *),
					GFP_KERNEL);
	if (!priv->tx_skbuff)
		goto err_tx_skbuff;

	if (priv->extend_desc) {
		priv->dma_erx = dma_zalloc_coherent(priv->device, DMA_RX_SIZE *
						    sizeof(struct
							   dma_extended_desc),
						    &priv->dma_rx_phy,
						    GFP_KERNEL);
		if (!priv->dma_erx)
			goto err_dma;

		priv->dma_etx = dma_zalloc_coherent(priv->device, DMA_TX_SIZE *
						    sizeof(struct
							   dma_extended_desc),
						    &priv->dma_tx_phy,
						    GFP_KERNEL);
		if (!priv->dma_etx) {
			dma_free_coherent(priv->device, DMA_RX_SIZE *
					  sizeof(struct dma_extended_desc),
					  priv->dma_erx, priv->dma_rx_phy);
			goto err_dma;
		}
	} else {
		priv->dma_rx = dma_zalloc_coherent(priv->device, DMA_RX_SIZE *
						   sizeof(struct dma_desc),
						   &priv->dma_rx_phy,
						   GFP_KERNEL);
		if (!priv->dma_rx)
			goto err_dma;

		priv->dma_tx = dma_zalloc_coherent(priv->device, DMA_TX_SIZE *
						   sizeof(struct dma_desc),
						   &priv->dma_tx_phy,
						   GFP_KERNEL);
		if (!priv->dma_tx) {
			dma_free_coherent(priv->device, DMA_RX_SIZE *
					  sizeof(struct dma_desc),
					  priv->dma_rx, priv->dma_rx_phy);
			goto err_dma;
		}
	}

	return 0;

err_dma:
	kfree(priv->tx_skbuff);
err_tx_skbuff:
	kfree(priv->tx_skbuff_dma);
err_tx_skbuff_dma:
	kfree(priv->rx_skbuff);
err_rx_skbuff:
	kfree(priv->rx_skbuff_dma);
	return ret;
}

static void free_dma_desc_resources(struct stmmac_priv *priv)
{
	/* Release the DMA TX/RX socket buffers */
	dma_free_rx_skbufs(priv);
	dma_free_tx_skbufs(priv);

	/* Free DMA regions of consistent memory previously allocated */
	if (!priv->extend_desc) {
		dma_free_coherent(priv->device,
				  DMA_TX_SIZE * sizeof(struct dma_desc),
				  priv->dma_tx, priv->dma_tx_phy);
		dma_free_coherent(priv->device,
				  DMA_RX_SIZE * sizeof(struct dma_desc),
				  priv->dma_rx, priv->dma_rx_phy);
	} else {
		dma_free_coherent(priv->device, DMA_TX_SIZE *
				  sizeof(struct dma_extended_desc),
				  priv->dma_etx, priv->dma_tx_phy);
		dma_free_coherent(priv->device, DMA_RX_SIZE *
				  sizeof(struct dma_extended_desc),
				  priv->dma_erx, priv->dma_rx_phy);
	}
	kfree(priv->rx_skbuff_dma);
	kfree(priv->rx_skbuff);
	kfree(priv->tx_skbuff_dma);
	kfree(priv->tx_skbuff);
}

/**
 *  stmmac_dma_operation_mode - HW DMA operation mode
 *  @priv: driver private structure
 *  Description: it is used for configuring the DMA operation mode register in
 *  order to program the tx/rx DMA thresholds or Store-And-Forward mode.
 */
static void stmmac_dma_operation_mode(struct stmmac_priv *priv)
{
	int rxfifosz = priv->plat->rx_fifo_size;

	if (priv->plat->force_thresh_dma_mode)
		priv->hw->dma->dma_mode(priv->ioaddr, tc, tc, rxfifosz);
	else if (priv->plat->force_sf_dma_mode || priv->plat->tx_coe) {
		/*
		 * In case of GMAC, SF mode can be enabled
		 * to perform the TX COE in HW. This depends on:
		 * 1) TX COE if actually supported
		 * 2) There is no bugged Jumbo frame support
		 *    that needs to not insert csum in the TDES.
		 */
		priv->hw->dma->dma_mode(priv->ioaddr, SF_DMA_MODE, SF_DMA_MODE,
					rxfifosz);
		priv->xstats.threshold = SF_DMA_MODE;
	} else
		priv->hw->dma->dma_mode(priv->ioaddr, tc, SF_DMA_MODE,
					rxfifosz);
}

/**
 * stmmac_tx_clean - to manage the transmission completion
 * @priv: driver private structure
 * Description: it reclaims the transmit resources after transmission completes.
 */
static void stmmac_tx_clean(struct stmmac_priv *priv)
{
	unsigned int bytes_compl = 0, pkts_compl = 0;
	unsigned int entry = priv->dirty_tx;

	spin_lock(&priv->tx_lock);

	priv->xstats.tx_clean++;

	while (entry != priv->cur_tx) {
		struct sk_buff *skb = priv->tx_skbuff[entry];
		struct dma_desc *p;
		int status;

		if (priv->extend_desc)
			p = (struct dma_desc *)(priv->dma_etx + entry);
		else
			p = priv->dma_tx + entry;

		status = priv->hw->desc->tx_status(&priv->dev->stats,
						      &priv->xstats, p,
						      priv->ioaddr);
		/* Check if the descriptor is owned by the DMA */
		if (unlikely(status & tx_dma_own))
			break;

		/* Just consider the last segment and ...*/
		if (likely(!(status & tx_not_ls))) {
			/* ... verify the status error condition */
			if (unlikely(status & tx_err)) {
				priv->dev->stats.tx_errors++;
			} else {
				priv->dev->stats.tx_packets++;
				priv->xstats.tx_pkt_n++;
			}
			stmmac_get_tx_hwtstamp(priv, entry, skb);
		}

		if (likely(priv->tx_skbuff_dma[entry].buf)) {
			if (priv->tx_skbuff_dma[entry].map_as_page)
				dma_unmap_page(priv->device,
					       priv->tx_skbuff_dma[entry].buf,
					       priv->tx_skbuff_dma[entry].len,
					       DMA_TO_DEVICE);
			else
				dma_unmap_single(priv->device,
						 priv->tx_skbuff_dma[entry].buf,
						 priv->tx_skbuff_dma[entry].len,
						 DMA_TO_DEVICE);
			priv->tx_skbuff_dma[entry].buf = 0;
			priv->tx_skbuff_dma[entry].len = 0;
			priv->tx_skbuff_dma[entry].map_as_page = false;
		}

		if (priv->hw->mode->clean_desc3)
			priv->hw->mode->clean_desc3(priv, p);

		priv->tx_skbuff_dma[entry].last_segment = false;
		priv->tx_skbuff_dma[entry].is_jumbo = false;

		if (likely(skb != NULL)) {
			pkts_compl++;
			bytes_compl += skb->len;
			dev_consume_skb_any(skb);
			priv->tx_skbuff[entry] = NULL;
		}

		priv->hw->desc->release_tx_desc(p, priv->mode);

		entry = STMMAC_GET_ENTRY(entry, DMA_TX_SIZE);
	}
	priv->dirty_tx = entry;

	netdev_completed_queue(priv->dev, pkts_compl, bytes_compl);

	if (unlikely(netif_queue_stopped(priv->dev) &&
		     stmmac_tx_avail(priv) > STMMAC_TX_THRESH)) {
		netif_tx_lock(priv->dev);
		if (netif_queue_stopped(priv->dev) &&
		    stmmac_tx_avail(priv) > STMMAC_TX_THRESH) {
			if (netif_msg_tx_done(priv))
				pr_debug("%s: restart transmit\n", __func__);
			netif_wake_queue(priv->dev);
		}
		netif_tx_unlock(priv->dev);
	}

	if ((priv->eee_enabled) && (!priv->tx_path_in_lpi_mode)) {
		stmmac_enable_eee_mode(priv);
		mod_timer(&priv->eee_ctrl_timer, STMMAC_LPI_T(eee_timer));
	}
	spin_unlock(&priv->tx_lock);
}

static inline void stmmac_enable_dma_irq(struct stmmac_priv *priv)
{
	priv->hw->dma->enable_dma_irq(priv->ioaddr);
}

static inline void stmmac_disable_dma_irq(struct stmmac_priv *priv)
{
	priv->hw->dma->disable_dma_irq(priv->ioaddr);
}

/**
 * stmmac_tx_err - to manage the tx error
 * @priv: driver private structure
 * Description: it cleans the descriptors and restarts the transmission
 * in case of transmission errors.
 */
static void stmmac_tx_err(struct stmmac_priv *priv)
{
	int i;
	netif_stop_queue(priv->dev);

	priv->hw->dma->stop_tx(priv->ioaddr);
	dma_free_tx_skbufs(priv);
	for (i = 0; i < DMA_TX_SIZE; i++)
		if (priv->extend_desc)
			priv->hw->desc->init_tx_desc(&priv->dma_etx[i].basic,
						     priv->mode,
						     (i == DMA_TX_SIZE - 1));
		else
			priv->hw->desc->init_tx_desc(&priv->dma_tx[i],
						     priv->mode,
						     (i == DMA_TX_SIZE - 1));
	priv->dirty_tx = 0;
	priv->cur_tx = 0;
	netdev_reset_queue(priv->dev);
	priv->hw->dma->start_tx(priv->ioaddr);

	priv->dev->stats.tx_errors++;
	netif_wake_queue(priv->dev);
}

/**
 * stmmac_dma_interrupt - DMA ISR
 * @priv: driver private structure
 * Description: this is the DMA ISR. It is called by the main ISR.
 * It calls the dwmac dma routine and schedule poll method in case of some
 * work can be done.
 */
static void stmmac_dma_interrupt(struct stmmac_priv *priv)
{
	int status;
	int rxfifosz = priv->plat->rx_fifo_size;

	status = priv->hw->dma->dma_interrupt(priv->ioaddr, &priv->xstats);
	if (likely((status & handle_rx)) || (status & handle_tx)) {
		if (likely(napi_schedule_prep(&priv->napi))) {
			stmmac_disable_dma_irq(priv);
			__napi_schedule(&priv->napi);
		}
	}
	if (unlikely(status & tx_hard_error_bump_tc)) {
		/* Try to bump up the dma threshold on this failure */
		if (unlikely(priv->xstats.threshold != SF_DMA_MODE) &&
		    (tc <= 256)) {
			tc += 64;
			if (priv->plat->force_thresh_dma_mode)
				priv->hw->dma->dma_mode(priv->ioaddr, tc, tc,
							rxfifosz);
			else
				priv->hw->dma->dma_mode(priv->ioaddr, tc,
							SF_DMA_MODE, rxfifosz);
			priv->xstats.threshold = tc;
		}
	} else if (unlikely(status == tx_hard_error))
		stmmac_tx_err(priv);
}

/**
 * stmmac_mmc_setup: setup the Mac Management Counters (MMC)
 * @priv: driver private structure
 * Description: this masks the MMC irq, in fact, the counters are managed in SW.
 */
static void stmmac_mmc_setup(struct stmmac_priv *priv)
{
	unsigned int mode = MMC_CNTRL_RESET_ON_READ | MMC_CNTRL_COUNTER_RESET |
			    MMC_CNTRL_PRESET | MMC_CNTRL_FULL_HALF_PRESET;
<<<<<<< HEAD

	if (priv->synopsys_id >= DWMAC_CORE_4_00)
		priv->mmcaddr = priv->ioaddr + MMC_GMAC4_OFFSET;
	else
		priv->mmcaddr = priv->ioaddr + MMC_GMAC3_X_OFFSET;

=======

	if (priv->synopsys_id >= DWMAC_CORE_4_00)
		priv->mmcaddr = priv->ioaddr + MMC_GMAC4_OFFSET;
	else
		priv->mmcaddr = priv->ioaddr + MMC_GMAC3_X_OFFSET;

>>>>>>> 33688abb
	dwmac_mmc_intr_all_mask(priv->mmcaddr);

	if (priv->dma_cap.rmon) {
		dwmac_mmc_ctrl(priv->mmcaddr, mode);
		memset(&priv->mmc, 0, sizeof(struct stmmac_counters));
	} else
		pr_info(" No MAC Management Counters available\n");
}

/**
 * stmmac_selec_desc_mode - to select among: normal/alternate/extend descriptors
 * @priv: driver private structure
 * Description: select the Enhanced/Alternate or Normal descriptors.
 * In case of Enhanced/Alternate, it checks if the extended descriptors are
 * supported by the HW capability register.
 */
static void stmmac_selec_desc_mode(struct stmmac_priv *priv)
{
	if (priv->plat->enh_desc) {
		pr_info(" Enhanced/Alternate descriptors\n");

		/* GMAC older than 3.50 has no extended descriptors */
		if (priv->synopsys_id >= DWMAC_CORE_3_50) {
			pr_info("\tEnabled extended descriptors\n");
			priv->extend_desc = 1;
		} else
			pr_warn("Extended descriptors not supported\n");

		priv->hw->desc = &enh_desc_ops;
	} else {
		pr_info(" Normal descriptors\n");
		priv->hw->desc = &ndesc_ops;
	}
}

/**
 * stmmac_get_hw_features - get MAC capabilities from the HW cap. register.
 * @priv: driver private structure
 * Description:
 *  new GMAC chip generations have a new register to indicate the
 *  presence of the optional feature/functions.
 *  This can be also used to override the value passed through the
 *  platform and necessary for old MAC10/100 and GMAC chips.
 */
static int stmmac_get_hw_features(struct stmmac_priv *priv)
{
	u32 ret = 0;

	if (priv->hw->dma->get_hw_feature) {
		priv->hw->dma->get_hw_feature(priv->ioaddr,
					      &priv->dma_cap);
		ret = 1;
	}

	return ret;
}

/**
 * stmmac_check_ether_addr - check if the MAC addr is valid
 * @priv: driver private structure
 * Description:
 * it is to verify if the MAC address is valid, in case of failures it
 * generates a random MAC address
 */
static void stmmac_check_ether_addr(struct stmmac_priv *priv)
{
	if (!is_valid_ether_addr(priv->dev->dev_addr)) {
		priv->hw->mac->get_umac_addr(priv->hw,
					     priv->dev->dev_addr, 0);
		if (!is_valid_ether_addr(priv->dev->dev_addr))
			eth_hw_addr_random(priv->dev);
		pr_info("%s: device MAC address %pM\n", priv->dev->name,
			priv->dev->dev_addr);
	}
}

/**
 * stmmac_init_dma_engine - DMA init.
 * @priv: driver private structure
 * Description:
 * It inits the DMA invoking the specific MAC/GMAC callback.
 * Some DMA parameters can be passed from the platform;
 * in case of these are not passed a default is kept for the MAC or GMAC.
 */
static int stmmac_init_dma_engine(struct stmmac_priv *priv)
{
	int pbl = DEFAULT_DMA_PBL, fixed_burst = 0, aal = 0;
	int mixed_burst = 0;
	int atds = 0;
	int ret = 0;

	if (priv->plat->dma_cfg) {
		pbl = priv->plat->dma_cfg->pbl;
		fixed_burst = priv->plat->dma_cfg->fixed_burst;
		mixed_burst = priv->plat->dma_cfg->mixed_burst;
		aal = priv->plat->dma_cfg->aal;
	}

	if (priv->extend_desc && (priv->mode == STMMAC_RING_MODE))
		atds = 1;

	ret = priv->hw->dma->reset(priv->ioaddr);
	if (ret) {
		dev_err(priv->device, "Failed to reset the dma\n");
		return ret;
	}

	priv->hw->dma->init(priv->ioaddr, pbl, fixed_burst, mixed_burst,
			    aal, priv->dma_tx_phy, priv->dma_rx_phy, atds);

	if (priv->synopsys_id >= DWMAC_CORE_4_00) {
		priv->rx_tail_addr = priv->dma_rx_phy +
			    (DMA_RX_SIZE * sizeof(struct dma_desc));
		priv->hw->dma->set_rx_tail_ptr(priv->ioaddr, priv->rx_tail_addr,
					       STMMAC_CHAN0);

		priv->tx_tail_addr = priv->dma_tx_phy +
			    (DMA_TX_SIZE * sizeof(struct dma_desc));
		priv->hw->dma->set_tx_tail_ptr(priv->ioaddr, priv->tx_tail_addr,
					       STMMAC_CHAN0);
	}

	if (priv->plat->axi && priv->hw->dma->axi)
		priv->hw->dma->axi(priv->ioaddr, priv->plat->axi);

	return ret;
}

/**
 * stmmac_tx_timer - mitigation sw timer for tx.
 * @data: data pointer
 * Description:
 * This is the timer handler to directly invoke the stmmac_tx_clean.
 */
static void stmmac_tx_timer(unsigned long data)
{
	struct stmmac_priv *priv = (struct stmmac_priv *)data;

	stmmac_tx_clean(priv);
}

/**
 * stmmac_init_tx_coalesce - init tx mitigation options.
 * @priv: driver private structure
 * Description:
 * This inits the transmit coalesce parameters: i.e. timer rate,
 * timer handler and default threshold used for enabling the
 * interrupt on completion bit.
 */
static void stmmac_init_tx_coalesce(struct stmmac_priv *priv)
{
	priv->tx_coal_frames = STMMAC_TX_FRAMES;
	priv->tx_coal_timer = STMMAC_COAL_TX_TIMER;
	init_timer(&priv->txtimer);
	priv->txtimer.expires = STMMAC_COAL_TIMER(priv->tx_coal_timer);
	priv->txtimer.data = (unsigned long)priv;
	priv->txtimer.function = stmmac_tx_timer;
	add_timer(&priv->txtimer);
}

/**
 * stmmac_hw_setup - setup mac in a usable state.
 *  @dev : pointer to the device structure.
 *  Description:
 *  this is the main function to setup the HW in a usable state because the
 *  dma engine is reset, the core registers are configured (e.g. AXI,
 *  Checksum features, timers). The DMA is ready to start receiving and
 *  transmitting.
 *  Return value:
 *  0 on success and an appropriate (-)ve integer as defined in errno.h
 *  file on failure.
 */
static int stmmac_hw_setup(struct net_device *dev, bool init_ptp)
{
	struct stmmac_priv *priv = netdev_priv(dev);
	int ret;

	/* DMA initialization and SW reset */
	ret = stmmac_init_dma_engine(priv);
	if (ret < 0) {
		pr_err("%s: DMA engine initialization failed\n", __func__);
		return ret;
	}

	/* Copy the MAC addr into the HW  */
	priv->hw->mac->set_umac_addr(priv->hw, dev->dev_addr, 0);

	/* If required, perform hw setup of the bus. */
	if (priv->plat->bus_setup)
		priv->plat->bus_setup(priv->ioaddr);

	/* Initialize the MAC Core */
	priv->hw->mac->core_init(priv->hw, dev->mtu);

	ret = priv->hw->mac->rx_ipc(priv->hw);
	if (!ret) {
		pr_warn(" RX IPC Checksum Offload disabled\n");
		priv->plat->rx_coe = STMMAC_RX_COE_NONE;
		priv->hw->rx_csum = 0;
	}

	/* Enable the MAC Rx/Tx */
	if (priv->synopsys_id >= DWMAC_CORE_4_00)
		stmmac_dwmac4_set_mac(priv->ioaddr, true);
	else
		stmmac_set_mac(priv->ioaddr, true);

	/* Set the HW DMA mode and the COE */
	stmmac_dma_operation_mode(priv);

	stmmac_mmc_setup(priv);

	if (init_ptp) {
		ret = stmmac_init_ptp(priv);
		if (ret && ret != -EOPNOTSUPP)
			pr_warn("%s: failed PTP initialisation\n", __func__);
	}

#ifdef CONFIG_DEBUG_FS
	ret = stmmac_init_fs(dev);
	if (ret < 0)
		pr_warn("%s: failed debugFS registration\n", __func__);
#endif
	/* Start the ball rolling... */
	pr_debug("%s: DMA RX/TX processes started...\n", dev->name);
	priv->hw->dma->start_tx(priv->ioaddr);
	priv->hw->dma->start_rx(priv->ioaddr);

	/* Dump DMA/MAC registers */
	if (netif_msg_hw(priv)) {
		priv->hw->mac->dump_regs(priv->hw);
		priv->hw->dma->dump_regs(priv->ioaddr);
	}
	priv->tx_lpi_timer = STMMAC_DEFAULT_TWT_LS;

	if ((priv->use_riwt) && (priv->hw->dma->rx_watchdog)) {
		priv->rx_riwt = MAX_DMA_RIWT;
		priv->hw->dma->rx_watchdog(priv->ioaddr, MAX_DMA_RIWT);
	}

	if (priv->pcs && priv->hw->mac->ctrl_ane)
		priv->hw->mac->ctrl_ane(priv->hw, 0);

	/*  set TX ring length */
	if (priv->hw->dma->set_tx_ring_len)
		priv->hw->dma->set_tx_ring_len(priv->ioaddr,
					       (DMA_TX_SIZE - 1));
	/*  set RX ring length */
	if (priv->hw->dma->set_rx_ring_len)
		priv->hw->dma->set_rx_ring_len(priv->ioaddr,
					       (DMA_RX_SIZE - 1));
	/* Enable TSO */
	if (priv->tso)
		priv->hw->dma->enable_tso(priv->ioaddr, 1, STMMAC_CHAN0);

	return 0;
}

/**
 *  stmmac_open - open entry point of the driver
 *  @dev : pointer to the device structure.
 *  Description:
 *  This function is the open entry point of the driver.
 *  Return value:
 *  0 on success and an appropriate (-)ve integer as defined in errno.h
 *  file on failure.
 */
static int stmmac_open(struct net_device *dev)
{
	struct stmmac_priv *priv = netdev_priv(dev);
	int ret;

	stmmac_check_ether_addr(priv);

	if (priv->pcs != STMMAC_PCS_RGMII && priv->pcs != STMMAC_PCS_TBI &&
	    priv->pcs != STMMAC_PCS_RTBI) {
		ret = stmmac_init_phy(dev);
		if (ret) {
			pr_err("%s: Cannot attach to PHY (error: %d)\n",
			       __func__, ret);
			return ret;
		}
	}

	/* Extra statistics */
	memset(&priv->xstats, 0, sizeof(struct stmmac_extra_stats));
	priv->xstats.threshold = tc;

	priv->dma_buf_sz = STMMAC_ALIGN(buf_sz);
	priv->rx_copybreak = STMMAC_RX_COPYBREAK;

	ret = alloc_dma_desc_resources(priv);
	if (ret < 0) {
		pr_err("%s: DMA descriptors allocation failed\n", __func__);
		goto dma_desc_error;
	}

	ret = init_dma_desc_rings(dev, GFP_KERNEL);
	if (ret < 0) {
		pr_err("%s: DMA descriptors initialization failed\n", __func__);
		goto init_error;
	}

	ret = stmmac_hw_setup(dev, true);
	if (ret < 0) {
		pr_err("%s: Hw setup failed\n", __func__);
		goto init_error;
	}

	stmmac_init_tx_coalesce(priv);

	if (priv->phydev)
		phy_start(priv->phydev);

	/* Request the IRQ lines */
	ret = request_irq(dev->irq, stmmac_interrupt,
			  IRQF_SHARED, dev->name, dev);
	if (unlikely(ret < 0)) {
		pr_err("%s: ERROR: allocating the IRQ %d (error: %d)\n",
		       __func__, dev->irq, ret);
		goto init_error;
	}

	/* Request the Wake IRQ in case of another line is used for WoL */
	if (priv->wol_irq != dev->irq) {
		ret = request_irq(priv->wol_irq, stmmac_interrupt,
				  IRQF_SHARED, dev->name, dev);
		if (unlikely(ret < 0)) {
			pr_err("%s: ERROR: allocating the WoL IRQ %d (%d)\n",
			       __func__, priv->wol_irq, ret);
			goto wolirq_error;
		}
	}

	/* Request the IRQ lines */
	if (priv->lpi_irq > 0) {
		ret = request_irq(priv->lpi_irq, stmmac_interrupt, IRQF_SHARED,
				  dev->name, dev);
		if (unlikely(ret < 0)) {
			pr_err("%s: ERROR: allocating the LPI IRQ %d (%d)\n",
			       __func__, priv->lpi_irq, ret);
			goto lpiirq_error;
		}
	}

	napi_enable(&priv->napi);
	netif_start_queue(dev);

	return 0;

lpiirq_error:
	if (priv->wol_irq != dev->irq)
		free_irq(priv->wol_irq, dev);
wolirq_error:
	free_irq(dev->irq, dev);

init_error:
	free_dma_desc_resources(priv);
dma_desc_error:
	if (priv->phydev)
		phy_disconnect(priv->phydev);

	return ret;
}

/**
 *  stmmac_release - close entry point of the driver
 *  @dev : device pointer.
 *  Description:
 *  This is the stop entry point of the driver.
 */
static int stmmac_release(struct net_device *dev)
{
	struct stmmac_priv *priv = netdev_priv(dev);

	if (priv->eee_enabled)
		del_timer_sync(&priv->eee_ctrl_timer);

	/* Stop and disconnect the PHY */
	if (priv->phydev) {
		phy_stop(priv->phydev);
		phy_disconnect(priv->phydev);
		priv->phydev = NULL;
	}

	netif_stop_queue(dev);

	napi_disable(&priv->napi);

	del_timer_sync(&priv->txtimer);

	/* Free the IRQ lines */
	free_irq(dev->irq, dev);
	if (priv->wol_irq != dev->irq)
		free_irq(priv->wol_irq, dev);
	if (priv->lpi_irq > 0)
		free_irq(priv->lpi_irq, dev);

	/* Stop TX/RX DMA and clear the descriptors */
	priv->hw->dma->stop_tx(priv->ioaddr);
	priv->hw->dma->stop_rx(priv->ioaddr);

	/* Release and free the Rx/Tx resources */
	free_dma_desc_resources(priv);

	/* Disable the MAC Rx/Tx */
	stmmac_set_mac(priv->ioaddr, false);

	netif_carrier_off(dev);

#ifdef CONFIG_DEBUG_FS
	stmmac_exit_fs(dev);
#endif

	stmmac_release_ptp(priv);

	return 0;
}

/**
 *  stmmac_tso_allocator - close entry point of the driver
 *  @priv: driver private structure
 *  @des: buffer start address
 *  @total_len: total length to fill in descriptors
 *  @last_segmant: condition for the last descriptor
 *  Description:
 *  This function fills descriptor and request new descriptors according to
 *  buffer length to fill
 */
static void stmmac_tso_allocator(struct stmmac_priv *priv, unsigned int des,
				 int total_len, bool last_segment)
{
	struct dma_desc *desc;
	int tmp_len;
	u32 buff_size;

	tmp_len = total_len;

	while (tmp_len > 0) {
		priv->cur_tx = STMMAC_GET_ENTRY(priv->cur_tx, DMA_TX_SIZE);
		desc = priv->dma_tx + priv->cur_tx;

		desc->des0 = des + (total_len - tmp_len);
		buff_size = tmp_len >= TSO_MAX_BUFF_SIZE ?
			    TSO_MAX_BUFF_SIZE : tmp_len;

		priv->hw->desc->prepare_tso_tx_desc(desc, 0, buff_size,
			0, 1,
			(last_segment) && (buff_size < TSO_MAX_BUFF_SIZE),
			0, 0);

		tmp_len -= TSO_MAX_BUFF_SIZE;
	}
}

/**
 *  stmmac_tso_xmit - Tx entry point of the driver for oversized frames (TSO)
 *  @skb : the socket buffer
 *  @dev : device pointer
 *  Description: this is the transmit function that is called on TSO frames
 *  (support available on GMAC4 and newer chips).
 *  Diagram below show the ring programming in case of TSO frames:
 *
 *  First Descriptor
 *   --------
 *   | DES0 |---> buffer1 = L2/L3/L4 header
 *   | DES1 |---> TCP Payload (can continue on next descr...)
 *   | DES2 |---> buffer 1 and 2 len
 *   | DES3 |---> must set TSE, TCP hdr len-> [22:19]. TCP payload len [17:0]
 *   --------
 *	|
 *     ...
 *	|
 *   --------
 *   | DES0 | --| Split TCP Payload on Buffers 1 and 2
 *   | DES1 | --|
 *   | DES2 | --> buffer 1 and 2 len
 *   | DES3 |
 *   --------
 *
 * mss is fixed when enable tso, so w/o programming the TDES3 ctx field.
 */
static netdev_tx_t stmmac_tso_xmit(struct sk_buff *skb, struct net_device *dev)
{
	u32 pay_len, mss;
	int tmp_pay_len = 0;
	struct stmmac_priv *priv = netdev_priv(dev);
	int nfrags = skb_shinfo(skb)->nr_frags;
	unsigned int first_entry, des;
	struct dma_desc *desc, *first, *mss_desc = NULL;
	u8 proto_hdr_len;
	int i;

	spin_lock(&priv->tx_lock);

	/* Compute header lengths */
	proto_hdr_len = skb_transport_offset(skb) + tcp_hdrlen(skb);

	/* Desc availability based on threshold should be enough safe */
	if (unlikely(stmmac_tx_avail(priv) <
		(((skb->len - proto_hdr_len) / TSO_MAX_BUFF_SIZE + 1)))) {
		if (!netif_queue_stopped(dev)) {
			netif_stop_queue(dev);
			/* This is a hard error, log it. */
			pr_err("%s: Tx Ring full when queue awake\n", __func__);
		}
		spin_unlock(&priv->tx_lock);
		return NETDEV_TX_BUSY;
	}

	pay_len = skb_headlen(skb) - proto_hdr_len; /* no frags */

	mss = skb_shinfo(skb)->gso_size;

	/* set new MSS value if needed */
	if (mss != priv->mss) {
		mss_desc = priv->dma_tx + priv->cur_tx;
		priv->hw->desc->set_mss(mss_desc, mss);
		priv->mss = mss;
		priv->cur_tx = STMMAC_GET_ENTRY(priv->cur_tx, DMA_TX_SIZE);
	}

	if (netif_msg_tx_queued(priv)) {
		pr_info("%s: tcphdrlen %d, hdr_len %d, pay_len %d, mss %d\n",
			__func__, tcp_hdrlen(skb), proto_hdr_len, pay_len, mss);
		pr_info("\tskb->len %d, skb->data_len %d\n", skb->len,
			skb->data_len);
	}

	first_entry = priv->cur_tx;

	desc = priv->dma_tx + first_entry;
	first = desc;

	/* first descriptor: fill Headers on Buf1 */
	des = dma_map_single(priv->device, skb->data, skb_headlen(skb),
			     DMA_TO_DEVICE);
	if (dma_mapping_error(priv->device, des))
		goto dma_map_err;

	priv->tx_skbuff_dma[first_entry].buf = des;
	priv->tx_skbuff_dma[first_entry].len = skb_headlen(skb);
	priv->tx_skbuff[first_entry] = skb;

	first->des0 = des;

	/* Fill start of payload in buff2 of first descriptor */
	if (pay_len)
		first->des1 =  des + proto_hdr_len;

	/* If needed take extra descriptors to fill the remaining payload */
	tmp_pay_len = pay_len - TSO_MAX_BUFF_SIZE;

	stmmac_tso_allocator(priv, des, tmp_pay_len, (nfrags == 0));

	/* Prepare fragments */
	for (i = 0; i < nfrags; i++) {
		const skb_frag_t *frag = &skb_shinfo(skb)->frags[i];

		des = skb_frag_dma_map(priv->device, frag, 0,
				       skb_frag_size(frag),
				       DMA_TO_DEVICE);

		stmmac_tso_allocator(priv, des, skb_frag_size(frag),
				     (i == nfrags - 1));

		priv->tx_skbuff_dma[priv->cur_tx].buf = des;
		priv->tx_skbuff_dma[priv->cur_tx].len = skb_frag_size(frag);
		priv->tx_skbuff[priv->cur_tx] = NULL;
		priv->tx_skbuff_dma[priv->cur_tx].map_as_page = true;
	}

	priv->tx_skbuff_dma[priv->cur_tx].last_segment = true;

	priv->cur_tx = STMMAC_GET_ENTRY(priv->cur_tx, DMA_TX_SIZE);

	if (unlikely(stmmac_tx_avail(priv) <= (MAX_SKB_FRAGS + 1))) {
		if (netif_msg_hw(priv))
			pr_debug("%s: stop transmitted packets\n", __func__);
		netif_stop_queue(dev);
	}

	dev->stats.tx_bytes += skb->len;
	priv->xstats.tx_tso_frames++;
	priv->xstats.tx_tso_nfrags += nfrags;

	/* Manage tx mitigation */
	priv->tx_count_frames += nfrags + 1;
	if (likely(priv->tx_coal_frames > priv->tx_count_frames)) {
		mod_timer(&priv->txtimer,
			  STMMAC_COAL_TIMER(priv->tx_coal_timer));
	} else {
		priv->tx_count_frames = 0;
		priv->hw->desc->set_tx_ic(desc);
		priv->xstats.tx_set_ic_bit++;
	}

	if (!priv->hwts_tx_en)
		skb_tx_timestamp(skb);

	if (unlikely((skb_shinfo(skb)->tx_flags & SKBTX_HW_TSTAMP) &&
		     priv->hwts_tx_en)) {
		/* declare that device is doing timestamping */
		skb_shinfo(skb)->tx_flags |= SKBTX_IN_PROGRESS;
		priv->hw->desc->enable_tx_timestamp(first);
	}

	/* Complete the first descriptor before granting the DMA */
	priv->hw->desc->prepare_tso_tx_desc(first, 1,
			proto_hdr_len,
			pay_len,
			1, priv->tx_skbuff_dma[first_entry].last_segment,
			tcp_hdrlen(skb) / 4, (skb->len - proto_hdr_len));

	/* If context desc is used to change MSS */
	if (mss_desc)
		priv->hw->desc->set_tx_owner(mss_desc);

	/* The own bit must be the latest setting done when prepare the
	 * descriptor and then barrier is needed to make sure that
	 * all is coherent before granting the DMA engine.
	 */
	smp_wmb();

	if (netif_msg_pktdata(priv)) {
		pr_info("%s: curr=%d dirty=%d f=%d, e=%d, f_p=%p, nfrags %d\n",
			__func__, priv->cur_tx, priv->dirty_tx, first_entry,
			priv->cur_tx, first, nfrags);

		priv->hw->desc->display_ring((void *)priv->dma_tx, DMA_TX_SIZE,
					     0);

		pr_info(">>> frame to be transmitted: ");
		print_pkt(skb->data, skb_headlen(skb));
	}

	netdev_sent_queue(dev, skb->len);

	priv->hw->dma->set_tx_tail_ptr(priv->ioaddr, priv->tx_tail_addr,
				       STMMAC_CHAN0);

	spin_unlock(&priv->tx_lock);
	return NETDEV_TX_OK;

dma_map_err:
	spin_unlock(&priv->tx_lock);
	dev_err(priv->device, "Tx dma map failed\n");
	dev_kfree_skb(skb);
	priv->dev->stats.tx_dropped++;
	return NETDEV_TX_OK;
}

/**
 *  stmmac_xmit - Tx entry point of the driver
 *  @skb : the socket buffer
 *  @dev : device pointer
 *  Description : this is the tx entry point of the driver.
 *  It programs the chain or the ring and supports oversized frames
 *  and SG feature.
 */
static netdev_tx_t stmmac_xmit(struct sk_buff *skb, struct net_device *dev)
{
	struct stmmac_priv *priv = netdev_priv(dev);
	unsigned int nopaged_len = skb_headlen(skb);
	int i, csum_insertion = 0, is_jumbo = 0;
	int nfrags = skb_shinfo(skb)->nr_frags;
	unsigned int entry, first_entry;
	struct dma_desc *desc, *first;
	unsigned int enh_desc;
	unsigned int des;

	/* Manage oversized TCP frames for GMAC4 device */
	if (skb_is_gso(skb) && priv->tso) {
		if (ip_hdr(skb)->protocol == IPPROTO_TCP)
			return stmmac_tso_xmit(skb, dev);
	}

	spin_lock(&priv->tx_lock);

	if (unlikely(stmmac_tx_avail(priv) < nfrags + 1)) {
		spin_unlock(&priv->tx_lock);
		if (!netif_queue_stopped(dev)) {
			netif_stop_queue(dev);
			/* This is a hard error, log it. */
			pr_err("%s: Tx Ring full when queue awake\n", __func__);
		}
		return NETDEV_TX_BUSY;
	}

	if (priv->tx_path_in_lpi_mode)
		stmmac_disable_eee_mode(priv);

	entry = priv->cur_tx;
	first_entry = entry;

	csum_insertion = (skb->ip_summed == CHECKSUM_PARTIAL);

	if (likely(priv->extend_desc))
		desc = (struct dma_desc *)(priv->dma_etx + entry);
	else
		desc = priv->dma_tx + entry;

	first = desc;

	priv->tx_skbuff[first_entry] = skb;

	enh_desc = priv->plat->enh_desc;
	/* To program the descriptors according to the size of the frame */
	if (enh_desc)
		is_jumbo = priv->hw->mode->is_jumbo_frm(skb->len, enh_desc);

	if (unlikely(is_jumbo) && likely(priv->synopsys_id <
					 DWMAC_CORE_4_00)) {
		entry = priv->hw->mode->jumbo_frm(priv, skb, csum_insertion);
		if (unlikely(entry < 0))
			goto dma_map_err;
	}

	for (i = 0; i < nfrags; i++) {
		const skb_frag_t *frag = &skb_shinfo(skb)->frags[i];
		int len = skb_frag_size(frag);
		bool last_segment = (i == (nfrags - 1));

		entry = STMMAC_GET_ENTRY(entry, DMA_TX_SIZE);

		if (likely(priv->extend_desc))
			desc = (struct dma_desc *)(priv->dma_etx + entry);
		else
			desc = priv->dma_tx + entry;

		des = skb_frag_dma_map(priv->device, frag, 0, len,
				       DMA_TO_DEVICE);
		if (dma_mapping_error(priv->device, des))
			goto dma_map_err; /* should reuse desc w/o issues */

		priv->tx_skbuff[entry] = NULL;

		if (unlikely(priv->synopsys_id >= DWMAC_CORE_4_00)) {
			desc->des0 = des;
			priv->tx_skbuff_dma[entry].buf = desc->des0;
		} else {
			desc->des2 = des;
			priv->tx_skbuff_dma[entry].buf = desc->des2;
		}

		priv->tx_skbuff_dma[entry].map_as_page = true;
		priv->tx_skbuff_dma[entry].len = len;
		priv->tx_skbuff_dma[entry].last_segment = last_segment;

		/* Prepare the descriptor and set the own bit too */
		priv->hw->desc->prepare_tx_desc(desc, 0, len, csum_insertion,
						priv->mode, 1, last_segment);
	}

	entry = STMMAC_GET_ENTRY(entry, DMA_TX_SIZE);

	priv->cur_tx = entry;

	if (netif_msg_pktdata(priv)) {
		void *tx_head;

		pr_debug("%s: curr=%d dirty=%d f=%d, e=%d, first=%p, nfrags=%d",
			 __func__, priv->cur_tx, priv->dirty_tx, first_entry,
			 entry, first, nfrags);

		if (priv->extend_desc)
			tx_head = (void *)priv->dma_etx;
		else
			tx_head = (void *)priv->dma_tx;

		priv->hw->desc->display_ring(tx_head, DMA_TX_SIZE, false);

		pr_debug(">>> frame to be transmitted: ");
		print_pkt(skb->data, skb->len);
	}

	if (unlikely(stmmac_tx_avail(priv) <= (MAX_SKB_FRAGS + 1))) {
		if (netif_msg_hw(priv))
			pr_debug("%s: stop transmitted packets\n", __func__);
		netif_stop_queue(dev);
	}

	dev->stats.tx_bytes += skb->len;

	/* According to the coalesce parameter the IC bit for the latest
	 * segment is reset and the timer re-started to clean the tx status.
	 * This approach takes care about the fragments: desc is the first
	 * element in case of no SG.
	 */
	priv->tx_count_frames += nfrags + 1;
	if (likely(priv->tx_coal_frames > priv->tx_count_frames)) {
		mod_timer(&priv->txtimer,
			  STMMAC_COAL_TIMER(priv->tx_coal_timer));
	} else {
		priv->tx_count_frames = 0;
		priv->hw->desc->set_tx_ic(desc);
		priv->xstats.tx_set_ic_bit++;
	}

	if (!priv->hwts_tx_en)
		skb_tx_timestamp(skb);

	/* Ready to fill the first descriptor and set the OWN bit w/o any
	 * problems because all the descriptors are actually ready to be
	 * passed to the DMA engine.
	 */
	if (likely(!is_jumbo)) {
		bool last_segment = (nfrags == 0);

		des = dma_map_single(priv->device, skb->data,
				     nopaged_len, DMA_TO_DEVICE);
		if (dma_mapping_error(priv->device, des))
			goto dma_map_err;

		if (unlikely(priv->synopsys_id >= DWMAC_CORE_4_00)) {
			first->des0 = des;
			priv->tx_skbuff_dma[first_entry].buf = first->des0;
		} else {
			first->des2 = des;
			priv->tx_skbuff_dma[first_entry].buf = first->des2;
		}

		priv->tx_skbuff_dma[first_entry].len = nopaged_len;
		priv->tx_skbuff_dma[first_entry].last_segment = last_segment;

		if (unlikely((skb_shinfo(skb)->tx_flags & SKBTX_HW_TSTAMP) &&
			     priv->hwts_tx_en)) {
			/* declare that device is doing timestamping */
			skb_shinfo(skb)->tx_flags |= SKBTX_IN_PROGRESS;
			priv->hw->desc->enable_tx_timestamp(first);
		}

		/* Prepare the first descriptor setting the OWN bit too */
		priv->hw->desc->prepare_tx_desc(first, 1, nopaged_len,
						csum_insertion, priv->mode, 1,
						last_segment);

		/* The own bit must be the latest setting done when prepare the
		 * descriptor and then barrier is needed to make sure that
		 * all is coherent before granting the DMA engine.
		 */
		smp_wmb();
	}

	netdev_sent_queue(dev, skb->len);

	if (priv->synopsys_id < DWMAC_CORE_4_00)
		priv->hw->dma->enable_dma_transmission(priv->ioaddr);
	else
		priv->hw->dma->set_tx_tail_ptr(priv->ioaddr, priv->tx_tail_addr,
					       STMMAC_CHAN0);

	spin_unlock(&priv->tx_lock);
	return NETDEV_TX_OK;

dma_map_err:
	spin_unlock(&priv->tx_lock);
	dev_err(priv->device, "Tx dma map failed\n");
	dev_kfree_skb(skb);
	priv->dev->stats.tx_dropped++;
	return NETDEV_TX_OK;
}

static void stmmac_rx_vlan(struct net_device *dev, struct sk_buff *skb)
{
	struct ethhdr *ehdr;
	u16 vlanid;

	if ((dev->features & NETIF_F_HW_VLAN_CTAG_RX) ==
	    NETIF_F_HW_VLAN_CTAG_RX &&
	    !__vlan_get_tag(skb, &vlanid)) {
		/* pop the vlan tag */
		ehdr = (struct ethhdr *)skb->data;
		memmove(skb->data + VLAN_HLEN, ehdr, ETH_ALEN * 2);
		skb_pull(skb, VLAN_HLEN);
		__vlan_hwaccel_put_tag(skb, htons(ETH_P_8021Q), vlanid);
	}
}


static inline int stmmac_rx_threshold_count(struct stmmac_priv *priv)
{
	if (priv->rx_zeroc_thresh < STMMAC_RX_THRESH)
		return 0;

	return 1;
}

/**
 * stmmac_rx_refill - refill used skb preallocated buffers
 * @priv: driver private structure
 * Description : this is to reallocate the skb for the reception process
 * that is based on zero-copy.
 */
static inline void stmmac_rx_refill(struct stmmac_priv *priv)
{
	int bfsize = priv->dma_buf_sz;
	unsigned int entry = priv->dirty_rx;
	int dirty = stmmac_rx_dirty(priv);

	while (dirty-- > 0) {
		struct dma_desc *p;

		if (priv->extend_desc)
			p = (struct dma_desc *)(priv->dma_erx + entry);
		else
			p = priv->dma_rx + entry;

		if (likely(priv->rx_skbuff[entry] == NULL)) {
			struct sk_buff *skb;

			skb = netdev_alloc_skb_ip_align(priv->dev, bfsize);
			if (unlikely(!skb)) {
				/* so for a while no zero-copy! */
				priv->rx_zeroc_thresh = STMMAC_RX_THRESH;
				if (unlikely(net_ratelimit()))
					dev_err(priv->device,
						"fail to alloc skb entry %d\n",
						entry);
				break;
			}

			priv->rx_skbuff[entry] = skb;
			priv->rx_skbuff_dma[entry] =
			    dma_map_single(priv->device, skb->data, bfsize,
					   DMA_FROM_DEVICE);
			if (dma_mapping_error(priv->device,
					      priv->rx_skbuff_dma[entry])) {
				dev_err(priv->device, "Rx dma map failed\n");
				dev_kfree_skb(skb);
				break;
			}

			if (unlikely(priv->synopsys_id >= DWMAC_CORE_4_00)) {
				p->des0 = priv->rx_skbuff_dma[entry];
				p->des1 = 0;
			} else {
				p->des2 = priv->rx_skbuff_dma[entry];
			}
			if (priv->hw->mode->refill_desc3)
				priv->hw->mode->refill_desc3(priv, p);

			if (priv->rx_zeroc_thresh > 0)
				priv->rx_zeroc_thresh--;

			if (netif_msg_rx_status(priv))
				pr_debug("\trefill entry #%d\n", entry);
		}
		wmb();

		if (unlikely(priv->synopsys_id >= DWMAC_CORE_4_00))
			priv->hw->desc->init_rx_desc(p, priv->use_riwt, 0, 0);
		else
			priv->hw->desc->set_rx_owner(p);

		wmb();

		entry = STMMAC_GET_ENTRY(entry, DMA_RX_SIZE);
	}
	priv->dirty_rx = entry;
}

/**
 * stmmac_rx - manage the receive process
 * @priv: driver private structure
 * @limit: napi bugget.
 * Description :  this the function called by the napi poll method.
 * It gets all the frames inside the ring.
 */
static int stmmac_rx(struct stmmac_priv *priv, int limit)
{
	unsigned int entry = priv->cur_rx;
	unsigned int next_entry;
	unsigned int count = 0;
	int coe = priv->hw->rx_csum;

	if (netif_msg_rx_status(priv)) {
		void *rx_head;

		pr_debug("%s: descriptor ring:\n", __func__);
		if (priv->extend_desc)
			rx_head = (void *)priv->dma_erx;
		else
			rx_head = (void *)priv->dma_rx;

		priv->hw->desc->display_ring(rx_head, DMA_RX_SIZE, true);
	}
	while (count < limit) {
		int status;
		struct dma_desc *p;

		if (priv->extend_desc)
			p = (struct dma_desc *)(priv->dma_erx + entry);
		else
			p = priv->dma_rx + entry;

		/* read the status of the incoming frame */
		status = priv->hw->desc->rx_status(&priv->dev->stats,
						   &priv->xstats, p);
		/* check if managed by the DMA otherwise go ahead */
		if (unlikely(status & dma_own))
			break;

		count++;

		priv->cur_rx = STMMAC_GET_ENTRY(priv->cur_rx, DMA_RX_SIZE);
		next_entry = priv->cur_rx;

		if (priv->extend_desc)
			prefetch(priv->dma_erx + next_entry);
		else
			prefetch(priv->dma_rx + next_entry);

		if ((priv->extend_desc) && (priv->hw->desc->rx_extended_status))
			priv->hw->desc->rx_extended_status(&priv->dev->stats,
							   &priv->xstats,
							   priv->dma_erx +
							   entry);
		if (unlikely(status == discard_frame)) {
			priv->dev->stats.rx_errors++;
			if (priv->hwts_rx_en && !priv->extend_desc) {
				/* DESC2 & DESC3 will be overwitten by device
				 * with timestamp value, hence reinitialize
				 * them in stmmac_rx_refill() function so that
				 * device can reuse it.
				 */
				priv->rx_skbuff[entry] = NULL;
				dma_unmap_single(priv->device,
						 priv->rx_skbuff_dma[entry],
						 priv->dma_buf_sz,
						 DMA_FROM_DEVICE);
			}
		} else {
			struct sk_buff *skb;
			int frame_len;
			unsigned int des;

			if (unlikely(priv->synopsys_id >= DWMAC_CORE_4_00))
				des = p->des0;
			else
				des = p->des2;

			frame_len = priv->hw->desc->get_rx_frame_len(p, coe);

			/*  If frame length is greather than skb buffer size
			 *  (preallocated during init) then the packet is
			 *  ignored
			 */
			if (frame_len > priv->dma_buf_sz) {
				pr_err("%s: len %d larger than size (%d)\n",
				       priv->dev->name, frame_len,
				       priv->dma_buf_sz);
				priv->dev->stats.rx_length_errors++;
				break;
			}

			/* ACS is set; GMAC core strips PAD/FCS for IEEE 802.3
			 * Type frames (LLC/LLC-SNAP)
			 */
			if (unlikely(status != llc_snap))
				frame_len -= ETH_FCS_LEN;

			if (netif_msg_rx_status(priv)) {
				pr_debug("\tdesc: %p [entry %d] buff=0x%x\n",
					p, entry, des);
				if (frame_len > ETH_FRAME_LEN)
					pr_debug("\tframe size %d, COE: %d\n",
						 frame_len, status);
			}

			/* The zero-copy is always used for all the sizes
			 * in case of GMAC4 because it needs
			 * to refill the used descriptors, always.
			 */
			if (unlikely(!priv->plat->has_gmac4 &&
				     ((frame_len < priv->rx_copybreak) ||
				     stmmac_rx_threshold_count(priv)))) {
				skb = netdev_alloc_skb_ip_align(priv->dev,
								frame_len);
				if (unlikely(!skb)) {
					if (net_ratelimit())
						dev_warn(priv->device,
							 "packet dropped\n");
					priv->dev->stats.rx_dropped++;
					break;
				}

				dma_sync_single_for_cpu(priv->device,
							priv->rx_skbuff_dma
							[entry], frame_len,
							DMA_FROM_DEVICE);
				skb_copy_to_linear_data(skb,
							priv->
							rx_skbuff[entry]->data,
							frame_len);

				skb_put(skb, frame_len);
				dma_sync_single_for_device(priv->device,
							   priv->rx_skbuff_dma
							   [entry], frame_len,
							   DMA_FROM_DEVICE);
			} else {
				skb = priv->rx_skbuff[entry];
				if (unlikely(!skb)) {
					pr_err("%s: Inconsistent Rx chain\n",
					       priv->dev->name);
					priv->dev->stats.rx_dropped++;
					break;
				}
				prefetch(skb->data - NET_IP_ALIGN);
				priv->rx_skbuff[entry] = NULL;
				priv->rx_zeroc_thresh++;

				skb_put(skb, frame_len);
				dma_unmap_single(priv->device,
						 priv->rx_skbuff_dma[entry],
						 priv->dma_buf_sz,
						 DMA_FROM_DEVICE);
			}

			stmmac_get_rx_hwtstamp(priv, entry, skb);

			if (netif_msg_pktdata(priv)) {
				pr_debug("frame received (%dbytes)", frame_len);
				print_pkt(skb->data, frame_len);
			}

			stmmac_rx_vlan(priv->dev, skb);

			skb->protocol = eth_type_trans(skb, priv->dev);

			if (unlikely(!coe))
				skb_checksum_none_assert(skb);
			else
				skb->ip_summed = CHECKSUM_UNNECESSARY;

			napi_gro_receive(&priv->napi, skb);

			priv->dev->stats.rx_packets++;
			priv->dev->stats.rx_bytes += frame_len;
		}
		entry = next_entry;
	}

	stmmac_rx_refill(priv);

	priv->xstats.rx_pkt_n += count;

	return count;
}

/**
 *  stmmac_poll - stmmac poll method (NAPI)
 *  @napi : pointer to the napi structure.
 *  @budget : maximum number of packets that the current CPU can receive from
 *	      all interfaces.
 *  Description :
 *  To look at the incoming frames and clear the tx resources.
 */
static int stmmac_poll(struct napi_struct *napi, int budget)
{
	struct stmmac_priv *priv = container_of(napi, struct stmmac_priv, napi);
	int work_done = 0;

	priv->xstats.napi_poll++;
	stmmac_tx_clean(priv);

	work_done = stmmac_rx(priv, budget);
	if (work_done < budget) {
		napi_complete(napi);
		stmmac_enable_dma_irq(priv);
	}
	return work_done;
}

/**
 *  stmmac_tx_timeout
 *  @dev : Pointer to net device structure
 *  Description: this function is called when a packet transmission fails to
 *   complete within a reasonable time. The driver will mark the error in the
 *   netdev structure and arrange for the device to be reset to a sane state
 *   in order to transmit a new packet.
 */
static void stmmac_tx_timeout(struct net_device *dev)
{
	struct stmmac_priv *priv = netdev_priv(dev);

	/* Clear Tx resources and restart transmitting again */
	stmmac_tx_err(priv);
}

/**
 *  stmmac_set_rx_mode - entry point for multicast addressing
 *  @dev : pointer to the device structure
 *  Description:
 *  This function is a driver entry point which gets called by the kernel
 *  whenever multicast addresses must be enabled/disabled.
 *  Return value:
 *  void.
 */
static void stmmac_set_rx_mode(struct net_device *dev)
{
	struct stmmac_priv *priv = netdev_priv(dev);

	priv->hw->mac->set_filter(priv->hw, dev);
}

/**
 *  stmmac_change_mtu - entry point to change MTU size for the device.
 *  @dev : device pointer.
 *  @new_mtu : the new MTU size for the device.
 *  Description: the Maximum Transfer Unit (MTU) is used by the network layer
 *  to drive packet transmission. Ethernet has an MTU of 1500 octets
 *  (ETH_DATA_LEN). This value can be changed with ifconfig.
 *  Return value:
 *  0 on success and an appropriate (-)ve integer as defined in errno.h
 *  file on failure.
 */
static int stmmac_change_mtu(struct net_device *dev, int new_mtu)
{
	struct stmmac_priv *priv = netdev_priv(dev);
	int max_mtu;

	if (netif_running(dev)) {
		pr_err("%s: must be stopped to change its MTU\n", dev->name);
		return -EBUSY;
	}

	if ((priv->plat->enh_desc) || (priv->synopsys_id >= DWMAC_CORE_4_00))
		max_mtu = JUMBO_LEN;
	else
		max_mtu = SKB_MAX_HEAD(NET_SKB_PAD + NET_IP_ALIGN);

	if (priv->plat->maxmtu < max_mtu)
		max_mtu = priv->plat->maxmtu;

	if ((new_mtu < 46) || (new_mtu > max_mtu)) {
		pr_err("%s: invalid MTU, max MTU is: %d\n", dev->name, max_mtu);
		return -EINVAL;
	}

	dev->mtu = new_mtu;

	netdev_update_features(dev);

	return 0;
}

static netdev_features_t stmmac_fix_features(struct net_device *dev,
					     netdev_features_t features)
{
	struct stmmac_priv *priv = netdev_priv(dev);

	if (priv->plat->rx_coe == STMMAC_RX_COE_NONE)
		features &= ~NETIF_F_RXCSUM;

	if (!priv->plat->tx_coe)
		features &= ~NETIF_F_CSUM_MASK;

	/* Some GMAC devices have a bugged Jumbo frame support that
	 * needs to have the Tx COE disabled for oversized frames
	 * (due to limited buffer sizes). In this case we disable
	 * the TX csum insertionin the TDES and not use SF.
	 */
	if (priv->plat->bugged_jumbo && (dev->mtu > ETH_DATA_LEN))
		features &= ~NETIF_F_CSUM_MASK;

	/* Disable tso if asked by ethtool */
	if ((priv->plat->tso_en) && (priv->dma_cap.tsoen)) {
		if (features & NETIF_F_TSO)
			priv->tso = true;
		else
			priv->tso = false;
	}

	return features;
}

static int stmmac_set_features(struct net_device *netdev,
			       netdev_features_t features)
{
	struct stmmac_priv *priv = netdev_priv(netdev);

	/* Keep the COE Type in case of csum is supporting */
	if (features & NETIF_F_RXCSUM)
		priv->hw->rx_csum = priv->plat->rx_coe;
	else
		priv->hw->rx_csum = 0;
	/* No check needed because rx_coe has been set before and it will be
	 * fixed in case of issue.
	 */
	priv->hw->mac->rx_ipc(priv->hw);

	return 0;
}

/**
 *  stmmac_interrupt - main ISR
 *  @irq: interrupt number.
 *  @dev_id: to pass the net device pointer.
 *  Description: this is the main driver interrupt service routine.
 *  It can call:
 *  o DMA service routine (to manage incoming frame reception and transmission
 *    status)
 *  o Core interrupts to manage: remote wake-up, management counter, LPI
 *    interrupts.
 */
static irqreturn_t stmmac_interrupt(int irq, void *dev_id)
{
	struct net_device *dev = (struct net_device *)dev_id;
	struct stmmac_priv *priv = netdev_priv(dev);

	if (priv->irq_wake)
		pm_wakeup_event(priv->device, 0);

	if (unlikely(!dev)) {
		pr_err("%s: invalid dev pointer\n", __func__);
		return IRQ_NONE;
	}

	/* To handle GMAC own interrupts */
	if ((priv->plat->has_gmac) || (priv->plat->has_gmac4)) {
		int status = priv->hw->mac->host_irq_status(priv->hw,
							    &priv->xstats);
		if (unlikely(status)) {
			/* For LPI we need to save the tx status */
			if (status & CORE_IRQ_TX_PATH_IN_LPI_MODE)
				priv->tx_path_in_lpi_mode = true;
			if (status & CORE_IRQ_TX_PATH_EXIT_LPI_MODE)
				priv->tx_path_in_lpi_mode = false;
			if (status & CORE_IRQ_MTL_RX_OVERFLOW)
				priv->hw->dma->set_rx_tail_ptr(priv->ioaddr,
							priv->rx_tail_addr,
							STMMAC_CHAN0);
		}
	}

	/* To handle DMA interrupts */
	stmmac_dma_interrupt(priv);

	return IRQ_HANDLED;
}

#ifdef CONFIG_NET_POLL_CONTROLLER
/* Polling receive - used by NETCONSOLE and other diagnostic tools
 * to allow network I/O with interrupts disabled.
 */
static void stmmac_poll_controller(struct net_device *dev)
{
	disable_irq(dev->irq);
	stmmac_interrupt(dev->irq, dev);
	enable_irq(dev->irq);
}
#endif

/**
 *  stmmac_ioctl - Entry point for the Ioctl
 *  @dev: Device pointer.
 *  @rq: An IOCTL specefic structure, that can contain a pointer to
 *  a proprietary structure used to pass information to the driver.
 *  @cmd: IOCTL command
 *  Description:
 *  Currently it supports the phy_mii_ioctl(...) and HW time stamping.
 */
static int stmmac_ioctl(struct net_device *dev, struct ifreq *rq, int cmd)
{
	struct stmmac_priv *priv = netdev_priv(dev);
	int ret = -EOPNOTSUPP;

	if (!netif_running(dev))
		return -EINVAL;

	switch (cmd) {
	case SIOCGMIIPHY:
	case SIOCGMIIREG:
	case SIOCSMIIREG:
		if (!priv->phydev)
			return -EINVAL;
		ret = phy_mii_ioctl(priv->phydev, rq, cmd);
		break;
	case SIOCSHWTSTAMP:
		ret = stmmac_hwtstamp_ioctl(dev, rq);
		break;
	default:
		break;
	}

	return ret;
}

#ifdef CONFIG_DEBUG_FS
static struct dentry *stmmac_fs_dir;

static void sysfs_display_ring(void *head, int size, int extend_desc,
			       struct seq_file *seq)
{
	int i;
	struct dma_extended_desc *ep = (struct dma_extended_desc *)head;
	struct dma_desc *p = (struct dma_desc *)head;

	for (i = 0; i < size; i++) {
		u64 x;
		if (extend_desc) {
			x = *(u64 *) ep;
			seq_printf(seq, "%d [0x%x]: 0x%x 0x%x 0x%x 0x%x\n",
				   i, (unsigned int)virt_to_phys(ep),
				   ep->basic.des0, ep->basic.des1,
				   ep->basic.des2, ep->basic.des3);
			ep++;
		} else {
			x = *(u64 *) p;
			seq_printf(seq, "%d [0x%x]: 0x%x 0x%x 0x%x 0x%x\n",
				   i, (unsigned int)virt_to_phys(ep),
				   p->des0, p->des1, p->des2, p->des3);
			p++;
		}
		seq_printf(seq, "\n");
	}
}

static int stmmac_sysfs_ring_read(struct seq_file *seq, void *v)
{
	struct net_device *dev = seq->private;
	struct stmmac_priv *priv = netdev_priv(dev);

	if (priv->extend_desc) {
		seq_printf(seq, "Extended RX descriptor ring:\n");
		sysfs_display_ring((void *)priv->dma_erx, DMA_RX_SIZE, 1, seq);
		seq_printf(seq, "Extended TX descriptor ring:\n");
		sysfs_display_ring((void *)priv->dma_etx, DMA_TX_SIZE, 1, seq);
	} else {
		seq_printf(seq, "RX descriptor ring:\n");
		sysfs_display_ring((void *)priv->dma_rx, DMA_RX_SIZE, 0, seq);
		seq_printf(seq, "TX descriptor ring:\n");
		sysfs_display_ring((void *)priv->dma_tx, DMA_TX_SIZE, 0, seq);
	}

	return 0;
}

static int stmmac_sysfs_ring_open(struct inode *inode, struct file *file)
{
	return single_open(file, stmmac_sysfs_ring_read, inode->i_private);
}

static const struct file_operations stmmac_rings_status_fops = {
	.owner = THIS_MODULE,
	.open = stmmac_sysfs_ring_open,
	.read = seq_read,
	.llseek = seq_lseek,
	.release = single_release,
};

static int stmmac_sysfs_dma_cap_read(struct seq_file *seq, void *v)
{
	struct net_device *dev = seq->private;
	struct stmmac_priv *priv = netdev_priv(dev);

	if (!priv->hw_cap_support) {
		seq_printf(seq, "DMA HW features not supported\n");
		return 0;
	}

	seq_printf(seq, "==============================\n");
	seq_printf(seq, "\tDMA HW features\n");
	seq_printf(seq, "==============================\n");

	seq_printf(seq, "\t10/100 Mbps %s\n",
		   (priv->dma_cap.mbps_10_100) ? "Y" : "N");
	seq_printf(seq, "\t1000 Mbps %s\n",
		   (priv->dma_cap.mbps_1000) ? "Y" : "N");
	seq_printf(seq, "\tHalf duple %s\n",
		   (priv->dma_cap.half_duplex) ? "Y" : "N");
	seq_printf(seq, "\tHash Filter: %s\n",
		   (priv->dma_cap.hash_filter) ? "Y" : "N");
	seq_printf(seq, "\tMultiple MAC address registers: %s\n",
		   (priv->dma_cap.multi_addr) ? "Y" : "N");
	seq_printf(seq, "\tPCS (TBI/SGMII/RTBI PHY interfatces): %s\n",
		   (priv->dma_cap.pcs) ? "Y" : "N");
	seq_printf(seq, "\tSMA (MDIO) Interface: %s\n",
		   (priv->dma_cap.sma_mdio) ? "Y" : "N");
	seq_printf(seq, "\tPMT Remote wake up: %s\n",
		   (priv->dma_cap.pmt_remote_wake_up) ? "Y" : "N");
	seq_printf(seq, "\tPMT Magic Frame: %s\n",
		   (priv->dma_cap.pmt_magic_frame) ? "Y" : "N");
	seq_printf(seq, "\tRMON module: %s\n",
		   (priv->dma_cap.rmon) ? "Y" : "N");
	seq_printf(seq, "\tIEEE 1588-2002 Time Stamp: %s\n",
		   (priv->dma_cap.time_stamp) ? "Y" : "N");
	seq_printf(seq, "\tIEEE 1588-2008 Advanced Time Stamp:%s\n",
		   (priv->dma_cap.atime_stamp) ? "Y" : "N");
	seq_printf(seq, "\t802.3az - Energy-Efficient Ethernet (EEE) %s\n",
		   (priv->dma_cap.eee) ? "Y" : "N");
	seq_printf(seq, "\tAV features: %s\n", (priv->dma_cap.av) ? "Y" : "N");
	seq_printf(seq, "\tChecksum Offload in TX: %s\n",
		   (priv->dma_cap.tx_coe) ? "Y" : "N");
	if (priv->synopsys_id >= DWMAC_CORE_4_00) {
		seq_printf(seq, "\tIP Checksum Offload in RX: %s\n",
			   (priv->dma_cap.rx_coe) ? "Y" : "N");
	} else {
		seq_printf(seq, "\tIP Checksum Offload (type1) in RX: %s\n",
			   (priv->dma_cap.rx_coe_type1) ? "Y" : "N");
		seq_printf(seq, "\tIP Checksum Offload (type2) in RX: %s\n",
			   (priv->dma_cap.rx_coe_type2) ? "Y" : "N");
	}
	seq_printf(seq, "\tRXFIFO > 2048bytes: %s\n",
		   (priv->dma_cap.rxfifo_over_2048) ? "Y" : "N");
	seq_printf(seq, "\tNumber of Additional RX channel: %d\n",
		   priv->dma_cap.number_rx_channel);
	seq_printf(seq, "\tNumber of Additional TX channel: %d\n",
		   priv->dma_cap.number_tx_channel);
	seq_printf(seq, "\tEnhanced descriptors: %s\n",
		   (priv->dma_cap.enh_desc) ? "Y" : "N");

	return 0;
}

static int stmmac_sysfs_dma_cap_open(struct inode *inode, struct file *file)
{
	return single_open(file, stmmac_sysfs_dma_cap_read, inode->i_private);
}

static const struct file_operations stmmac_dma_cap_fops = {
	.owner = THIS_MODULE,
	.open = stmmac_sysfs_dma_cap_open,
	.read = seq_read,
	.llseek = seq_lseek,
	.release = single_release,
};

static int stmmac_init_fs(struct net_device *dev)
{
	struct stmmac_priv *priv = netdev_priv(dev);

	/* Create per netdev entries */
	priv->dbgfs_dir = debugfs_create_dir(dev->name, stmmac_fs_dir);

	if (!priv->dbgfs_dir || IS_ERR(priv->dbgfs_dir)) {
		pr_err("ERROR %s/%s, debugfs create directory failed\n",
		       STMMAC_RESOURCE_NAME, dev->name);

		return -ENOMEM;
	}

	/* Entry to report DMA RX/TX rings */
	priv->dbgfs_rings_status =
		debugfs_create_file("descriptors_status", S_IRUGO,
				    priv->dbgfs_dir, dev,
				    &stmmac_rings_status_fops);

	if (!priv->dbgfs_rings_status || IS_ERR(priv->dbgfs_rings_status)) {
		pr_info("ERROR creating stmmac ring debugfs file\n");
		debugfs_remove_recursive(priv->dbgfs_dir);

		return -ENOMEM;
	}

	/* Entry to report the DMA HW features */
	priv->dbgfs_dma_cap = debugfs_create_file("dma_cap", S_IRUGO,
					    priv->dbgfs_dir,
					    dev, &stmmac_dma_cap_fops);

	if (!priv->dbgfs_dma_cap || IS_ERR(priv->dbgfs_dma_cap)) {
		pr_info("ERROR creating stmmac MMC debugfs file\n");
		debugfs_remove_recursive(priv->dbgfs_dir);

		return -ENOMEM;
	}

	return 0;
}

static void stmmac_exit_fs(struct net_device *dev)
{
	struct stmmac_priv *priv = netdev_priv(dev);

	debugfs_remove_recursive(priv->dbgfs_dir);
}
#endif /* CONFIG_DEBUG_FS */

static const struct net_device_ops stmmac_netdev_ops = {
	.ndo_open = stmmac_open,
	.ndo_start_xmit = stmmac_xmit,
	.ndo_stop = stmmac_release,
	.ndo_change_mtu = stmmac_change_mtu,
	.ndo_fix_features = stmmac_fix_features,
	.ndo_set_features = stmmac_set_features,
	.ndo_set_rx_mode = stmmac_set_rx_mode,
	.ndo_tx_timeout = stmmac_tx_timeout,
	.ndo_do_ioctl = stmmac_ioctl,
#ifdef CONFIG_NET_POLL_CONTROLLER
	.ndo_poll_controller = stmmac_poll_controller,
#endif
	.ndo_set_mac_address = eth_mac_addr,
};

/**
 *  stmmac_hw_init - Init the MAC device
 *  @priv: driver private structure
 *  Description: this function is to configure the MAC device according to
 *  some platform parameters or the HW capability register. It prepares the
 *  driver to use either ring or chain modes and to setup either enhanced or
 *  normal descriptors.
 */
static int stmmac_hw_init(struct stmmac_priv *priv)
{
	struct mac_device_info *mac;

	/* Identify the MAC HW device */
	if (priv->plat->has_gmac) {
		priv->dev->priv_flags |= IFF_UNICAST_FLT;
		mac = dwmac1000_setup(priv->ioaddr,
				      priv->plat->multicast_filter_bins,
				      priv->plat->unicast_filter_entries,
				      &priv->synopsys_id);
	} else if (priv->plat->has_gmac4) {
		priv->dev->priv_flags |= IFF_UNICAST_FLT;
		mac = dwmac4_setup(priv->ioaddr,
				   priv->plat->multicast_filter_bins,
				   priv->plat->unicast_filter_entries,
				   &priv->synopsys_id);
	} else {
		mac = dwmac100_setup(priv->ioaddr, &priv->synopsys_id);
	}
	if (!mac)
		return -ENOMEM;

	priv->hw = mac;

	/* To use the chained or ring mode */
	if (priv->synopsys_id >= DWMAC_CORE_4_00) {
		priv->hw->mode = &dwmac4_ring_mode_ops;
	} else {
		if (chain_mode) {
			priv->hw->mode = &chain_mode_ops;
			pr_info(" Chain mode enabled\n");
			priv->mode = STMMAC_CHAIN_MODE;
		} else {
			priv->hw->mode = &ring_mode_ops;
			pr_info(" Ring mode enabled\n");
			priv->mode = STMMAC_RING_MODE;
		}
	}

	/* Get the HW capability (new GMAC newer than 3.50a) */
	priv->hw_cap_support = stmmac_get_hw_features(priv);
	if (priv->hw_cap_support) {
		pr_info(" DMA HW capability register supported");

		/* We can override some gmac/dma configuration fields: e.g.
		 * enh_desc, tx_coe (e.g. that are passed through the
		 * platform) with the values from the HW capability
		 * register (if supported).
		 */
		priv->plat->enh_desc = priv->dma_cap.enh_desc;
		priv->plat->pmt = priv->dma_cap.pmt_remote_wake_up;

		/* TXCOE doesn't work in thresh DMA mode */
		if (priv->plat->force_thresh_dma_mode)
			priv->plat->tx_coe = 0;
		else
			priv->plat->tx_coe = priv->dma_cap.tx_coe;

		/* In case of GMAC4 rx_coe is from HW cap register. */
		priv->plat->rx_coe = priv->dma_cap.rx_coe;

		if (priv->dma_cap.rx_coe_type2)
			priv->plat->rx_coe = STMMAC_RX_COE_TYPE2;
		else if (priv->dma_cap.rx_coe_type1)
			priv->plat->rx_coe = STMMAC_RX_COE_TYPE1;

	} else
		pr_info(" No HW DMA feature register supported");

	/* To use alternate (extended), normal or GMAC4 descriptor structures */
	if (priv->synopsys_id >= DWMAC_CORE_4_00)
		priv->hw->desc = &dwmac4_desc_ops;
	else
		stmmac_selec_desc_mode(priv);

	if (priv->plat->rx_coe) {
		priv->hw->rx_csum = priv->plat->rx_coe;
		pr_info(" RX Checksum Offload Engine supported\n");
		if (priv->synopsys_id < DWMAC_CORE_4_00)
			pr_info("\tCOE Type %d\n", priv->hw->rx_csum);
	}
	if (priv->plat->tx_coe)
		pr_info(" TX Checksum insertion supported\n");

	if (priv->plat->pmt) {
		pr_info(" Wake-Up On Lan supported\n");
		device_set_wakeup_capable(priv->device, 1);
	}

	if (priv->dma_cap.tsoen)
		pr_info(" TSO supported\n");

	return 0;
}

/**
 * stmmac_dvr_probe
 * @device: device pointer
 * @plat_dat: platform data pointer
 * @res: stmmac resource pointer
 * Description: this is the main probe function used to
 * call the alloc_etherdev, allocate the priv structure.
 * Return:
 * returns 0 on success, otherwise errno.
 */
int stmmac_dvr_probe(struct device *device,
		     struct plat_stmmacenet_data *plat_dat,
		     struct stmmac_resources *res)
{
	int ret = 0;
	struct net_device *ndev = NULL;
	struct stmmac_priv *priv;

	ndev = alloc_etherdev(sizeof(struct stmmac_priv));
	if (!ndev)
		return -ENOMEM;

	SET_NETDEV_DEV(ndev, device);

	priv = netdev_priv(ndev);
	priv->device = device;
	priv->dev = ndev;

	stmmac_set_ethtool_ops(ndev);
	priv->pause = pause;
	priv->plat = plat_dat;
	priv->ioaddr = res->addr;
	priv->dev->base_addr = (unsigned long)res->addr;

	priv->dev->irq = res->irq;
	priv->wol_irq = res->wol_irq;
	priv->lpi_irq = res->lpi_irq;

	if (res->mac)
		memcpy(priv->dev->dev_addr, res->mac, ETH_ALEN);

	dev_set_drvdata(device, priv->dev);

	/* Verify driver arguments */
	stmmac_verify_args();

	/* Override with kernel parameters if supplied XXX CRS XXX
	 * this needs to have multiple instances
	 */
	if ((phyaddr >= 0) && (phyaddr <= 31))
		priv->plat->phy_addr = phyaddr;

	priv->stmmac_clk = devm_clk_get(priv->device, STMMAC_RESOURCE_NAME);
	if (IS_ERR(priv->stmmac_clk)) {
		dev_warn(priv->device, "%s: warning: cannot get CSR clock\n",
			 __func__);
		/* If failed to obtain stmmac_clk and specific clk_csr value
		 * is NOT passed from the platform, probe fail.
		 */
		if (!priv->plat->clk_csr) {
			ret = PTR_ERR(priv->stmmac_clk);
			goto error_clk_get;
		} else {
			priv->stmmac_clk = NULL;
		}
	}
	clk_prepare_enable(priv->stmmac_clk);

	priv->pclk = devm_clk_get(priv->device, "pclk");
	if (IS_ERR(priv->pclk)) {
		if (PTR_ERR(priv->pclk) == -EPROBE_DEFER) {
			ret = -EPROBE_DEFER;
			goto error_pclk_get;
		}
		priv->pclk = NULL;
	}
	clk_prepare_enable(priv->pclk);

	priv->stmmac_rst = devm_reset_control_get(priv->device,
						  STMMAC_RESOURCE_NAME);
	if (IS_ERR(priv->stmmac_rst)) {
		if (PTR_ERR(priv->stmmac_rst) == -EPROBE_DEFER) {
			ret = -EPROBE_DEFER;
			goto error_hw_init;
		}
		dev_info(priv->device, "no reset control found\n");
		priv->stmmac_rst = NULL;
	}
	if (priv->stmmac_rst)
		reset_control_deassert(priv->stmmac_rst);

	/* Init MAC and get the capabilities */
	ret = stmmac_hw_init(priv);
	if (ret)
		goto error_hw_init;

	ndev->netdev_ops = &stmmac_netdev_ops;

	ndev->hw_features = NETIF_F_SG | NETIF_F_IP_CSUM | NETIF_F_IPV6_CSUM |
			    NETIF_F_RXCSUM;

	if ((priv->plat->tso_en) && (priv->dma_cap.tsoen)) {
		ndev->hw_features |= NETIF_F_TSO;
		priv->tso = true;
		pr_info(" TSO feature enabled\n");
	}
	ndev->features |= ndev->hw_features | NETIF_F_HIGHDMA;
	ndev->watchdog_timeo = msecs_to_jiffies(watchdog);
#ifdef STMMAC_VLAN_TAG_USED
	/* Both mac100 and gmac support receive VLAN tag detection */
	ndev->features |= NETIF_F_HW_VLAN_CTAG_RX;
#endif
	priv->msg_enable = netif_msg_init(debug, default_msg_level);

	if (flow_ctrl)
		priv->flow_ctrl = FLOW_AUTO;	/* RX/TX pause on */

	/* Rx Watchdog is available in the COREs newer than the 3.40.
	 * In some case, for example on bugged HW this feature
	 * has to be disable and this can be done by passing the
	 * riwt_off field from the platform.
	 */
	if ((priv->synopsys_id >= DWMAC_CORE_3_50) && (!priv->plat->riwt_off)) {
		priv->use_riwt = 1;
		pr_info(" Enable RX Mitigation via HW Watchdog Timer\n");
	}

	netif_napi_add(ndev, &priv->napi, stmmac_poll, 64);

	spin_lock_init(&priv->lock);
	spin_lock_init(&priv->tx_lock);

	ret = register_netdev(ndev);
	if (ret) {
		pr_err("%s: ERROR %i registering the device\n", __func__, ret);
		goto error_netdev_register;
	}

	/* If a specific clk_csr value is passed from the platform
	 * this means that the CSR Clock Range selection cannot be
	 * changed at run-time and it is fixed. Viceversa the driver'll try to
	 * set the MDC clock dynamically according to the csr actual
	 * clock input.
	 */
	if (!priv->plat->clk_csr)
		stmmac_clk_csr_set(priv);
	else
		priv->clk_csr = priv->plat->clk_csr;

	stmmac_check_pcs_mode(priv);

	if (priv->pcs != STMMAC_PCS_RGMII && priv->pcs != STMMAC_PCS_TBI &&
	    priv->pcs != STMMAC_PCS_RTBI) {
		/* MDIO bus Registration */
		ret = stmmac_mdio_register(ndev);
		if (ret < 0) {
			pr_debug("%s: MDIO bus (id: %d) registration failed",
				 __func__, priv->plat->bus_id);
			goto error_mdio_register;
		}
	}

	return 0;

error_mdio_register:
	unregister_netdev(ndev);
error_netdev_register:
	netif_napi_del(&priv->napi);
error_hw_init:
	clk_disable_unprepare(priv->pclk);
error_pclk_get:
	clk_disable_unprepare(priv->stmmac_clk);
error_clk_get:
	free_netdev(ndev);

	return ret;
}
EXPORT_SYMBOL_GPL(stmmac_dvr_probe);

/**
 * stmmac_dvr_remove
 * @dev: device pointer
 * Description: this function resets the TX/RX processes, disables the MAC RX/TX
 * changes the link status, releases the DMA descriptor rings.
 */
int stmmac_dvr_remove(struct device *dev)
{
	struct net_device *ndev = dev_get_drvdata(dev);
	struct stmmac_priv *priv = netdev_priv(ndev);

	pr_info("%s:\n\tremoving driver", __func__);

	priv->hw->dma->stop_rx(priv->ioaddr);
	priv->hw->dma->stop_tx(priv->ioaddr);

	stmmac_set_mac(priv->ioaddr, false);
	netif_carrier_off(ndev);
	unregister_netdev(ndev);
	if (priv->stmmac_rst)
		reset_control_assert(priv->stmmac_rst);
	clk_disable_unprepare(priv->pclk);
	clk_disable_unprepare(priv->stmmac_clk);
	if (priv->pcs != STMMAC_PCS_RGMII && priv->pcs != STMMAC_PCS_TBI &&
	    priv->pcs != STMMAC_PCS_RTBI)
		stmmac_mdio_unregister(ndev);
	free_netdev(ndev);

	return 0;
}
EXPORT_SYMBOL_GPL(stmmac_dvr_remove);

/**
 * stmmac_suspend - suspend callback
 * @dev: device pointer
 * Description: this is the function to suspend the device and it is called
 * by the platform driver to stop the network queue, release the resources,
 * program the PMT register (for WoL), clean and release driver resources.
 */
int stmmac_suspend(struct device *dev)
{
	struct net_device *ndev = dev_get_drvdata(dev);
	struct stmmac_priv *priv = netdev_priv(ndev);
	unsigned long flags;

	if (!ndev || !netif_running(ndev))
		return 0;

	if (priv->phydev)
		phy_stop(priv->phydev);

	spin_lock_irqsave(&priv->lock, flags);

	netif_device_detach(ndev);
	netif_stop_queue(ndev);

	napi_disable(&priv->napi);

	/* Stop TX/RX DMA */
	priv->hw->dma->stop_tx(priv->ioaddr);
	priv->hw->dma->stop_rx(priv->ioaddr);

	/* Enable Power down mode by programming the PMT regs */
	if (device_may_wakeup(priv->device)) {
		priv->hw->mac->pmt(priv->hw, priv->wolopts);
		priv->irq_wake = 1;
	} else {
		stmmac_set_mac(priv->ioaddr, false);
		pinctrl_pm_select_sleep_state(priv->device);
		/* Disable clock in case of PWM is off */
		clk_disable(priv->pclk);
		clk_disable(priv->stmmac_clk);
	}
	spin_unlock_irqrestore(&priv->lock, flags);

	priv->oldlink = 0;
	priv->speed = 0;
	priv->oldduplex = -1;
	return 0;
}
EXPORT_SYMBOL_GPL(stmmac_suspend);

/**
 * stmmac_resume - resume callback
 * @dev: device pointer
 * Description: when resume this function is invoked to setup the DMA and CORE
 * in a usable state.
 */
int stmmac_resume(struct device *dev)
{
	struct net_device *ndev = dev_get_drvdata(dev);
	struct stmmac_priv *priv = netdev_priv(ndev);
	unsigned long flags;

	if (!netif_running(ndev))
		return 0;

	/* Power Down bit, into the PM register, is cleared
	 * automatically as soon as a magic packet or a Wake-up frame
	 * is received. Anyway, it's better to manually clear
	 * this bit because it can generate problems while resuming
	 * from another devices (e.g. serial console).
	 */
	if (device_may_wakeup(priv->device)) {
		spin_lock_irqsave(&priv->lock, flags);
		priv->hw->mac->pmt(priv->hw, 0);
		spin_unlock_irqrestore(&priv->lock, flags);
		priv->irq_wake = 0;
	} else {
		pinctrl_pm_select_default_state(priv->device);
		/* enable the clk prevously disabled */
		clk_enable(priv->stmmac_clk);
		clk_enable(priv->pclk);
		/* reset the phy so that it's ready */
		if (priv->mii)
			stmmac_mdio_reset(priv->mii);
	}

	netif_device_attach(ndev);

	spin_lock_irqsave(&priv->lock, flags);

	priv->cur_rx = 0;
	priv->dirty_rx = 0;
	priv->dirty_tx = 0;
	priv->cur_tx = 0;
	/* reset private mss value to force mss context settings at
	 * next tso xmit (only used for gmac4).
	 */
	priv->mss = 0;

	stmmac_clear_descriptors(priv);

	stmmac_hw_setup(ndev, false);
	stmmac_init_tx_coalesce(priv);
	stmmac_set_rx_mode(ndev);

	napi_enable(&priv->napi);

	netif_start_queue(ndev);

	spin_unlock_irqrestore(&priv->lock, flags);

	if (priv->phydev)
		phy_start(priv->phydev);

	return 0;
}
EXPORT_SYMBOL_GPL(stmmac_resume);

#ifndef MODULE
static int __init stmmac_cmdline_opt(char *str)
{
	char *opt;

	if (!str || !*str)
		return -EINVAL;
	while ((opt = strsep(&str, ",")) != NULL) {
		if (!strncmp(opt, "debug:", 6)) {
			if (kstrtoint(opt + 6, 0, &debug))
				goto err;
		} else if (!strncmp(opt, "phyaddr:", 8)) {
			if (kstrtoint(opt + 8, 0, &phyaddr))
				goto err;
		} else if (!strncmp(opt, "buf_sz:", 7)) {
			if (kstrtoint(opt + 7, 0, &buf_sz))
				goto err;
		} else if (!strncmp(opt, "tc:", 3)) {
			if (kstrtoint(opt + 3, 0, &tc))
				goto err;
		} else if (!strncmp(opt, "watchdog:", 9)) {
			if (kstrtoint(opt + 9, 0, &watchdog))
				goto err;
		} else if (!strncmp(opt, "flow_ctrl:", 10)) {
			if (kstrtoint(opt + 10, 0, &flow_ctrl))
				goto err;
		} else if (!strncmp(opt, "pause:", 6)) {
			if (kstrtoint(opt + 6, 0, &pause))
				goto err;
		} else if (!strncmp(opt, "eee_timer:", 10)) {
			if (kstrtoint(opt + 10, 0, &eee_timer))
				goto err;
		} else if (!strncmp(opt, "chain_mode:", 11)) {
			if (kstrtoint(opt + 11, 0, &chain_mode))
				goto err;
		}
	}
	return 0;

err:
	pr_err("%s: ERROR broken module parameter conversion", __func__);
	return -EINVAL;
}

__setup("stmmaceth=", stmmac_cmdline_opt);
#endif /* MODULE */

static int __init stmmac_init(void)
{
#ifdef CONFIG_DEBUG_FS
	/* Create debugfs main directory if it doesn't exist yet */
	if (!stmmac_fs_dir) {
		stmmac_fs_dir = debugfs_create_dir(STMMAC_RESOURCE_NAME, NULL);

		if (!stmmac_fs_dir || IS_ERR(stmmac_fs_dir)) {
			pr_err("ERROR %s, debugfs create directory failed\n",
			       STMMAC_RESOURCE_NAME);

			return -ENOMEM;
		}
	}
#endif

	return 0;
}

static void __exit stmmac_exit(void)
{
#ifdef CONFIG_DEBUG_FS
	debugfs_remove_recursive(stmmac_fs_dir);
#endif
}

module_init(stmmac_init)
module_exit(stmmac_exit)

MODULE_DESCRIPTION("STMMAC 10/100/1000 Ethernet device driver");
MODULE_AUTHOR("Giuseppe Cavallaro <peppe.cavallaro@st.com>");
MODULE_LICENSE("GPL");<|MERGE_RESOLUTION|>--- conflicted
+++ resolved
@@ -1468,21 +1468,12 @@
 {
 	unsigned int mode = MMC_CNTRL_RESET_ON_READ | MMC_CNTRL_COUNTER_RESET |
 			    MMC_CNTRL_PRESET | MMC_CNTRL_FULL_HALF_PRESET;
-<<<<<<< HEAD
 
 	if (priv->synopsys_id >= DWMAC_CORE_4_00)
 		priv->mmcaddr = priv->ioaddr + MMC_GMAC4_OFFSET;
 	else
 		priv->mmcaddr = priv->ioaddr + MMC_GMAC3_X_OFFSET;
 
-=======
-
-	if (priv->synopsys_id >= DWMAC_CORE_4_00)
-		priv->mmcaddr = priv->ioaddr + MMC_GMAC4_OFFSET;
-	else
-		priv->mmcaddr = priv->ioaddr + MMC_GMAC3_X_OFFSET;
-
->>>>>>> 33688abb
 	dwmac_mmc_intr_all_mask(priv->mmcaddr);
 
 	if (priv->dma_cap.rmon) {
