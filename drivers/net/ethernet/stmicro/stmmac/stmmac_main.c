/*******************************************************************************
  This is the driver for the ST MAC 10/100/1000 on-chip Ethernet controllers.
  ST Ethernet IPs are built around a Synopsys IP Core.

	Copyright(C) 2007-2011 STMicroelectronics Ltd

  This program is free software; you can redistribute it and/or modify it
  under the terms and conditions of the GNU General Public License,
  version 2, as published by the Free Software Foundation.

  This program is distributed in the hope it will be useful, but WITHOUT
  ANY WARRANTY; without even the implied warranty of MERCHANTABILITY or
  FITNESS FOR A PARTICULAR PURPOSE.  See the GNU General Public License for
  more details.

  You should have received a copy of the GNU General Public License along with
  this program; if not, write to the Free Software Foundation, Inc.,
  51 Franklin St - Fifth Floor, Boston, MA 02110-1301 USA.

  The full GNU General Public License is included in this distribution in
  the file called "COPYING".

  Author: Giuseppe Cavallaro <peppe.cavallaro@st.com>

  Documentation available at:
	http://www.stlinux.com
  Support available at:
	https://bugzilla.stlinux.com/
*******************************************************************************/

#include <linux/clk.h>
#include <linux/kernel.h>
#include <linux/interrupt.h>
#include <linux/ip.h>
#include <linux/tcp.h>
#include <linux/skbuff.h>
#include <linux/ethtool.h>
#include <linux/if_ether.h>
#include <linux/crc32.h>
#include <linux/mii.h>
#include <linux/if.h>
#include <linux/if_vlan.h>
#include <linux/dma-mapping.h>
#include <linux/slab.h>
#include <linux/prefetch.h>
#include <linux/pinctrl/consumer.h>
#ifdef CONFIG_DEBUG_FS
#include <linux/debugfs.h>
#include <linux/seq_file.h>
#endif /* CONFIG_DEBUG_FS */
#include <linux/net_tstamp.h>
#include "stmmac_ptp.h"
#include "stmmac.h"
#include <linux/reset.h>
#include <linux/of_mdio.h>
#include "dwmac1000.h"

#define STMMAC_ALIGN(x)	L1_CACHE_ALIGN(x)
#define	TSO_MAX_BUFF_SIZE	(SZ_16K - 1)

/* Module parameters */
#define TX_TIMEO	5000
static int watchdog = TX_TIMEO;
module_param(watchdog, int, S_IRUGO | S_IWUSR);
MODULE_PARM_DESC(watchdog, "Transmit timeout in milliseconds (default 5s)");

static int debug = -1;
module_param(debug, int, S_IRUGO | S_IWUSR);
MODULE_PARM_DESC(debug, "Message Level (-1: default, 0: no output, 16: all)");

static int phyaddr = -1;
module_param(phyaddr, int, S_IRUGO);
MODULE_PARM_DESC(phyaddr, "Physical device address");

#define STMMAC_TX_THRESH	(DMA_TX_SIZE / 4)
#define STMMAC_RX_THRESH	(DMA_RX_SIZE / 4)

static int flow_ctrl = FLOW_OFF;
module_param(flow_ctrl, int, S_IRUGO | S_IWUSR);
MODULE_PARM_DESC(flow_ctrl, "Flow control ability [on/off]");

static int pause = PAUSE_TIME;
module_param(pause, int, S_IRUGO | S_IWUSR);
MODULE_PARM_DESC(pause, "Flow Control Pause Time");

#define TC_DEFAULT 64
static int tc = TC_DEFAULT;
module_param(tc, int, S_IRUGO | S_IWUSR);
MODULE_PARM_DESC(tc, "DMA threshold control value");

#define	DEFAULT_BUFSIZE	1536
static int buf_sz = DEFAULT_BUFSIZE;
module_param(buf_sz, int, S_IRUGO | S_IWUSR);
MODULE_PARM_DESC(buf_sz, "DMA buffer size");

#define	STMMAC_RX_COPYBREAK	256

static const u32 default_msg_level = (NETIF_MSG_DRV | NETIF_MSG_PROBE |
				      NETIF_MSG_LINK | NETIF_MSG_IFUP |
				      NETIF_MSG_IFDOWN | NETIF_MSG_TIMER);

#define STMMAC_DEFAULT_LPI_TIMER	1000
static int eee_timer = STMMAC_DEFAULT_LPI_TIMER;
module_param(eee_timer, int, S_IRUGO | S_IWUSR);
MODULE_PARM_DESC(eee_timer, "LPI tx expiration time in msec");
#define STMMAC_LPI_T(x) (jiffies + msecs_to_jiffies(x))

/* By default the driver will use the ring mode to manage tx and rx descriptors
 * but passing this value so user can force to use the chain instead of the ring
 */
static unsigned int chain_mode;
module_param(chain_mode, int, S_IRUGO);
MODULE_PARM_DESC(chain_mode, "To use chain instead of ring mode");

static irqreturn_t stmmac_interrupt(int irq, void *dev_id);

#ifdef CONFIG_DEBUG_FS
static int stmmac_init_fs(struct net_device *dev);
static void stmmac_exit_fs(struct net_device *dev);
#endif

#define STMMAC_COAL_TIMER(x) (jiffies + usecs_to_jiffies(x))

/**
 * stmmac_verify_args - verify the driver parameters.
 * Description: it checks the driver parameters and set a default in case of
 * errors.
 */
static void stmmac_verify_args(void)
{
	if (unlikely(watchdog < 0))
		watchdog = TX_TIMEO;
	if (unlikely((buf_sz < DEFAULT_BUFSIZE) || (buf_sz > BUF_SIZE_16KiB)))
		buf_sz = DEFAULT_BUFSIZE;
	if (unlikely(flow_ctrl > 1))
		flow_ctrl = FLOW_AUTO;
	else if (likely(flow_ctrl < 0))
		flow_ctrl = FLOW_OFF;
	if (unlikely((pause < 0) || (pause > 0xffff)))
		pause = PAUSE_TIME;
	if (eee_timer < 0)
		eee_timer = STMMAC_DEFAULT_LPI_TIMER;
}

/**
 * stmmac_clk_csr_set - dynamically set the MDC clock
 * @priv: driver private structure
 * Description: this is to dynamically set the MDC clock according to the csr
 * clock input.
 * Note:
 *	If a specific clk_csr value is passed from the platform
 *	this means that the CSR Clock Range selection cannot be
 *	changed at run-time and it is fixed (as reported in the driver
 *	documentation). Viceversa the driver will try to set the MDC
 *	clock dynamically according to the actual clock input.
 */
static void stmmac_clk_csr_set(struct stmmac_priv *priv)
{
	u32 clk_rate;

	clk_rate = clk_get_rate(priv->stmmac_clk);

	/* Platform provided default clk_csr would be assumed valid
	 * for all other cases except for the below mentioned ones.
	 * For values higher than the IEEE 802.3 specified frequency
	 * we can not estimate the proper divider as it is not known
	 * the frequency of clk_csr_i. So we do not change the default
	 * divider.
	 */
	if (!(priv->clk_csr & MAC_CSR_H_FRQ_MASK)) {
		if (clk_rate < CSR_F_35M)
			priv->clk_csr = STMMAC_CSR_20_35M;
		else if ((clk_rate >= CSR_F_35M) && (clk_rate < CSR_F_60M))
			priv->clk_csr = STMMAC_CSR_35_60M;
		else if ((clk_rate >= CSR_F_60M) && (clk_rate < CSR_F_100M))
			priv->clk_csr = STMMAC_CSR_60_100M;
		else if ((clk_rate >= CSR_F_100M) && (clk_rate < CSR_F_150M))
			priv->clk_csr = STMMAC_CSR_100_150M;
		else if ((clk_rate >= CSR_F_150M) && (clk_rate < CSR_F_250M))
			priv->clk_csr = STMMAC_CSR_150_250M;
		else if ((clk_rate >= CSR_F_250M) && (clk_rate < CSR_F_300M))
			priv->clk_csr = STMMAC_CSR_250_300M;
	}
}

static void print_pkt(unsigned char *buf, int len)
{
	pr_debug("len = %d byte, buf addr: 0x%p\n", len, buf);
	print_hex_dump_bytes("", DUMP_PREFIX_OFFSET, buf, len);
}

static inline u32 stmmac_tx_avail(struct stmmac_priv *priv)
{
	unsigned avail;

	if (priv->dirty_tx > priv->cur_tx)
		avail = priv->dirty_tx - priv->cur_tx - 1;
	else
		avail = DMA_TX_SIZE - priv->cur_tx + priv->dirty_tx - 1;

	return avail;
}

static inline u32 stmmac_rx_dirty(struct stmmac_priv *priv)
{
	unsigned dirty;

	if (priv->dirty_rx <= priv->cur_rx)
		dirty = priv->cur_rx - priv->dirty_rx;
	else
		dirty = DMA_RX_SIZE - priv->dirty_rx + priv->cur_rx;

	return dirty;
}

/**
 * stmmac_hw_fix_mac_speed - callback for speed selection
 * @priv: driver private structure
 * Description: on some platforms (e.g. ST), some HW system configuraton
 * registers have to be set according to the link speed negotiated.
 */
static inline void stmmac_hw_fix_mac_speed(struct stmmac_priv *priv)
{
	struct phy_device *phydev = priv->phydev;

	if (likely(priv->plat->fix_mac_speed))
		priv->plat->fix_mac_speed(priv->plat->bsp_priv, phydev->speed);
}

/**
 * stmmac_enable_eee_mode - check and enter in LPI mode
 * @priv: driver private structure
 * Description: this function is to verify and enter in LPI mode in case of
 * EEE.
 */
static void stmmac_enable_eee_mode(struct stmmac_priv *priv)
{
	/* Check and enter in LPI mode */
	if ((priv->dirty_tx == priv->cur_tx) &&
	    (priv->tx_path_in_lpi_mode == false))
		priv->hw->mac->set_eee_mode(priv->hw);
}

/**
 * stmmac_disable_eee_mode - disable and exit from LPI mode
 * @priv: driver private structure
 * Description: this function is to exit and disable EEE in case of
 * LPI state is true. This is called by the xmit.
 */
void stmmac_disable_eee_mode(struct stmmac_priv *priv)
{
	priv->hw->mac->reset_eee_mode(priv->hw);
	del_timer_sync(&priv->eee_ctrl_timer);
	priv->tx_path_in_lpi_mode = false;
}

/**
 * stmmac_eee_ctrl_timer - EEE TX SW timer.
 * @arg : data hook
 * Description:
 *  if there is no data transfer and if we are not in LPI state,
 *  then MAC Transmitter can be moved to LPI state.
 */
static void stmmac_eee_ctrl_timer(unsigned long arg)
{
	struct stmmac_priv *priv = (struct stmmac_priv *)arg;

	stmmac_enable_eee_mode(priv);
	mod_timer(&priv->eee_ctrl_timer, STMMAC_LPI_T(eee_timer));
}

/**
 * stmmac_eee_init - init EEE
 * @priv: driver private structure
 * Description:
 *  if the GMAC supports the EEE (from the HW cap reg) and the phy device
 *  can also manage EEE, this function enable the LPI state and start related
 *  timer.
 */
bool stmmac_eee_init(struct stmmac_priv *priv)
{
	unsigned long flags;
	bool ret = false;

	/* Using PCS we cannot dial with the phy registers at this stage
	 * so we do not support extra feature like EEE.
	 */
	if ((priv->pcs == STMMAC_PCS_RGMII) || (priv->pcs == STMMAC_PCS_TBI) ||
	    (priv->pcs == STMMAC_PCS_RTBI))
		goto out;

	/* MAC core supports the EEE feature. */
	if (priv->dma_cap.eee) {
		int tx_lpi_timer = priv->tx_lpi_timer;

		/* Check if the PHY supports EEE */
		if (phy_init_eee(priv->phydev, 1)) {
			/* To manage at run-time if the EEE cannot be supported
			 * anymore (for example because the lp caps have been
			 * changed).
			 * In that case the driver disable own timers.
			 */
			spin_lock_irqsave(&priv->lock, flags);
			if (priv->eee_active) {
				pr_debug("stmmac: disable EEE\n");
				del_timer_sync(&priv->eee_ctrl_timer);
				priv->hw->mac->set_eee_timer(priv->hw, 0,
							     tx_lpi_timer);
			}
			priv->eee_active = 0;
			spin_unlock_irqrestore(&priv->lock, flags);
			goto out;
		}
		/* Activate the EEE and start timers */
		spin_lock_irqsave(&priv->lock, flags);
		if (!priv->eee_active) {
			priv->eee_active = 1;
			setup_timer(&priv->eee_ctrl_timer,
				    stmmac_eee_ctrl_timer,
				    (unsigned long)priv);
			mod_timer(&priv->eee_ctrl_timer,
				  STMMAC_LPI_T(eee_timer));

			priv->hw->mac->set_eee_timer(priv->hw,
						     STMMAC_DEFAULT_LIT_LS,
						     tx_lpi_timer);
		}
		/* Set HW EEE according to the speed */
		priv->hw->mac->set_eee_pls(priv->hw, priv->phydev->link);

		ret = true;
		spin_unlock_irqrestore(&priv->lock, flags);

		pr_debug("stmmac: Energy-Efficient Ethernet initialized\n");
	}
out:
	return ret;
}

/* stmmac_get_tx_hwtstamp - get HW TX timestamps
 * @priv: driver private structure
 * @entry : descriptor index to be used.
 * @skb : the socket buffer
 * Description :
 * This function will read timestamp from the descriptor & pass it to stack.
 * and also perform some sanity checks.
 */
static void stmmac_get_tx_hwtstamp(struct stmmac_priv *priv,
				   unsigned int entry, struct sk_buff *skb)
{
	struct skb_shared_hwtstamps shhwtstamp;
	u64 ns;
	void *desc = NULL;

	if (!priv->hwts_tx_en)
		return;

	/* exit if skb doesn't support hw tstamp */
	if (likely(!skb || !(skb_shinfo(skb)->tx_flags & SKBTX_IN_PROGRESS)))
		return;

	if (priv->adv_ts)
		desc = (priv->dma_etx + entry);
	else
		desc = (priv->dma_tx + entry);

	/* check tx tstamp status */
	if (!priv->hw->desc->get_tx_timestamp_status((struct dma_desc *)desc))
		return;

	/* get the valid tstamp */
	ns = priv->hw->desc->get_timestamp(desc, priv->adv_ts);

	memset(&shhwtstamp, 0, sizeof(struct skb_shared_hwtstamps));
	shhwtstamp.hwtstamp = ns_to_ktime(ns);
	/* pass tstamp to stack */
	skb_tstamp_tx(skb, &shhwtstamp);

	return;
}

/* stmmac_get_rx_hwtstamp - get HW RX timestamps
 * @priv: driver private structure
 * @entry : descriptor index to be used.
 * @skb : the socket buffer
 * Description :
 * This function will read received packet's timestamp from the descriptor
 * and pass it to stack. It also perform some sanity checks.
 */
static void stmmac_get_rx_hwtstamp(struct stmmac_priv *priv,
				   unsigned int entry, struct sk_buff *skb)
{
	struct skb_shared_hwtstamps *shhwtstamp = NULL;
	u64 ns;
	void *desc = NULL;

	if (!priv->hwts_rx_en)
		return;

	if (priv->adv_ts)
		desc = (priv->dma_erx + entry);
	else
		desc = (priv->dma_rx + entry);

	/* exit if rx tstamp is not valid */
	if (!priv->hw->desc->get_rx_timestamp_status(desc, priv->adv_ts))
		return;

	/* get valid tstamp */
	ns = priv->hw->desc->get_timestamp(desc, priv->adv_ts);
	shhwtstamp = skb_hwtstamps(skb);
	memset(shhwtstamp, 0, sizeof(struct skb_shared_hwtstamps));
	shhwtstamp->hwtstamp = ns_to_ktime(ns);
}

/**
 *  stmmac_hwtstamp_ioctl - control hardware timestamping.
 *  @dev: device pointer.
 *  @ifr: An IOCTL specefic structure, that can contain a pointer to
 *  a proprietary structure used to pass information to the driver.
 *  Description:
 *  This function configures the MAC to enable/disable both outgoing(TX)
 *  and incoming(RX) packets time stamping based on user input.
 *  Return Value:
 *  0 on success and an appropriate -ve integer on failure.
 */
static int stmmac_hwtstamp_ioctl(struct net_device *dev, struct ifreq *ifr)
{
	struct stmmac_priv *priv = netdev_priv(dev);
	struct hwtstamp_config config;
	struct timespec64 now;
	u64 temp = 0;
	u32 ptp_v2 = 0;
	u32 tstamp_all = 0;
	u32 ptp_over_ipv4_udp = 0;
	u32 ptp_over_ipv6_udp = 0;
	u32 ptp_over_ethernet = 0;
	u32 snap_type_sel = 0;
	u32 ts_master_en = 0;
	u32 ts_event_en = 0;
	u32 value = 0;
	u32 sec_inc;

	if (!(priv->dma_cap.time_stamp || priv->adv_ts)) {
		netdev_alert(priv->dev, "No support for HW time stamping\n");
		priv->hwts_tx_en = 0;
		priv->hwts_rx_en = 0;

		return -EOPNOTSUPP;
	}

	if (copy_from_user(&config, ifr->ifr_data,
			   sizeof(struct hwtstamp_config)))
		return -EFAULT;

	pr_debug("%s config flags:0x%x, tx_type:0x%x, rx_filter:0x%x\n",
		 __func__, config.flags, config.tx_type, config.rx_filter);

	/* reserved for future extensions */
	if (config.flags)
		return -EINVAL;

	if (config.tx_type != HWTSTAMP_TX_OFF &&
	    config.tx_type != HWTSTAMP_TX_ON)
		return -ERANGE;

	if (priv->adv_ts) {
		switch (config.rx_filter) {
		case HWTSTAMP_FILTER_NONE:
			/* time stamp no incoming packet at all */
			config.rx_filter = HWTSTAMP_FILTER_NONE;
			break;

		case HWTSTAMP_FILTER_PTP_V1_L4_EVENT:
			/* PTP v1, UDP, any kind of event packet */
			config.rx_filter = HWTSTAMP_FILTER_PTP_V1_L4_EVENT;
			/* take time stamp for all event messages */
			snap_type_sel = PTP_TCR_SNAPTYPSEL_1;

			ptp_over_ipv4_udp = PTP_TCR_TSIPV4ENA;
			ptp_over_ipv6_udp = PTP_TCR_TSIPV6ENA;
			break;

		case HWTSTAMP_FILTER_PTP_V1_L4_SYNC:
			/* PTP v1, UDP, Sync packet */
			config.rx_filter = HWTSTAMP_FILTER_PTP_V1_L4_SYNC;
			/* take time stamp for SYNC messages only */
			ts_event_en = PTP_TCR_TSEVNTENA;

			ptp_over_ipv4_udp = PTP_TCR_TSIPV4ENA;
			ptp_over_ipv6_udp = PTP_TCR_TSIPV6ENA;
			break;

		case HWTSTAMP_FILTER_PTP_V1_L4_DELAY_REQ:
			/* PTP v1, UDP, Delay_req packet */
			config.rx_filter = HWTSTAMP_FILTER_PTP_V1_L4_DELAY_REQ;
			/* take time stamp for Delay_Req messages only */
			ts_master_en = PTP_TCR_TSMSTRENA;
			ts_event_en = PTP_TCR_TSEVNTENA;

			ptp_over_ipv4_udp = PTP_TCR_TSIPV4ENA;
			ptp_over_ipv6_udp = PTP_TCR_TSIPV6ENA;
			break;

		case HWTSTAMP_FILTER_PTP_V2_L4_EVENT:
			/* PTP v2, UDP, any kind of event packet */
			config.rx_filter = HWTSTAMP_FILTER_PTP_V2_L4_EVENT;
			ptp_v2 = PTP_TCR_TSVER2ENA;
			/* take time stamp for all event messages */
			snap_type_sel = PTP_TCR_SNAPTYPSEL_1;

			ptp_over_ipv4_udp = PTP_TCR_TSIPV4ENA;
			ptp_over_ipv6_udp = PTP_TCR_TSIPV6ENA;
			break;

		case HWTSTAMP_FILTER_PTP_V2_L4_SYNC:
			/* PTP v2, UDP, Sync packet */
			config.rx_filter = HWTSTAMP_FILTER_PTP_V2_L4_SYNC;
			ptp_v2 = PTP_TCR_TSVER2ENA;
			/* take time stamp for SYNC messages only */
			ts_event_en = PTP_TCR_TSEVNTENA;

			ptp_over_ipv4_udp = PTP_TCR_TSIPV4ENA;
			ptp_over_ipv6_udp = PTP_TCR_TSIPV6ENA;
			break;

		case HWTSTAMP_FILTER_PTP_V2_L4_DELAY_REQ:
			/* PTP v2, UDP, Delay_req packet */
			config.rx_filter = HWTSTAMP_FILTER_PTP_V2_L4_DELAY_REQ;
			ptp_v2 = PTP_TCR_TSVER2ENA;
			/* take time stamp for Delay_Req messages only */
			ts_master_en = PTP_TCR_TSMSTRENA;
			ts_event_en = PTP_TCR_TSEVNTENA;

			ptp_over_ipv4_udp = PTP_TCR_TSIPV4ENA;
			ptp_over_ipv6_udp = PTP_TCR_TSIPV6ENA;
			break;

		case HWTSTAMP_FILTER_PTP_V2_EVENT:
			/* PTP v2/802.AS1 any layer, any kind of event packet */
			config.rx_filter = HWTSTAMP_FILTER_PTP_V2_EVENT;
			ptp_v2 = PTP_TCR_TSVER2ENA;
			/* take time stamp for all event messages */
			snap_type_sel = PTP_TCR_SNAPTYPSEL_1;

			ptp_over_ipv4_udp = PTP_TCR_TSIPV4ENA;
			ptp_over_ipv6_udp = PTP_TCR_TSIPV6ENA;
			ptp_over_ethernet = PTP_TCR_TSIPENA;
			break;

		case HWTSTAMP_FILTER_PTP_V2_SYNC:
			/* PTP v2/802.AS1, any layer, Sync packet */
			config.rx_filter = HWTSTAMP_FILTER_PTP_V2_SYNC;
			ptp_v2 = PTP_TCR_TSVER2ENA;
			/* take time stamp for SYNC messages only */
			ts_event_en = PTP_TCR_TSEVNTENA;

			ptp_over_ipv4_udp = PTP_TCR_TSIPV4ENA;
			ptp_over_ipv6_udp = PTP_TCR_TSIPV6ENA;
			ptp_over_ethernet = PTP_TCR_TSIPENA;
			break;

		case HWTSTAMP_FILTER_PTP_V2_DELAY_REQ:
			/* PTP v2/802.AS1, any layer, Delay_req packet */
			config.rx_filter = HWTSTAMP_FILTER_PTP_V2_DELAY_REQ;
			ptp_v2 = PTP_TCR_TSVER2ENA;
			/* take time stamp for Delay_Req messages only */
			ts_master_en = PTP_TCR_TSMSTRENA;
			ts_event_en = PTP_TCR_TSEVNTENA;

			ptp_over_ipv4_udp = PTP_TCR_TSIPV4ENA;
			ptp_over_ipv6_udp = PTP_TCR_TSIPV6ENA;
			ptp_over_ethernet = PTP_TCR_TSIPENA;
			break;

		case HWTSTAMP_FILTER_ALL:
			/* time stamp any incoming packet */
			config.rx_filter = HWTSTAMP_FILTER_ALL;
			tstamp_all = PTP_TCR_TSENALL;
			break;

		default:
			return -ERANGE;
		}
	} else {
		switch (config.rx_filter) {
		case HWTSTAMP_FILTER_NONE:
			config.rx_filter = HWTSTAMP_FILTER_NONE;
			break;
		default:
			/* PTP v1, UDP, any kind of event packet */
			config.rx_filter = HWTSTAMP_FILTER_PTP_V1_L4_EVENT;
			break;
		}
	}
	priv->hwts_rx_en = ((config.rx_filter == HWTSTAMP_FILTER_NONE) ? 0 : 1);
	priv->hwts_tx_en = config.tx_type == HWTSTAMP_TX_ON;

	if (!priv->hwts_tx_en && !priv->hwts_rx_en)
		priv->hw->ptp->config_hw_tstamping(priv->ioaddr, 0);
	else {
		value = (PTP_TCR_TSENA | PTP_TCR_TSCFUPDT | PTP_TCR_TSCTRLSSR |
			 tstamp_all | ptp_v2 | ptp_over_ethernet |
			 ptp_over_ipv6_udp | ptp_over_ipv4_udp | ts_event_en |
			 ts_master_en | snap_type_sel);
		priv->hw->ptp->config_hw_tstamping(priv->ioaddr, value);

		/* program Sub Second Increment reg */
		sec_inc = priv->hw->ptp->config_sub_second_increment(
			priv->ioaddr, priv->clk_ptp_rate);
		temp = div_u64(1000000000ULL, sec_inc);

		/* calculate default added value:
		 * formula is :
		 * addend = (2^32)/freq_div_ratio;
		 * where, freq_div_ratio = 1e9ns/sec_inc
		 */
		temp = (u64)(temp << 32);
		priv->default_addend = div_u64(temp, priv->clk_ptp_rate);
		priv->hw->ptp->config_addend(priv->ioaddr,
					     priv->default_addend);

		/* initialize system time */
		ktime_get_real_ts64(&now);

		/* lower 32 bits of tv_sec are safe until y2106 */
		priv->hw->ptp->init_systime(priv->ioaddr, (u32)now.tv_sec,
					    now.tv_nsec);
	}

	return copy_to_user(ifr->ifr_data, &config,
			    sizeof(struct hwtstamp_config)) ? -EFAULT : 0;
}

/**
 * stmmac_init_ptp - init PTP
 * @priv: driver private structure
 * Description: this is to verify if the HW supports the PTPv1 or PTPv2.
 * This is done by looking at the HW cap. register.
 * This function also registers the ptp driver.
 */
static int stmmac_init_ptp(struct stmmac_priv *priv)
{
	if (!(priv->dma_cap.time_stamp || priv->dma_cap.atime_stamp))
		return -EOPNOTSUPP;

	/* Fall-back to main clock in case of no PTP ref is passed */
	priv->clk_ptp_ref = devm_clk_get(priv->device, "clk_ptp_ref");
	if (IS_ERR(priv->clk_ptp_ref)) {
		priv->clk_ptp_rate = clk_get_rate(priv->stmmac_clk);
		priv->clk_ptp_ref = NULL;
	} else {
		clk_prepare_enable(priv->clk_ptp_ref);
		priv->clk_ptp_rate = clk_get_rate(priv->clk_ptp_ref);
	}

	priv->adv_ts = 0;
	if (priv->dma_cap.atime_stamp && priv->extend_desc)
		priv->adv_ts = 1;

	if (netif_msg_hw(priv) && priv->dma_cap.time_stamp)
		pr_debug("IEEE 1588-2002 Time Stamp supported\n");

	if (netif_msg_hw(priv) && priv->adv_ts)
		pr_debug("IEEE 1588-2008 Advanced Time Stamp supported\n");

	priv->hw->ptp = &stmmac_ptp;
	priv->hwts_tx_en = 0;
	priv->hwts_rx_en = 0;

	return stmmac_ptp_register(priv);
}

static void stmmac_release_ptp(struct stmmac_priv *priv)
{
	if (priv->clk_ptp_ref)
		clk_disable_unprepare(priv->clk_ptp_ref);
	stmmac_ptp_unregister(priv);
}

/**
 * stmmac_adjust_link - adjusts the link parameters
 * @dev: net device structure
 * Description: this is the helper called by the physical abstraction layer
 * drivers to communicate the phy link status. According the speed and duplex
 * this driver can invoke registered glue-logic as well.
 * It also invoke the eee initialization because it could happen when switch
 * on different networks (that are eee capable).
 */
static void stmmac_adjust_link(struct net_device *dev)
{
	struct stmmac_priv *priv = netdev_priv(dev);
	struct phy_device *phydev = priv->phydev;
	unsigned long flags;
	int new_state = 0;
	unsigned int fc = priv->flow_ctrl, pause_time = priv->pause;

	if (phydev == NULL)
		return;

	spin_lock_irqsave(&priv->lock, flags);

	if (phydev->link) {
		u32 ctrl = readl(priv->ioaddr + MAC_CTRL_REG);

		/* Now we make sure that we can be in full duplex mode.
		 * If not, we operate in half-duplex mode. */
		if (phydev->duplex != priv->oldduplex) {
			new_state = 1;
			if (!(phydev->duplex))
				ctrl &= ~priv->hw->link.duplex;
			else
				ctrl |= priv->hw->link.duplex;
			priv->oldduplex = phydev->duplex;
		}
		/* Flow Control operation */
		if (phydev->pause)
			priv->hw->mac->flow_ctrl(priv->hw, phydev->duplex,
						 fc, pause_time);

		if (phydev->speed != priv->speed) {
			new_state = 1;
			switch (phydev->speed) {
			case 1000:
				if (likely((priv->plat->has_gmac) ||
					   (priv->plat->has_gmac4)))
					ctrl &= ~priv->hw->link.port;
				stmmac_hw_fix_mac_speed(priv);
				break;
			case 100:
			case 10:
				if (likely((priv->plat->has_gmac) ||
					   (priv->plat->has_gmac4))) {
					ctrl |= priv->hw->link.port;
					if (phydev->speed == SPEED_100) {
						ctrl |= priv->hw->link.speed;
					} else {
						ctrl &= ~(priv->hw->link.speed);
					}
				} else {
					ctrl &= ~priv->hw->link.port;
				}
				stmmac_hw_fix_mac_speed(priv);
				break;
			default:
				if (netif_msg_link(priv))
					pr_warn("%s: Speed (%d) not 10/100\n",
						dev->name, phydev->speed);
				break;
			}

			priv->speed = phydev->speed;
		}

		writel(ctrl, priv->ioaddr + MAC_CTRL_REG);

		if (!priv->oldlink) {
			new_state = 1;
			priv->oldlink = 1;
		}
	} else if (priv->oldlink) {
		new_state = 1;
		priv->oldlink = 0;
		priv->speed = 0;
		priv->oldduplex = -1;
	}

	if (new_state && netif_msg_link(priv))
		phy_print_status(phydev);

	spin_unlock_irqrestore(&priv->lock, flags);

	if (phydev->is_pseudo_fixed_link)
		/* Stop PHY layer to call the hook to adjust the link in case
		 * of a switch is attached to the stmmac driver.
		 */
		phydev->irq = PHY_IGNORE_INTERRUPT;
	else
		/* At this stage, init the EEE if supported.
		 * Never called in case of fixed_link.
		 */
		priv->eee_enabled = stmmac_eee_init(priv);
}

/**
 * stmmac_check_pcs_mode - verify if RGMII/SGMII is supported
 * @priv: driver private structure
 * Description: this is to verify if the HW supports the PCS.
 * Physical Coding Sublayer (PCS) interface that can be used when the MAC is
 * configured for the TBI, RTBI, or SGMII PHY interface.
 */
static void stmmac_check_pcs_mode(struct stmmac_priv *priv)
{
	int interface = priv->plat->interface;

	if (priv->dma_cap.pcs) {
		if ((interface == PHY_INTERFACE_MODE_RGMII) ||
		    (interface == PHY_INTERFACE_MODE_RGMII_ID) ||
		    (interface == PHY_INTERFACE_MODE_RGMII_RXID) ||
		    (interface == PHY_INTERFACE_MODE_RGMII_TXID)) {
			pr_debug("STMMAC: PCS RGMII support enable\n");
			priv->pcs = STMMAC_PCS_RGMII;
		} else if (interface == PHY_INTERFACE_MODE_SGMII) {
			pr_debug("STMMAC: PCS SGMII support enable\n");
			priv->pcs = STMMAC_PCS_SGMII;
		}
	}
}

/**
 * stmmac_init_phy - PHY initialization
 * @dev: net device structure
 * Description: it initializes the driver's PHY state, and attaches the PHY
 * to the mac driver.
 *  Return value:
 *  0 on success
 */
static int stmmac_init_phy(struct net_device *dev)
{
	struct stmmac_priv *priv = netdev_priv(dev);
	struct phy_device *phydev;
	char phy_id_fmt[MII_BUS_ID_SIZE + 3];
	char bus_id[MII_BUS_ID_SIZE];
	int interface = priv->plat->interface;
	int max_speed = priv->plat->max_speed;
	priv->oldlink = 0;
	priv->speed = 0;
	priv->oldduplex = -1;

	if (priv->plat->phy_node) {
		phydev = of_phy_connect(dev, priv->plat->phy_node,
					&stmmac_adjust_link, 0, interface);
	} else {
		snprintf(bus_id, MII_BUS_ID_SIZE, "stmmac-%x",
			 priv->plat->bus_id);

		snprintf(phy_id_fmt, MII_BUS_ID_SIZE + 3, PHY_ID_FMT, bus_id,
			 priv->plat->phy_addr);
		pr_debug("stmmac_init_phy:  trying to attach to %s\n",
			 phy_id_fmt);

		phydev = phy_connect(dev, phy_id_fmt, &stmmac_adjust_link,
				     interface);
	}

	if (IS_ERR_OR_NULL(phydev)) {
		pr_err("%s: Could not attach to PHY\n", dev->name);
		if (!phydev)
			return -ENODEV;

		return PTR_ERR(phydev);
	}

	/* Stop Advertising 1000BASE Capability if interface is not GMII */
	if ((interface == PHY_INTERFACE_MODE_MII) ||
	    (interface == PHY_INTERFACE_MODE_RMII) ||
		(max_speed < 1000 && max_speed > 0))
		phydev->advertising &= ~(SUPPORTED_1000baseT_Half |
					 SUPPORTED_1000baseT_Full);

	/*
	 * Broken HW is sometimes missing the pull-up resistor on the
	 * MDIO line, which results in reads to non-existent devices returning
	 * 0 rather than 0xffff. Catch this here and treat 0 as a non-existent
	 * device as well.
	 * Note: phydev->phy_id is the result of reading the UID PHY registers.
	 */
	if (!priv->plat->phy_node && phydev->phy_id == 0) {
		phy_disconnect(phydev);
		return -ENODEV;
	}

	pr_debug("stmmac_init_phy:  %s: attached to PHY (UID 0x%x)"
		 " Link = %d\n", dev->name, phydev->phy_id, phydev->link);

	priv->phydev = phydev;

	return 0;
}

static void stmmac_display_rings(struct stmmac_priv *priv)
{
<<<<<<< HEAD
	if (priv->extend_desc) {
		pr_info("Extended RX descriptor ring:\n");
		stmmac_display_ring((void *)priv->dma_erx, DMA_RX_SIZE, 1);
		pr_info("Extended TX descriptor ring:\n");
		stmmac_display_ring((void *)priv->dma_etx, DMA_TX_SIZE, 1);
	} else {
		pr_info("RX descriptor ring:\n");
		stmmac_display_ring((void *)priv->dma_rx, DMA_RX_SIZE, 0);
		pr_info("TX descriptor ring:\n");
		stmmac_display_ring((void *)priv->dma_tx, DMA_TX_SIZE, 0);
=======
	void *head_rx, *head_tx;

	if (priv->extend_desc) {
		head_rx = (void *)priv->dma_erx;
		head_tx = (void *)priv->dma_etx;
	} else {
		head_rx = (void *)priv->dma_rx;
		head_tx = (void *)priv->dma_tx;
>>>>>>> ed596a4a
	}

	/* Display Rx ring */
	priv->hw->desc->display_ring(head_rx, DMA_RX_SIZE, true);
	/* Display Tx ring */
	priv->hw->desc->display_ring(head_tx, DMA_TX_SIZE, false);
}

static int stmmac_set_bfsize(int mtu, int bufsize)
{
	int ret = bufsize;

	if (mtu >= BUF_SIZE_4KiB)
		ret = BUF_SIZE_8KiB;
	else if (mtu >= BUF_SIZE_2KiB)
		ret = BUF_SIZE_4KiB;
	else if (mtu > DEFAULT_BUFSIZE)
		ret = BUF_SIZE_2KiB;
	else
		ret = DEFAULT_BUFSIZE;

	return ret;
}

/**
 * stmmac_clear_descriptors - clear descriptors
 * @priv: driver private structure
 * Description: this function is called to clear the tx and rx descriptors
 * in case of both basic and extended descriptors are used.
 */
static void stmmac_clear_descriptors(struct stmmac_priv *priv)
{
	int i;

	/* Clear the Rx/Tx descriptors */
	for (i = 0; i < DMA_RX_SIZE; i++)
		if (priv->extend_desc)
			priv->hw->desc->init_rx_desc(&priv->dma_erx[i].basic,
						     priv->use_riwt, priv->mode,
						     (i == DMA_RX_SIZE - 1));
		else
			priv->hw->desc->init_rx_desc(&priv->dma_rx[i],
						     priv->use_riwt, priv->mode,
						     (i == DMA_RX_SIZE - 1));
	for (i = 0; i < DMA_TX_SIZE; i++)
		if (priv->extend_desc)
			priv->hw->desc->init_tx_desc(&priv->dma_etx[i].basic,
						     priv->mode,
						     (i == DMA_TX_SIZE - 1));
		else
			priv->hw->desc->init_tx_desc(&priv->dma_tx[i],
						     priv->mode,
						     (i == DMA_TX_SIZE - 1));
}

/**
 * stmmac_init_rx_buffers - init the RX descriptor buffer.
 * @priv: driver private structure
 * @p: descriptor pointer
 * @i: descriptor index
 * @flags: gfp flag.
 * Description: this function is called to allocate a receive buffer, perform
 * the DMA mapping and init the descriptor.
 */
static int stmmac_init_rx_buffers(struct stmmac_priv *priv, struct dma_desc *p,
				  int i, gfp_t flags)
{
	struct sk_buff *skb;

	skb = __netdev_alloc_skb_ip_align(priv->dev, priv->dma_buf_sz, flags);
	if (!skb) {
		pr_err("%s: Rx init fails; skb is NULL\n", __func__);
		return -ENOMEM;
	}
	priv->rx_skbuff[i] = skb;
	priv->rx_skbuff_dma[i] = dma_map_single(priv->device, skb->data,
						priv->dma_buf_sz,
						DMA_FROM_DEVICE);
	if (dma_mapping_error(priv->device, priv->rx_skbuff_dma[i])) {
		pr_err("%s: DMA mapping error\n", __func__);
		dev_kfree_skb_any(skb);
		return -EINVAL;
	}

	if (priv->synopsys_id >= DWMAC_CORE_4_00)
		p->des0 = priv->rx_skbuff_dma[i];
	else
		p->des2 = priv->rx_skbuff_dma[i];

	if ((priv->hw->mode->init_desc3) &&
	    (priv->dma_buf_sz == BUF_SIZE_16KiB))
		priv->hw->mode->init_desc3(p);

	return 0;
}

static void stmmac_free_rx_buffers(struct stmmac_priv *priv, int i)
{
	if (priv->rx_skbuff[i]) {
		dma_unmap_single(priv->device, priv->rx_skbuff_dma[i],
				 priv->dma_buf_sz, DMA_FROM_DEVICE);
		dev_kfree_skb_any(priv->rx_skbuff[i]);
	}
	priv->rx_skbuff[i] = NULL;
}

/**
 * init_dma_desc_rings - init the RX/TX descriptor rings
 * @dev: net device structure
 * @flags: gfp flag.
 * Description: this function initializes the DMA RX/TX descriptors
 * and allocates the socket buffers. It suppors the chained and ring
 * modes.
 */
static int init_dma_desc_rings(struct net_device *dev, gfp_t flags)
{
	int i;
	struct stmmac_priv *priv = netdev_priv(dev);
	unsigned int bfsize = 0;
	int ret = -ENOMEM;

	if (priv->hw->mode->set_16kib_bfsize)
		bfsize = priv->hw->mode->set_16kib_bfsize(dev->mtu);

	if (bfsize < BUF_SIZE_16KiB)
		bfsize = stmmac_set_bfsize(dev->mtu, priv->dma_buf_sz);

	priv->dma_buf_sz = bfsize;

	if (netif_msg_probe(priv)) {
		pr_debug("(%s) dma_rx_phy=0x%08x dma_tx_phy=0x%08x\n", __func__,
			 (u32) priv->dma_rx_phy, (u32) priv->dma_tx_phy);

		/* RX INITIALIZATION */
		pr_debug("\tSKB addresses:\nskb\t\tskb data\tdma data\n");
	}
	for (i = 0; i < DMA_RX_SIZE; i++) {
		struct dma_desc *p;
		if (priv->extend_desc)
			p = &((priv->dma_erx + i)->basic);
		else
			p = priv->dma_rx + i;

		ret = stmmac_init_rx_buffers(priv, p, i, flags);
		if (ret)
			goto err_init_rx_buffers;

		if (netif_msg_probe(priv))
			pr_debug("[%p]\t[%p]\t[%x]\n", priv->rx_skbuff[i],
				 priv->rx_skbuff[i]->data,
				 (unsigned int)priv->rx_skbuff_dma[i]);
	}
	priv->cur_rx = 0;
	priv->dirty_rx = (unsigned int)(i - DMA_RX_SIZE);
	buf_sz = bfsize;

	/* Setup the chained descriptor addresses */
	if (priv->mode == STMMAC_CHAIN_MODE) {
		if (priv->extend_desc) {
			priv->hw->mode->init(priv->dma_erx, priv->dma_rx_phy,
					     DMA_RX_SIZE, 1);
			priv->hw->mode->init(priv->dma_etx, priv->dma_tx_phy,
					     DMA_TX_SIZE, 1);
		} else {
			priv->hw->mode->init(priv->dma_rx, priv->dma_rx_phy,
					     DMA_RX_SIZE, 0);
			priv->hw->mode->init(priv->dma_tx, priv->dma_tx_phy,
					     DMA_TX_SIZE, 0);
		}
	}

	/* TX INITIALIZATION */
	for (i = 0; i < DMA_TX_SIZE; i++) {
		struct dma_desc *p;
		if (priv->extend_desc)
			p = &((priv->dma_etx + i)->basic);
		else
			p = priv->dma_tx + i;

		if (priv->synopsys_id >= DWMAC_CORE_4_00) {
			p->des0 = 0;
			p->des1 = 0;
			p->des2 = 0;
			p->des3 = 0;
		} else {
			p->des2 = 0;
		}

		priv->tx_skbuff_dma[i].buf = 0;
		priv->tx_skbuff_dma[i].map_as_page = false;
		priv->tx_skbuff_dma[i].len = 0;
		priv->tx_skbuff_dma[i].last_segment = false;
		priv->tx_skbuff[i] = NULL;
	}

	priv->dirty_tx = 0;
	priv->cur_tx = 0;
	netdev_reset_queue(priv->dev);

	stmmac_clear_descriptors(priv);

	if (netif_msg_hw(priv))
		stmmac_display_rings(priv);

	return 0;
err_init_rx_buffers:
	while (--i >= 0)
		stmmac_free_rx_buffers(priv, i);
	return ret;
}

static void dma_free_rx_skbufs(struct stmmac_priv *priv)
{
	int i;

	for (i = 0; i < DMA_RX_SIZE; i++)
		stmmac_free_rx_buffers(priv, i);
}

static void dma_free_tx_skbufs(struct stmmac_priv *priv)
{
	int i;

	for (i = 0; i < DMA_TX_SIZE; i++) {
		struct dma_desc *p;

		if (priv->extend_desc)
			p = &((priv->dma_etx + i)->basic);
		else
			p = priv->dma_tx + i;

		if (priv->tx_skbuff_dma[i].buf) {
			if (priv->tx_skbuff_dma[i].map_as_page)
				dma_unmap_page(priv->device,
					       priv->tx_skbuff_dma[i].buf,
					       priv->tx_skbuff_dma[i].len,
					       DMA_TO_DEVICE);
			else
				dma_unmap_single(priv->device,
						 priv->tx_skbuff_dma[i].buf,
						 priv->tx_skbuff_dma[i].len,
						 DMA_TO_DEVICE);
		}

		if (priv->tx_skbuff[i] != NULL) {
			dev_kfree_skb_any(priv->tx_skbuff[i]);
			priv->tx_skbuff[i] = NULL;
			priv->tx_skbuff_dma[i].buf = 0;
			priv->tx_skbuff_dma[i].map_as_page = false;
		}
	}
}

/**
 * alloc_dma_desc_resources - alloc TX/RX resources.
 * @priv: private structure
 * Description: according to which descriptor can be used (extend or basic)
 * this function allocates the resources for TX and RX paths. In case of
 * reception, for example, it pre-allocated the RX socket buffer in order to
 * allow zero-copy mechanism.
 */
static int alloc_dma_desc_resources(struct stmmac_priv *priv)
{
	int ret = -ENOMEM;

	priv->rx_skbuff_dma = kmalloc_array(DMA_RX_SIZE, sizeof(dma_addr_t),
					    GFP_KERNEL);
	if (!priv->rx_skbuff_dma)
		return -ENOMEM;

	priv->rx_skbuff = kmalloc_array(DMA_RX_SIZE, sizeof(struct sk_buff *),
					GFP_KERNEL);
	if (!priv->rx_skbuff)
		goto err_rx_skbuff;

	priv->tx_skbuff_dma = kmalloc_array(DMA_TX_SIZE,
					    sizeof(*priv->tx_skbuff_dma),
					    GFP_KERNEL);
	if (!priv->tx_skbuff_dma)
		goto err_tx_skbuff_dma;

	priv->tx_skbuff = kmalloc_array(DMA_TX_SIZE, sizeof(struct sk_buff *),
					GFP_KERNEL);
	if (!priv->tx_skbuff)
		goto err_tx_skbuff;

	if (priv->extend_desc) {
		priv->dma_erx = dma_zalloc_coherent(priv->device, DMA_RX_SIZE *
						    sizeof(struct
							   dma_extended_desc),
						    &priv->dma_rx_phy,
						    GFP_KERNEL);
		if (!priv->dma_erx)
			goto err_dma;

		priv->dma_etx = dma_zalloc_coherent(priv->device, DMA_TX_SIZE *
						    sizeof(struct
							   dma_extended_desc),
						    &priv->dma_tx_phy,
						    GFP_KERNEL);
		if (!priv->dma_etx) {
			dma_free_coherent(priv->device, DMA_RX_SIZE *
					  sizeof(struct dma_extended_desc),
					  priv->dma_erx, priv->dma_rx_phy);
			goto err_dma;
		}
	} else {
		priv->dma_rx = dma_zalloc_coherent(priv->device, DMA_RX_SIZE *
						   sizeof(struct dma_desc),
						   &priv->dma_rx_phy,
						   GFP_KERNEL);
		if (!priv->dma_rx)
			goto err_dma;

		priv->dma_tx = dma_zalloc_coherent(priv->device, DMA_TX_SIZE *
						   sizeof(struct dma_desc),
						   &priv->dma_tx_phy,
						   GFP_KERNEL);
		if (!priv->dma_tx) {
			dma_free_coherent(priv->device, DMA_RX_SIZE *
					  sizeof(struct dma_desc),
					  priv->dma_rx, priv->dma_rx_phy);
			goto err_dma;
		}
	}

	return 0;

err_dma:
	kfree(priv->tx_skbuff);
err_tx_skbuff:
	kfree(priv->tx_skbuff_dma);
err_tx_skbuff_dma:
	kfree(priv->rx_skbuff);
err_rx_skbuff:
	kfree(priv->rx_skbuff_dma);
	return ret;
}

static void free_dma_desc_resources(struct stmmac_priv *priv)
{
	/* Release the DMA TX/RX socket buffers */
	dma_free_rx_skbufs(priv);
	dma_free_tx_skbufs(priv);

	/* Free DMA regions of consistent memory previously allocated */
	if (!priv->extend_desc) {
		dma_free_coherent(priv->device,
				  DMA_TX_SIZE * sizeof(struct dma_desc),
				  priv->dma_tx, priv->dma_tx_phy);
		dma_free_coherent(priv->device,
				  DMA_RX_SIZE * sizeof(struct dma_desc),
				  priv->dma_rx, priv->dma_rx_phy);
	} else {
		dma_free_coherent(priv->device, DMA_TX_SIZE *
				  sizeof(struct dma_extended_desc),
				  priv->dma_etx, priv->dma_tx_phy);
		dma_free_coherent(priv->device, DMA_RX_SIZE *
				  sizeof(struct dma_extended_desc),
				  priv->dma_erx, priv->dma_rx_phy);
	}
	kfree(priv->rx_skbuff_dma);
	kfree(priv->rx_skbuff);
	kfree(priv->tx_skbuff_dma);
	kfree(priv->tx_skbuff);
}

/**
 *  stmmac_dma_operation_mode - HW DMA operation mode
 *  @priv: driver private structure
 *  Description: it is used for configuring the DMA operation mode register in
 *  order to program the tx/rx DMA thresholds or Store-And-Forward mode.
 */
static void stmmac_dma_operation_mode(struct stmmac_priv *priv)
{
	int rxfifosz = priv->plat->rx_fifo_size;

	if (priv->plat->force_thresh_dma_mode)
		priv->hw->dma->dma_mode(priv->ioaddr, tc, tc, rxfifosz);
	else if (priv->plat->force_sf_dma_mode || priv->plat->tx_coe) {
		/*
		 * In case of GMAC, SF mode can be enabled
		 * to perform the TX COE in HW. This depends on:
		 * 1) TX COE if actually supported
		 * 2) There is no bugged Jumbo frame support
		 *    that needs to not insert csum in the TDES.
		 */
		priv->hw->dma->dma_mode(priv->ioaddr, SF_DMA_MODE, SF_DMA_MODE,
					rxfifosz);
		priv->xstats.threshold = SF_DMA_MODE;
	} else
		priv->hw->dma->dma_mode(priv->ioaddr, tc, SF_DMA_MODE,
					rxfifosz);
}

/**
 * stmmac_tx_clean - to manage the transmission completion
 * @priv: driver private structure
 * Description: it reclaims the transmit resources after transmission completes.
 */
static void stmmac_tx_clean(struct stmmac_priv *priv)
{
	unsigned int bytes_compl = 0, pkts_compl = 0;
	unsigned int entry = priv->dirty_tx;

	spin_lock(&priv->tx_lock);

	priv->xstats.tx_clean++;

	while (entry != priv->cur_tx) {
		struct sk_buff *skb = priv->tx_skbuff[entry];
		struct dma_desc *p;
		int status;

		if (priv->extend_desc)
			p = (struct dma_desc *)(priv->dma_etx + entry);
		else
			p = priv->dma_tx + entry;

		status = priv->hw->desc->tx_status(&priv->dev->stats,
						      &priv->xstats, p,
						      priv->ioaddr);
		/* Check if the descriptor is owned by the DMA */
		if (unlikely(status & tx_dma_own))
			break;

		/* Just consider the last segment and ...*/
		if (likely(!(status & tx_not_ls))) {
			/* ... verify the status error condition */
			if (unlikely(status & tx_err)) {
				priv->dev->stats.tx_errors++;
			} else {
				priv->dev->stats.tx_packets++;
				priv->xstats.tx_pkt_n++;
			}
			stmmac_get_tx_hwtstamp(priv, entry, skb);
		}

		if (likely(priv->tx_skbuff_dma[entry].buf)) {
			if (priv->tx_skbuff_dma[entry].map_as_page)
				dma_unmap_page(priv->device,
					       priv->tx_skbuff_dma[entry].buf,
					       priv->tx_skbuff_dma[entry].len,
					       DMA_TO_DEVICE);
			else
				dma_unmap_single(priv->device,
						 priv->tx_skbuff_dma[entry].buf,
						 priv->tx_skbuff_dma[entry].len,
						 DMA_TO_DEVICE);
			priv->tx_skbuff_dma[entry].buf = 0;
			priv->tx_skbuff_dma[entry].len = 0;
			priv->tx_skbuff_dma[entry].map_as_page = false;
		}
<<<<<<< HEAD
		priv->hw->mode->clean_desc3(priv, p);
=======

		if (priv->hw->mode->clean_desc3)
			priv->hw->mode->clean_desc3(priv, p);

>>>>>>> ed596a4a
		priv->tx_skbuff_dma[entry].last_segment = false;
		priv->tx_skbuff_dma[entry].is_jumbo = false;

		if (likely(skb != NULL)) {
			pkts_compl++;
			bytes_compl += skb->len;
			dev_consume_skb_any(skb);
			priv->tx_skbuff[entry] = NULL;
		}

		priv->hw->desc->release_tx_desc(p, priv->mode);

		entry = STMMAC_GET_ENTRY(entry, DMA_TX_SIZE);
	}
	priv->dirty_tx = entry;

	netdev_completed_queue(priv->dev, pkts_compl, bytes_compl);

	if (unlikely(netif_queue_stopped(priv->dev) &&
		     stmmac_tx_avail(priv) > STMMAC_TX_THRESH)) {
		netif_tx_lock(priv->dev);
		if (netif_queue_stopped(priv->dev) &&
		    stmmac_tx_avail(priv) > STMMAC_TX_THRESH) {
			if (netif_msg_tx_done(priv))
				pr_debug("%s: restart transmit\n", __func__);
			netif_wake_queue(priv->dev);
		}
		netif_tx_unlock(priv->dev);
	}

	if ((priv->eee_enabled) && (!priv->tx_path_in_lpi_mode)) {
		stmmac_enable_eee_mode(priv);
		mod_timer(&priv->eee_ctrl_timer, STMMAC_LPI_T(eee_timer));
	}
	spin_unlock(&priv->tx_lock);
}

static inline void stmmac_enable_dma_irq(struct stmmac_priv *priv)
{
	priv->hw->dma->enable_dma_irq(priv->ioaddr);
}

static inline void stmmac_disable_dma_irq(struct stmmac_priv *priv)
{
	priv->hw->dma->disable_dma_irq(priv->ioaddr);
}

/**
 * stmmac_tx_err - to manage the tx error
 * @priv: driver private structure
 * Description: it cleans the descriptors and restarts the transmission
 * in case of transmission errors.
 */
static void stmmac_tx_err(struct stmmac_priv *priv)
{
	int i;
	netif_stop_queue(priv->dev);

	priv->hw->dma->stop_tx(priv->ioaddr);
	dma_free_tx_skbufs(priv);
	for (i = 0; i < DMA_TX_SIZE; i++)
		if (priv->extend_desc)
			priv->hw->desc->init_tx_desc(&priv->dma_etx[i].basic,
						     priv->mode,
						     (i == DMA_TX_SIZE - 1));
		else
			priv->hw->desc->init_tx_desc(&priv->dma_tx[i],
						     priv->mode,
						     (i == DMA_TX_SIZE - 1));
	priv->dirty_tx = 0;
	priv->cur_tx = 0;
	netdev_reset_queue(priv->dev);
	priv->hw->dma->start_tx(priv->ioaddr);

	priv->dev->stats.tx_errors++;
	netif_wake_queue(priv->dev);
}

/**
 * stmmac_dma_interrupt - DMA ISR
 * @priv: driver private structure
 * Description: this is the DMA ISR. It is called by the main ISR.
 * It calls the dwmac dma routine and schedule poll method in case of some
 * work can be done.
 */
static void stmmac_dma_interrupt(struct stmmac_priv *priv)
{
	int status;
	int rxfifosz = priv->plat->rx_fifo_size;

	status = priv->hw->dma->dma_interrupt(priv->ioaddr, &priv->xstats);
	if (likely((status & handle_rx)) || (status & handle_tx)) {
		if (likely(napi_schedule_prep(&priv->napi))) {
			stmmac_disable_dma_irq(priv);
			__napi_schedule(&priv->napi);
		}
	}
	if (unlikely(status & tx_hard_error_bump_tc)) {
		/* Try to bump up the dma threshold on this failure */
		if (unlikely(priv->xstats.threshold != SF_DMA_MODE) &&
		    (tc <= 256)) {
			tc += 64;
			if (priv->plat->force_thresh_dma_mode)
				priv->hw->dma->dma_mode(priv->ioaddr, tc, tc,
							rxfifosz);
			else
				priv->hw->dma->dma_mode(priv->ioaddr, tc,
							SF_DMA_MODE, rxfifosz);
			priv->xstats.threshold = tc;
		}
	} else if (unlikely(status == tx_hard_error))
		stmmac_tx_err(priv);
}

/**
 * stmmac_mmc_setup: setup the Mac Management Counters (MMC)
 * @priv: driver private structure
 * Description: this masks the MMC irq, in fact, the counters are managed in SW.
 */
static void stmmac_mmc_setup(struct stmmac_priv *priv)
{
	unsigned int mode = MMC_CNTRL_RESET_ON_READ | MMC_CNTRL_COUNTER_RESET |
			    MMC_CNTRL_PRESET | MMC_CNTRL_FULL_HALF_PRESET;

	if (priv->synopsys_id >= DWMAC_CORE_4_00)
		priv->mmcaddr = priv->ioaddr + MMC_GMAC4_OFFSET;
	else
		priv->mmcaddr = priv->ioaddr + MMC_GMAC3_X_OFFSET;

	dwmac_mmc_intr_all_mask(priv->mmcaddr);

	if (priv->dma_cap.rmon) {
		dwmac_mmc_ctrl(priv->mmcaddr, mode);
		memset(&priv->mmc, 0, sizeof(struct stmmac_counters));
	} else
		pr_info(" No MAC Management Counters available\n");
}

/**
 * stmmac_selec_desc_mode - to select among: normal/alternate/extend descriptors
 * @priv: driver private structure
 * Description: select the Enhanced/Alternate or Normal descriptors.
 * In case of Enhanced/Alternate, it checks if the extended descriptors are
 * supported by the HW capability register.
 */
static void stmmac_selec_desc_mode(struct stmmac_priv *priv)
{
	if (priv->plat->enh_desc) {
		pr_info(" Enhanced/Alternate descriptors\n");

		/* GMAC older than 3.50 has no extended descriptors */
		if (priv->synopsys_id >= DWMAC_CORE_3_50) {
			pr_info("\tEnabled extended descriptors\n");
			priv->extend_desc = 1;
		} else
			pr_warn("Extended descriptors not supported\n");

		priv->hw->desc = &enh_desc_ops;
	} else {
		pr_info(" Normal descriptors\n");
		priv->hw->desc = &ndesc_ops;
	}
}

/**
 * stmmac_get_hw_features - get MAC capabilities from the HW cap. register.
 * @priv: driver private structure
 * Description:
 *  new GMAC chip generations have a new register to indicate the
 *  presence of the optional feature/functions.
 *  This can be also used to override the value passed through the
 *  platform and necessary for old MAC10/100 and GMAC chips.
 */
static int stmmac_get_hw_features(struct stmmac_priv *priv)
{
	u32 ret = 0;

	if (priv->hw->dma->get_hw_feature) {
		priv->hw->dma->get_hw_feature(priv->ioaddr,
					      &priv->dma_cap);
		ret = 1;
	}

	return ret;
}

/**
 * stmmac_check_ether_addr - check if the MAC addr is valid
 * @priv: driver private structure
 * Description:
 * it is to verify if the MAC address is valid, in case of failures it
 * generates a random MAC address
 */
static void stmmac_check_ether_addr(struct stmmac_priv *priv)
{
	if (!is_valid_ether_addr(priv->dev->dev_addr)) {
		priv->hw->mac->get_umac_addr(priv->hw,
					     priv->dev->dev_addr, 0);
		if (!is_valid_ether_addr(priv->dev->dev_addr))
			eth_hw_addr_random(priv->dev);
		pr_info("%s: device MAC address %pM\n", priv->dev->name,
			priv->dev->dev_addr);
	}
}

/**
 * stmmac_init_dma_engine - DMA init.
 * @priv: driver private structure
 * Description:
 * It inits the DMA invoking the specific MAC/GMAC callback.
 * Some DMA parameters can be passed from the platform;
 * in case of these are not passed a default is kept for the MAC or GMAC.
 */
static int stmmac_init_dma_engine(struct stmmac_priv *priv)
{
	int pbl = DEFAULT_DMA_PBL, fixed_burst = 0, aal = 0;
	int mixed_burst = 0;
	int atds = 0;
	int ret = 0;

	if (priv->plat->dma_cfg) {
		pbl = priv->plat->dma_cfg->pbl;
		fixed_burst = priv->plat->dma_cfg->fixed_burst;
		mixed_burst = priv->plat->dma_cfg->mixed_burst;
		aal = priv->plat->dma_cfg->aal;
	}

	if (priv->extend_desc && (priv->mode == STMMAC_RING_MODE))
		atds = 1;

	ret = priv->hw->dma->reset(priv->ioaddr);
	if (ret) {
		dev_err(priv->device, "Failed to reset the dma\n");
		return ret;
	}

	priv->hw->dma->init(priv->ioaddr, pbl, fixed_burst, mixed_burst,
			    aal, priv->dma_tx_phy, priv->dma_rx_phy, atds);

<<<<<<< HEAD
	if ((priv->synopsys_id >= DWMAC_CORE_3_50) &&
	    (priv->plat->axi && priv->hw->dma->axi))
=======
	if (priv->synopsys_id >= DWMAC_CORE_4_00) {
		priv->rx_tail_addr = priv->dma_rx_phy +
			    (DMA_RX_SIZE * sizeof(struct dma_desc));
		priv->hw->dma->set_rx_tail_ptr(priv->ioaddr, priv->rx_tail_addr,
					       STMMAC_CHAN0);

		priv->tx_tail_addr = priv->dma_tx_phy +
			    (DMA_TX_SIZE * sizeof(struct dma_desc));
		priv->hw->dma->set_tx_tail_ptr(priv->ioaddr, priv->tx_tail_addr,
					       STMMAC_CHAN0);
	}

	if (priv->plat->axi && priv->hw->dma->axi)
>>>>>>> ed596a4a
		priv->hw->dma->axi(priv->ioaddr, priv->plat->axi);

	return ret;
}

/**
 * stmmac_tx_timer - mitigation sw timer for tx.
 * @data: data pointer
 * Description:
 * This is the timer handler to directly invoke the stmmac_tx_clean.
 */
static void stmmac_tx_timer(unsigned long data)
{
	struct stmmac_priv *priv = (struct stmmac_priv *)data;

	stmmac_tx_clean(priv);
}

/**
 * stmmac_init_tx_coalesce - init tx mitigation options.
 * @priv: driver private structure
 * Description:
 * This inits the transmit coalesce parameters: i.e. timer rate,
 * timer handler and default threshold used for enabling the
 * interrupt on completion bit.
 */
static void stmmac_init_tx_coalesce(struct stmmac_priv *priv)
{
	priv->tx_coal_frames = STMMAC_TX_FRAMES;
	priv->tx_coal_timer = STMMAC_COAL_TX_TIMER;
	init_timer(&priv->txtimer);
	priv->txtimer.expires = STMMAC_COAL_TIMER(priv->tx_coal_timer);
	priv->txtimer.data = (unsigned long)priv;
	priv->txtimer.function = stmmac_tx_timer;
	add_timer(&priv->txtimer);
}

/**
 * stmmac_hw_setup - setup mac in a usable state.
 *  @dev : pointer to the device structure.
 *  Description:
 *  this is the main function to setup the HW in a usable state because the
 *  dma engine is reset, the core registers are configured (e.g. AXI,
 *  Checksum features, timers). The DMA is ready to start receiving and
 *  transmitting.
 *  Return value:
 *  0 on success and an appropriate (-)ve integer as defined in errno.h
 *  file on failure.
 */
static int stmmac_hw_setup(struct net_device *dev, bool init_ptp)
{
	struct stmmac_priv *priv = netdev_priv(dev);
	int ret;

	/* DMA initialization and SW reset */
	ret = stmmac_init_dma_engine(priv);
	if (ret < 0) {
		pr_err("%s: DMA engine initialization failed\n", __func__);
		return ret;
	}

	/* Copy the MAC addr into the HW  */
	priv->hw->mac->set_umac_addr(priv->hw, dev->dev_addr, 0);

	/* If required, perform hw setup of the bus. */
	if (priv->plat->bus_setup)
		priv->plat->bus_setup(priv->ioaddr);

	/* Initialize the MAC Core */
	priv->hw->mac->core_init(priv->hw, dev->mtu);

	ret = priv->hw->mac->rx_ipc(priv->hw);
	if (!ret) {
		pr_warn(" RX IPC Checksum Offload disabled\n");
		priv->plat->rx_coe = STMMAC_RX_COE_NONE;
		priv->hw->rx_csum = 0;
	}

	/* Enable the MAC Rx/Tx */
	if (priv->synopsys_id >= DWMAC_CORE_4_00)
		stmmac_dwmac4_set_mac(priv->ioaddr, true);
	else
		stmmac_set_mac(priv->ioaddr, true);

	/* Set the HW DMA mode and the COE */
	stmmac_dma_operation_mode(priv);

	stmmac_mmc_setup(priv);

	if (init_ptp) {
		ret = stmmac_init_ptp(priv);
		if (ret && ret != -EOPNOTSUPP)
			pr_warn("%s: failed PTP initialisation\n", __func__);
	}

#ifdef CONFIG_DEBUG_FS
	ret = stmmac_init_fs(dev);
	if (ret < 0)
		pr_warn("%s: failed debugFS registration\n", __func__);
#endif
	/* Start the ball rolling... */
	pr_debug("%s: DMA RX/TX processes started...\n", dev->name);
	priv->hw->dma->start_tx(priv->ioaddr);
	priv->hw->dma->start_rx(priv->ioaddr);

	/* Dump DMA/MAC registers */
	if (netif_msg_hw(priv)) {
		priv->hw->mac->dump_regs(priv->hw);
		priv->hw->dma->dump_regs(priv->ioaddr);
	}
	priv->tx_lpi_timer = STMMAC_DEFAULT_TWT_LS;

	if ((priv->use_riwt) && (priv->hw->dma->rx_watchdog)) {
		priv->rx_riwt = MAX_DMA_RIWT;
		priv->hw->dma->rx_watchdog(priv->ioaddr, MAX_DMA_RIWT);
	}

	if (priv->pcs && priv->hw->mac->ctrl_ane)
		priv->hw->mac->ctrl_ane(priv->hw, 0);

	/*  set TX ring length */
	if (priv->hw->dma->set_tx_ring_len)
		priv->hw->dma->set_tx_ring_len(priv->ioaddr,
					       (DMA_TX_SIZE - 1));
	/*  set RX ring length */
	if (priv->hw->dma->set_rx_ring_len)
		priv->hw->dma->set_rx_ring_len(priv->ioaddr,
					       (DMA_RX_SIZE - 1));
	/* Enable TSO */
	if (priv->tso)
		priv->hw->dma->enable_tso(priv->ioaddr, 1, STMMAC_CHAN0);

	return 0;
}

/**
 *  stmmac_open - open entry point of the driver
 *  @dev : pointer to the device structure.
 *  Description:
 *  This function is the open entry point of the driver.
 *  Return value:
 *  0 on success and an appropriate (-)ve integer as defined in errno.h
 *  file on failure.
 */
static int stmmac_open(struct net_device *dev)
{
	struct stmmac_priv *priv = netdev_priv(dev);
	int ret;

	stmmac_check_ether_addr(priv);

	if (priv->pcs != STMMAC_PCS_RGMII && priv->pcs != STMMAC_PCS_TBI &&
	    priv->pcs != STMMAC_PCS_RTBI) {
		ret = stmmac_init_phy(dev);
		if (ret) {
			pr_err("%s: Cannot attach to PHY (error: %d)\n",
			       __func__, ret);
			return ret;
		}
	}

	/* Extra statistics */
	memset(&priv->xstats, 0, sizeof(struct stmmac_extra_stats));
	priv->xstats.threshold = tc;

	priv->dma_buf_sz = STMMAC_ALIGN(buf_sz);
	priv->rx_copybreak = STMMAC_RX_COPYBREAK;

	ret = alloc_dma_desc_resources(priv);
	if (ret < 0) {
		pr_err("%s: DMA descriptors allocation failed\n", __func__);
		goto dma_desc_error;
	}

	ret = init_dma_desc_rings(dev, GFP_KERNEL);
	if (ret < 0) {
		pr_err("%s: DMA descriptors initialization failed\n", __func__);
		goto init_error;
	}

	ret = stmmac_hw_setup(dev, true);
	if (ret < 0) {
		pr_err("%s: Hw setup failed\n", __func__);
		goto init_error;
	}

	stmmac_init_tx_coalesce(priv);

	if (priv->phydev)
		phy_start(priv->phydev);

	/* Request the IRQ lines */
	ret = request_irq(dev->irq, stmmac_interrupt,
			  IRQF_SHARED, dev->name, dev);
	if (unlikely(ret < 0)) {
		pr_err("%s: ERROR: allocating the IRQ %d (error: %d)\n",
		       __func__, dev->irq, ret);
		goto init_error;
	}

	/* Request the Wake IRQ in case of another line is used for WoL */
	if (priv->wol_irq != dev->irq) {
		ret = request_irq(priv->wol_irq, stmmac_interrupt,
				  IRQF_SHARED, dev->name, dev);
		if (unlikely(ret < 0)) {
			pr_err("%s: ERROR: allocating the WoL IRQ %d (%d)\n",
			       __func__, priv->wol_irq, ret);
			goto wolirq_error;
		}
	}

	/* Request the IRQ lines */
	if (priv->lpi_irq > 0) {
		ret = request_irq(priv->lpi_irq, stmmac_interrupt, IRQF_SHARED,
				  dev->name, dev);
		if (unlikely(ret < 0)) {
			pr_err("%s: ERROR: allocating the LPI IRQ %d (%d)\n",
			       __func__, priv->lpi_irq, ret);
			goto lpiirq_error;
		}
	}

	napi_enable(&priv->napi);
	netif_start_queue(dev);

	return 0;

lpiirq_error:
	if (priv->wol_irq != dev->irq)
		free_irq(priv->wol_irq, dev);
wolirq_error:
	free_irq(dev->irq, dev);

init_error:
	free_dma_desc_resources(priv);
dma_desc_error:
	if (priv->phydev)
		phy_disconnect(priv->phydev);

	return ret;
}

/**
 *  stmmac_release - close entry point of the driver
 *  @dev : device pointer.
 *  Description:
 *  This is the stop entry point of the driver.
 */
static int stmmac_release(struct net_device *dev)
{
	struct stmmac_priv *priv = netdev_priv(dev);

	if (priv->eee_enabled)
		del_timer_sync(&priv->eee_ctrl_timer);

	/* Stop and disconnect the PHY */
	if (priv->phydev) {
		phy_stop(priv->phydev);
		phy_disconnect(priv->phydev);
		priv->phydev = NULL;
	}

	netif_stop_queue(dev);

	napi_disable(&priv->napi);

	del_timer_sync(&priv->txtimer);

	/* Free the IRQ lines */
	free_irq(dev->irq, dev);
	if (priv->wol_irq != dev->irq)
		free_irq(priv->wol_irq, dev);
	if (priv->lpi_irq > 0)
		free_irq(priv->lpi_irq, dev);

	/* Stop TX/RX DMA and clear the descriptors */
	priv->hw->dma->stop_tx(priv->ioaddr);
	priv->hw->dma->stop_rx(priv->ioaddr);

	/* Release and free the Rx/Tx resources */
	free_dma_desc_resources(priv);

	/* Disable the MAC Rx/Tx */
	stmmac_set_mac(priv->ioaddr, false);

	netif_carrier_off(dev);

#ifdef CONFIG_DEBUG_FS
	stmmac_exit_fs(dev);
#endif

	stmmac_release_ptp(priv);

	return 0;
}

/**
 *  stmmac_tso_allocator - close entry point of the driver
 *  @priv: driver private structure
 *  @des: buffer start address
 *  @total_len: total length to fill in descriptors
 *  @last_segmant: condition for the last descriptor
 *  Description:
 *  This function fills descriptor and request new descriptors according to
 *  buffer length to fill
 */
static void stmmac_tso_allocator(struct stmmac_priv *priv, unsigned int des,
				 int total_len, bool last_segment)
{
	struct dma_desc *desc;
	int tmp_len;
	u32 buff_size;

	tmp_len = total_len;

	while (tmp_len > 0) {
		priv->cur_tx = STMMAC_GET_ENTRY(priv->cur_tx, DMA_TX_SIZE);
		desc = priv->dma_tx + priv->cur_tx;

		desc->des0 = des + (total_len - tmp_len);
		buff_size = tmp_len >= TSO_MAX_BUFF_SIZE ?
			    TSO_MAX_BUFF_SIZE : tmp_len;

		priv->hw->desc->prepare_tso_tx_desc(desc, 0, buff_size,
			0, 1,
			(last_segment) && (buff_size < TSO_MAX_BUFF_SIZE),
			0, 0);

		tmp_len -= TSO_MAX_BUFF_SIZE;
	}
}

/**
 *  stmmac_tso_xmit - Tx entry point of the driver for oversized frames (TSO)
 *  @skb : the socket buffer
 *  @dev : device pointer
 *  Description: this is the transmit function that is called on TSO frames
 *  (support available on GMAC4 and newer chips).
 *  Diagram below show the ring programming in case of TSO frames:
 *
 *  First Descriptor
 *   --------
 *   | DES0 |---> buffer1 = L2/L3/L4 header
 *   | DES1 |---> TCP Payload (can continue on next descr...)
 *   | DES2 |---> buffer 1 and 2 len
 *   | DES3 |---> must set TSE, TCP hdr len-> [22:19]. TCP payload len [17:0]
 *   --------
 *	|
 *     ...
 *	|
 *   --------
 *   | DES0 | --| Split TCP Payload on Buffers 1 and 2
 *   | DES1 | --|
 *   | DES2 | --> buffer 1 and 2 len
 *   | DES3 |
 *   --------
 *
 * mss is fixed when enable tso, so w/o programming the TDES3 ctx field.
 */
static netdev_tx_t stmmac_tso_xmit(struct sk_buff *skb, struct net_device *dev)
{
	u32 pay_len, mss;
	int tmp_pay_len = 0;
	struct stmmac_priv *priv = netdev_priv(dev);
	int nfrags = skb_shinfo(skb)->nr_frags;
	unsigned int first_entry, des;
	struct dma_desc *desc, *first, *mss_desc = NULL;
	u8 proto_hdr_len;
	int i;

	spin_lock(&priv->tx_lock);

	/* Compute header lengths */
	proto_hdr_len = skb_transport_offset(skb) + tcp_hdrlen(skb);

	/* Desc availability based on threshold should be enough safe */
	if (unlikely(stmmac_tx_avail(priv) <
		(((skb->len - proto_hdr_len) / TSO_MAX_BUFF_SIZE + 1)))) {
		if (!netif_queue_stopped(dev)) {
			netif_stop_queue(dev);
			/* This is a hard error, log it. */
			pr_err("%s: Tx Ring full when queue awake\n", __func__);
		}
		spin_unlock(&priv->tx_lock);
		return NETDEV_TX_BUSY;
	}

	pay_len = skb_headlen(skb) - proto_hdr_len; /* no frags */

	mss = skb_shinfo(skb)->gso_size;

	/* set new MSS value if needed */
	if (mss != priv->mss) {
		mss_desc = priv->dma_tx + priv->cur_tx;
		priv->hw->desc->set_mss(mss_desc, mss);
		priv->mss = mss;
		priv->cur_tx = STMMAC_GET_ENTRY(priv->cur_tx, DMA_TX_SIZE);
	}

	if (netif_msg_tx_queued(priv)) {
		pr_info("%s: tcphdrlen %d, hdr_len %d, pay_len %d, mss %d\n",
			__func__, tcp_hdrlen(skb), proto_hdr_len, pay_len, mss);
		pr_info("\tskb->len %d, skb->data_len %d\n", skb->len,
			skb->data_len);
	}

	first_entry = priv->cur_tx;

	desc = priv->dma_tx + first_entry;
	first = desc;

	/* first descriptor: fill Headers on Buf1 */
	des = dma_map_single(priv->device, skb->data, skb_headlen(skb),
			     DMA_TO_DEVICE);
	if (dma_mapping_error(priv->device, des))
		goto dma_map_err;

	priv->tx_skbuff_dma[first_entry].buf = des;
	priv->tx_skbuff_dma[first_entry].len = skb_headlen(skb);
	priv->tx_skbuff[first_entry] = skb;

	first->des0 = des;

	/* Fill start of payload in buff2 of first descriptor */
	if (pay_len)
		first->des1 =  des + proto_hdr_len;

	/* If needed take extra descriptors to fill the remaining payload */
	tmp_pay_len = pay_len - TSO_MAX_BUFF_SIZE;

	stmmac_tso_allocator(priv, des, tmp_pay_len, (nfrags == 0));

	/* Prepare fragments */
	for (i = 0; i < nfrags; i++) {
		const skb_frag_t *frag = &skb_shinfo(skb)->frags[i];

		des = skb_frag_dma_map(priv->device, frag, 0,
				       skb_frag_size(frag),
				       DMA_TO_DEVICE);

		stmmac_tso_allocator(priv, des, skb_frag_size(frag),
				     (i == nfrags - 1));

		priv->tx_skbuff_dma[priv->cur_tx].buf = des;
		priv->tx_skbuff_dma[priv->cur_tx].len = skb_frag_size(frag);
		priv->tx_skbuff[priv->cur_tx] = NULL;
		priv->tx_skbuff_dma[priv->cur_tx].map_as_page = true;
	}

	priv->tx_skbuff_dma[priv->cur_tx].last_segment = true;

	priv->cur_tx = STMMAC_GET_ENTRY(priv->cur_tx, DMA_TX_SIZE);

	if (unlikely(stmmac_tx_avail(priv) <= (MAX_SKB_FRAGS + 1))) {
		if (netif_msg_hw(priv))
			pr_debug("%s: stop transmitted packets\n", __func__);
		netif_stop_queue(dev);
	}

	dev->stats.tx_bytes += skb->len;
	priv->xstats.tx_tso_frames++;
	priv->xstats.tx_tso_nfrags += nfrags;

	/* Manage tx mitigation */
	priv->tx_count_frames += nfrags + 1;
	if (likely(priv->tx_coal_frames > priv->tx_count_frames)) {
		mod_timer(&priv->txtimer,
			  STMMAC_COAL_TIMER(priv->tx_coal_timer));
	} else {
		priv->tx_count_frames = 0;
		priv->hw->desc->set_tx_ic(desc);
		priv->xstats.tx_set_ic_bit++;
	}

	if (!priv->hwts_tx_en)
		skb_tx_timestamp(skb);

	if (unlikely((skb_shinfo(skb)->tx_flags & SKBTX_HW_TSTAMP) &&
		     priv->hwts_tx_en)) {
		/* declare that device is doing timestamping */
		skb_shinfo(skb)->tx_flags |= SKBTX_IN_PROGRESS;
		priv->hw->desc->enable_tx_timestamp(first);
	}

	/* Complete the first descriptor before granting the DMA */
	priv->hw->desc->prepare_tso_tx_desc(first, 1,
			proto_hdr_len,
			pay_len,
			1, priv->tx_skbuff_dma[first_entry].last_segment,
			tcp_hdrlen(skb) / 4, (skb->len - proto_hdr_len));

	/* If context desc is used to change MSS */
	if (mss_desc)
		priv->hw->desc->set_tx_owner(mss_desc);

	/* The own bit must be the latest setting done when prepare the
	 * descriptor and then barrier is needed to make sure that
	 * all is coherent before granting the DMA engine.
	 */
	smp_wmb();

	if (netif_msg_pktdata(priv)) {
		pr_info("%s: curr=%d dirty=%d f=%d, e=%d, f_p=%p, nfrags %d\n",
			__func__, priv->cur_tx, priv->dirty_tx, first_entry,
			priv->cur_tx, first, nfrags);

		priv->hw->desc->display_ring((void *)priv->dma_tx, DMA_TX_SIZE,
					     0);

		pr_info(">>> frame to be transmitted: ");
		print_pkt(skb->data, skb_headlen(skb));
	}

	netdev_sent_queue(dev, skb->len);

	priv->hw->dma->set_tx_tail_ptr(priv->ioaddr, priv->tx_tail_addr,
				       STMMAC_CHAN0);

	spin_unlock(&priv->tx_lock);
	return NETDEV_TX_OK;

dma_map_err:
	spin_unlock(&priv->tx_lock);
	dev_err(priv->device, "Tx dma map failed\n");
	dev_kfree_skb(skb);
	priv->dev->stats.tx_dropped++;
	return NETDEV_TX_OK;
}

/**
 *  stmmac_xmit - Tx entry point of the driver
 *  @skb : the socket buffer
 *  @dev : device pointer
 *  Description : this is the tx entry point of the driver.
 *  It programs the chain or the ring and supports oversized frames
 *  and SG feature.
 */
static netdev_tx_t stmmac_xmit(struct sk_buff *skb, struct net_device *dev)
{
	struct stmmac_priv *priv = netdev_priv(dev);
	unsigned int nopaged_len = skb_headlen(skb);
	int i, csum_insertion = 0, is_jumbo = 0;
	int nfrags = skb_shinfo(skb)->nr_frags;
	unsigned int entry, first_entry;
	struct dma_desc *desc, *first;
	unsigned int enh_desc;
<<<<<<< HEAD
=======
	unsigned int des;

	/* Manage oversized TCP frames for GMAC4 device */
	if (skb_is_gso(skb) && priv->tso) {
		if (ip_hdr(skb)->protocol == IPPROTO_TCP)
			return stmmac_tso_xmit(skb, dev);
	}
>>>>>>> ed596a4a

	spin_lock(&priv->tx_lock);

	if (unlikely(stmmac_tx_avail(priv) < nfrags + 1)) {
		spin_unlock(&priv->tx_lock);
		if (!netif_queue_stopped(dev)) {
			netif_stop_queue(dev);
			/* This is a hard error, log it. */
			pr_err("%s: Tx Ring full when queue awake\n", __func__);
		}
		return NETDEV_TX_BUSY;
	}

	if (priv->tx_path_in_lpi_mode)
		stmmac_disable_eee_mode(priv);

	entry = priv->cur_tx;
	first_entry = entry;

	csum_insertion = (skb->ip_summed == CHECKSUM_PARTIAL);

	if (likely(priv->extend_desc))
		desc = (struct dma_desc *)(priv->dma_etx + entry);
	else
		desc = priv->dma_tx + entry;

	first = desc;

	priv->tx_skbuff[first_entry] = skb;

	enh_desc = priv->plat->enh_desc;
	/* To program the descriptors according to the size of the frame */
	if (enh_desc)
		is_jumbo = priv->hw->mode->is_jumbo_frm(skb->len, enh_desc);

<<<<<<< HEAD
	if (unlikely(is_jumbo)) {
=======
	if (unlikely(is_jumbo) && likely(priv->synopsys_id <
					 DWMAC_CORE_4_00)) {
>>>>>>> ed596a4a
		entry = priv->hw->mode->jumbo_frm(priv, skb, csum_insertion);
		if (unlikely(entry < 0))
			goto dma_map_err;
	}

	for (i = 0; i < nfrags; i++) {
		const skb_frag_t *frag = &skb_shinfo(skb)->frags[i];
		int len = skb_frag_size(frag);
		bool last_segment = (i == (nfrags - 1));

		entry = STMMAC_GET_ENTRY(entry, DMA_TX_SIZE);

		if (likely(priv->extend_desc))
			desc = (struct dma_desc *)(priv->dma_etx + entry);
		else
			desc = priv->dma_tx + entry;

		des = skb_frag_dma_map(priv->device, frag, 0, len,
				       DMA_TO_DEVICE);
		if (dma_mapping_error(priv->device, des))
			goto dma_map_err; /* should reuse desc w/o issues */

		priv->tx_skbuff[entry] = NULL;
<<<<<<< HEAD
		priv->tx_skbuff_dma[entry].buf = desc->des2;
		priv->tx_skbuff_dma[entry].map_as_page = true;
		priv->tx_skbuff_dma[entry].len = len;
		priv->tx_skbuff_dma[entry].last_segment = last_segment;

		/* Prepare the descriptor and set the own bit too */
		priv->hw->desc->prepare_tx_desc(desc, 0, len, csum_insertion,
						priv->mode, 1, last_segment);
	}

	entry = STMMAC_GET_ENTRY(entry, DMA_TX_SIZE);

	priv->cur_tx = entry;

	if (netif_msg_pktdata(priv)) {
=======

		if (unlikely(priv->synopsys_id >= DWMAC_CORE_4_00)) {
			desc->des0 = des;
			priv->tx_skbuff_dma[entry].buf = desc->des0;
		} else {
			desc->des2 = des;
			priv->tx_skbuff_dma[entry].buf = desc->des2;
		}

		priv->tx_skbuff_dma[entry].map_as_page = true;
		priv->tx_skbuff_dma[entry].len = len;
		priv->tx_skbuff_dma[entry].last_segment = last_segment;

		/* Prepare the descriptor and set the own bit too */
		priv->hw->desc->prepare_tx_desc(desc, 0, len, csum_insertion,
						priv->mode, 1, last_segment);
	}

	entry = STMMAC_GET_ENTRY(entry, DMA_TX_SIZE);

	priv->cur_tx = entry;

	if (netif_msg_pktdata(priv)) {
		void *tx_head;

>>>>>>> ed596a4a
		pr_debug("%s: curr=%d dirty=%d f=%d, e=%d, first=%p, nfrags=%d",
			 __func__, priv->cur_tx, priv->dirty_tx, first_entry,
			 entry, first, nfrags);

		if (priv->extend_desc)
<<<<<<< HEAD
			stmmac_display_ring((void *)priv->dma_etx,
					    DMA_TX_SIZE, 1);
		else
			stmmac_display_ring((void *)priv->dma_tx,
					    DMA_TX_SIZE, 0);
=======
			tx_head = (void *)priv->dma_etx;
		else
			tx_head = (void *)priv->dma_tx;

		priv->hw->desc->display_ring(tx_head, DMA_TX_SIZE, false);
>>>>>>> ed596a4a

		pr_debug(">>> frame to be transmitted: ");
		print_pkt(skb->data, skb->len);
	}

	if (unlikely(stmmac_tx_avail(priv) <= (MAX_SKB_FRAGS + 1))) {
		if (netif_msg_hw(priv))
			pr_debug("%s: stop transmitted packets\n", __func__);
		netif_stop_queue(dev);
	}

	dev->stats.tx_bytes += skb->len;

	/* According to the coalesce parameter the IC bit for the latest
	 * segment is reset and the timer re-started to clean the tx status.
	 * This approach takes care about the fragments: desc is the first
	 * element in case of no SG.
	 */
	priv->tx_count_frames += nfrags + 1;
	if (likely(priv->tx_coal_frames > priv->tx_count_frames)) {
		mod_timer(&priv->txtimer,
			  STMMAC_COAL_TIMER(priv->tx_coal_timer));
	} else {
		priv->tx_count_frames = 0;
		priv->hw->desc->set_tx_ic(desc);
		priv->xstats.tx_set_ic_bit++;
	}

	if (!priv->hwts_tx_en)
		skb_tx_timestamp(skb);

	/* Ready to fill the first descriptor and set the OWN bit w/o any
	 * problems because all the descriptors are actually ready to be
	 * passed to the DMA engine.
	 */
	if (likely(!is_jumbo)) {
		bool last_segment = (nfrags == 0);

<<<<<<< HEAD
		first->des2 = dma_map_single(priv->device, skb->data,
					     nopaged_len, DMA_TO_DEVICE);
		if (dma_mapping_error(priv->device, first->des2))
			goto dma_map_err;

		priv->tx_skbuff_dma[first_entry].buf = first->des2;
=======
		des = dma_map_single(priv->device, skb->data,
				     nopaged_len, DMA_TO_DEVICE);
		if (dma_mapping_error(priv->device, des))
			goto dma_map_err;

		if (unlikely(priv->synopsys_id >= DWMAC_CORE_4_00)) {
			first->des0 = des;
			priv->tx_skbuff_dma[first_entry].buf = first->des0;
		} else {
			first->des2 = des;
			priv->tx_skbuff_dma[first_entry].buf = first->des2;
		}

>>>>>>> ed596a4a
		priv->tx_skbuff_dma[first_entry].len = nopaged_len;
		priv->tx_skbuff_dma[first_entry].last_segment = last_segment;

		if (unlikely((skb_shinfo(skb)->tx_flags & SKBTX_HW_TSTAMP) &&
			     priv->hwts_tx_en)) {
			/* declare that device is doing timestamping */
			skb_shinfo(skb)->tx_flags |= SKBTX_IN_PROGRESS;
			priv->hw->desc->enable_tx_timestamp(first);
		}

		/* Prepare the first descriptor setting the OWN bit too */
		priv->hw->desc->prepare_tx_desc(first, 1, nopaged_len,
						csum_insertion, priv->mode, 1,
						last_segment);

		/* The own bit must be the latest setting done when prepare the
		 * descriptor and then barrier is needed to make sure that
		 * all is coherent before granting the DMA engine.
		 */
		smp_wmb();
	}

	netdev_sent_queue(dev, skb->len);

	if (priv->synopsys_id < DWMAC_CORE_4_00)
		priv->hw->dma->enable_dma_transmission(priv->ioaddr);
	else
		priv->hw->dma->set_tx_tail_ptr(priv->ioaddr, priv->tx_tail_addr,
					       STMMAC_CHAN0);

	spin_unlock(&priv->tx_lock);
	return NETDEV_TX_OK;

dma_map_err:
	spin_unlock(&priv->tx_lock);
	dev_err(priv->device, "Tx dma map failed\n");
	dev_kfree_skb(skb);
	priv->dev->stats.tx_dropped++;
	return NETDEV_TX_OK;
}

static void stmmac_rx_vlan(struct net_device *dev, struct sk_buff *skb)
{
	struct ethhdr *ehdr;
	u16 vlanid;

	if ((dev->features & NETIF_F_HW_VLAN_CTAG_RX) ==
	    NETIF_F_HW_VLAN_CTAG_RX &&
	    !__vlan_get_tag(skb, &vlanid)) {
		/* pop the vlan tag */
		ehdr = (struct ethhdr *)skb->data;
		memmove(skb->data + VLAN_HLEN, ehdr, ETH_ALEN * 2);
		skb_pull(skb, VLAN_HLEN);
		__vlan_hwaccel_put_tag(skb, htons(ETH_P_8021Q), vlanid);
	}
}


static inline int stmmac_rx_threshold_count(struct stmmac_priv *priv)
{
	if (priv->rx_zeroc_thresh < STMMAC_RX_THRESH)
		return 0;

	return 1;
}

/**
 * stmmac_rx_refill - refill used skb preallocated buffers
 * @priv: driver private structure
 * Description : this is to reallocate the skb for the reception process
 * that is based on zero-copy.
 */
static inline void stmmac_rx_refill(struct stmmac_priv *priv)
{
	int bfsize = priv->dma_buf_sz;
	unsigned int entry = priv->dirty_rx;
	int dirty = stmmac_rx_dirty(priv);

	while (dirty-- > 0) {
		struct dma_desc *p;

		if (priv->extend_desc)
			p = (struct dma_desc *)(priv->dma_erx + entry);
		else
			p = priv->dma_rx + entry;

		if (likely(priv->rx_skbuff[entry] == NULL)) {
			struct sk_buff *skb;

			skb = netdev_alloc_skb_ip_align(priv->dev, bfsize);
			if (unlikely(!skb)) {
				/* so for a while no zero-copy! */
				priv->rx_zeroc_thresh = STMMAC_RX_THRESH;
				if (unlikely(net_ratelimit()))
					dev_err(priv->device,
						"fail to alloc skb entry %d\n",
						entry);
				break;
			}

			priv->rx_skbuff[entry] = skb;
			priv->rx_skbuff_dma[entry] =
			    dma_map_single(priv->device, skb->data, bfsize,
					   DMA_FROM_DEVICE);
			if (dma_mapping_error(priv->device,
					      priv->rx_skbuff_dma[entry])) {
				dev_err(priv->device, "Rx dma map failed\n");
				dev_kfree_skb(skb);
				break;
			}

			if (unlikely(priv->synopsys_id >= DWMAC_CORE_4_00)) {
				p->des0 = priv->rx_skbuff_dma[entry];
				p->des1 = 0;
			} else {
				p->des2 = priv->rx_skbuff_dma[entry];
			}
			if (priv->hw->mode->refill_desc3)
				priv->hw->mode->refill_desc3(priv, p);

			if (priv->rx_zeroc_thresh > 0)
				priv->rx_zeroc_thresh--;

			if (priv->rx_zeroc_thresh > 0)
				priv->rx_zeroc_thresh--;

			if (netif_msg_rx_status(priv))
				pr_debug("\trefill entry #%d\n", entry);
		}

		wmb();

		if (unlikely(priv->synopsys_id >= DWMAC_CORE_4_00))
			priv->hw->desc->init_rx_desc(p, priv->use_riwt, 0, 0);
		else
			priv->hw->desc->set_rx_owner(p);

		wmb();

		entry = STMMAC_GET_ENTRY(entry, DMA_RX_SIZE);
	}
	priv->dirty_rx = entry;
}

/**
 * stmmac_rx - manage the receive process
 * @priv: driver private structure
 * @limit: napi bugget.
 * Description :  this the function called by the napi poll method.
 * It gets all the frames inside the ring.
 */
static int stmmac_rx(struct stmmac_priv *priv, int limit)
{
	unsigned int entry = priv->cur_rx;
	unsigned int next_entry;
	unsigned int count = 0;
	int coe = priv->hw->rx_csum;

	if (netif_msg_rx_status(priv)) {
		void *rx_head;

		pr_debug("%s: descriptor ring:\n", __func__);
		if (priv->extend_desc)
<<<<<<< HEAD
			stmmac_display_ring((void *)priv->dma_erx,
					    DMA_RX_SIZE, 1);
		else
			stmmac_display_ring((void *)priv->dma_rx,
					    DMA_RX_SIZE, 0);
=======
			rx_head = (void *)priv->dma_erx;
		else
			rx_head = (void *)priv->dma_rx;

		priv->hw->desc->display_ring(rx_head, DMA_RX_SIZE, true);
>>>>>>> ed596a4a
	}
	while (count < limit) {
		int status;
		struct dma_desc *p;

		if (priv->extend_desc)
			p = (struct dma_desc *)(priv->dma_erx + entry);
		else
			p = priv->dma_rx + entry;

		/* read the status of the incoming frame */
		status = priv->hw->desc->rx_status(&priv->dev->stats,
						   &priv->xstats, p);
		/* check if managed by the DMA otherwise go ahead */
		if (unlikely(status & dma_own))
			break;

		count++;

		priv->cur_rx = STMMAC_GET_ENTRY(priv->cur_rx, DMA_RX_SIZE);
		next_entry = priv->cur_rx;

		if (priv->extend_desc)
			prefetch(priv->dma_erx + next_entry);
		else
			prefetch(priv->dma_rx + next_entry);

		if ((priv->extend_desc) && (priv->hw->desc->rx_extended_status))
			priv->hw->desc->rx_extended_status(&priv->dev->stats,
							   &priv->xstats,
							   priv->dma_erx +
							   entry);
		if (unlikely(status == discard_frame)) {
			priv->dev->stats.rx_errors++;
			if (priv->hwts_rx_en && !priv->extend_desc) {
				/* DESC2 & DESC3 will be overwitten by device
				 * with timestamp value, hence reinitialize
				 * them in stmmac_rx_refill() function so that
				 * device can reuse it.
				 */
				priv->rx_skbuff[entry] = NULL;
				dma_unmap_single(priv->device,
						 priv->rx_skbuff_dma[entry],
						 priv->dma_buf_sz,
						 DMA_FROM_DEVICE);
			}
		} else {
			struct sk_buff *skb;
			int frame_len;
			unsigned int des;

			if (unlikely(priv->synopsys_id >= DWMAC_CORE_4_00))
				des = p->des0;
			else
				des = p->des2;

			frame_len = priv->hw->desc->get_rx_frame_len(p, coe);

			/*  If frame length is greather than skb buffer size
			 *  (preallocated during init) then the packet is
			 *  ignored
			 */
			if (frame_len > priv->dma_buf_sz) {
				pr_err("%s: len %d larger than size (%d)\n",
				       priv->dev->name, frame_len,
				       priv->dma_buf_sz);
				priv->dev->stats.rx_length_errors++;
				break;
			}

			/* ACS is set; GMAC core strips PAD/FCS for IEEE 802.3
			 * Type frames (LLC/LLC-SNAP)
			 */
			if (unlikely(status != llc_snap))
				frame_len -= ETH_FCS_LEN;

			if (netif_msg_rx_status(priv)) {
				pr_debug("\tdesc: %p [entry %d] buff=0x%x\n",
					p, entry, des);
				if (frame_len > ETH_FRAME_LEN)
					pr_debug("\tframe size %d, COE: %d\n",
						 frame_len, status);
			}

<<<<<<< HEAD
			if (unlikely((frame_len < priv->rx_copybreak) ||
				     stmmac_rx_threshold_count(priv))) {
=======
			/* The zero-copy is always used for all the sizes
			 * in case of GMAC4 because it needs
			 * to refill the used descriptors, always.
			 */
			if (unlikely(!priv->plat->has_gmac4 &&
				     ((frame_len < priv->rx_copybreak) ||
				     stmmac_rx_threshold_count(priv)))) {
>>>>>>> ed596a4a
				skb = netdev_alloc_skb_ip_align(priv->dev,
								frame_len);
				if (unlikely(!skb)) {
					if (net_ratelimit())
						dev_warn(priv->device,
							 "packet dropped\n");
					priv->dev->stats.rx_dropped++;
					break;
				}

				dma_sync_single_for_cpu(priv->device,
							priv->rx_skbuff_dma
							[entry], frame_len,
							DMA_FROM_DEVICE);
				skb_copy_to_linear_data(skb,
							priv->
							rx_skbuff[entry]->data,
							frame_len);

				skb_put(skb, frame_len);
				dma_sync_single_for_device(priv->device,
							   priv->rx_skbuff_dma
							   [entry], frame_len,
							   DMA_FROM_DEVICE);
			} else {
				skb = priv->rx_skbuff[entry];
				if (unlikely(!skb)) {
					pr_err("%s: Inconsistent Rx chain\n",
					       priv->dev->name);
					priv->dev->stats.rx_dropped++;
					break;
				}
				prefetch(skb->data - NET_IP_ALIGN);
				priv->rx_skbuff[entry] = NULL;
				priv->rx_zeroc_thresh++;

				skb_put(skb, frame_len);
				dma_unmap_single(priv->device,
						 priv->rx_skbuff_dma[entry],
						 priv->dma_buf_sz,
						 DMA_FROM_DEVICE);
			}

			stmmac_get_rx_hwtstamp(priv, entry, skb);

			if (netif_msg_pktdata(priv)) {
				pr_debug("frame received (%dbytes)", frame_len);
				print_pkt(skb->data, frame_len);
			}

			stmmac_rx_vlan(priv->dev, skb);

			skb->protocol = eth_type_trans(skb, priv->dev);

			if (unlikely(!coe))
				skb_checksum_none_assert(skb);
			else
				skb->ip_summed = CHECKSUM_UNNECESSARY;

			napi_gro_receive(&priv->napi, skb);

			priv->dev->stats.rx_packets++;
			priv->dev->stats.rx_bytes += frame_len;
		}
		entry = next_entry;
	}

	stmmac_rx_refill(priv);

	priv->xstats.rx_pkt_n += count;

	return count;
}

/**
 *  stmmac_poll - stmmac poll method (NAPI)
 *  @napi : pointer to the napi structure.
 *  @budget : maximum number of packets that the current CPU can receive from
 *	      all interfaces.
 *  Description :
 *  To look at the incoming frames and clear the tx resources.
 */
static int stmmac_poll(struct napi_struct *napi, int budget)
{
	struct stmmac_priv *priv = container_of(napi, struct stmmac_priv, napi);
	int work_done = 0;

	priv->xstats.napi_poll++;
	stmmac_tx_clean(priv);

	work_done = stmmac_rx(priv, budget);
	if (work_done < budget) {
		napi_complete(napi);
		stmmac_enable_dma_irq(priv);
	}
	return work_done;
}

/**
 *  stmmac_tx_timeout
 *  @dev : Pointer to net device structure
 *  Description: this function is called when a packet transmission fails to
 *   complete within a reasonable time. The driver will mark the error in the
 *   netdev structure and arrange for the device to be reset to a sane state
 *   in order to transmit a new packet.
 */
static void stmmac_tx_timeout(struct net_device *dev)
{
	struct stmmac_priv *priv = netdev_priv(dev);

	/* Clear Tx resources and restart transmitting again */
	stmmac_tx_err(priv);
}

/**
 *  stmmac_set_rx_mode - entry point for multicast addressing
 *  @dev : pointer to the device structure
 *  Description:
 *  This function is a driver entry point which gets called by the kernel
 *  whenever multicast addresses must be enabled/disabled.
 *  Return value:
 *  void.
 */
static void stmmac_set_rx_mode(struct net_device *dev)
{
	struct stmmac_priv *priv = netdev_priv(dev);

	priv->hw->mac->set_filter(priv->hw, dev);
}

/**
 *  stmmac_change_mtu - entry point to change MTU size for the device.
 *  @dev : device pointer.
 *  @new_mtu : the new MTU size for the device.
 *  Description: the Maximum Transfer Unit (MTU) is used by the network layer
 *  to drive packet transmission. Ethernet has an MTU of 1500 octets
 *  (ETH_DATA_LEN). This value can be changed with ifconfig.
 *  Return value:
 *  0 on success and an appropriate (-)ve integer as defined in errno.h
 *  file on failure.
 */
static int stmmac_change_mtu(struct net_device *dev, int new_mtu)
{
	struct stmmac_priv *priv = netdev_priv(dev);
	int max_mtu;

	if (netif_running(dev)) {
		pr_err("%s: must be stopped to change its MTU\n", dev->name);
		return -EBUSY;
	}

	if ((priv->plat->enh_desc) || (priv->synopsys_id >= DWMAC_CORE_4_00))
		max_mtu = JUMBO_LEN;
	else
		max_mtu = SKB_MAX_HEAD(NET_SKB_PAD + NET_IP_ALIGN);

	if (priv->plat->maxmtu < max_mtu)
		max_mtu = priv->plat->maxmtu;

	if ((new_mtu < 46) || (new_mtu > max_mtu)) {
		pr_err("%s: invalid MTU, max MTU is: %d\n", dev->name, max_mtu);
		return -EINVAL;
	}

	dev->mtu = new_mtu;

	netdev_update_features(dev);

	return 0;
}

static netdev_features_t stmmac_fix_features(struct net_device *dev,
					     netdev_features_t features)
{
	struct stmmac_priv *priv = netdev_priv(dev);

	if (priv->plat->rx_coe == STMMAC_RX_COE_NONE)
		features &= ~NETIF_F_RXCSUM;

	if (!priv->plat->tx_coe)
		features &= ~NETIF_F_CSUM_MASK;

	/* Some GMAC devices have a bugged Jumbo frame support that
	 * needs to have the Tx COE disabled for oversized frames
	 * (due to limited buffer sizes). In this case we disable
	 * the TX csum insertionin the TDES and not use SF.
	 */
	if (priv->plat->bugged_jumbo && (dev->mtu > ETH_DATA_LEN))
		features &= ~NETIF_F_CSUM_MASK;

	/* Disable tso if asked by ethtool */
	if ((priv->plat->tso_en) && (priv->dma_cap.tsoen)) {
		if (features & NETIF_F_TSO)
			priv->tso = true;
		else
			priv->tso = false;
	}

	return features;
}

static int stmmac_set_features(struct net_device *netdev,
			       netdev_features_t features)
{
	struct stmmac_priv *priv = netdev_priv(netdev);

	/* Keep the COE Type in case of csum is supporting */
	if (features & NETIF_F_RXCSUM)
		priv->hw->rx_csum = priv->plat->rx_coe;
	else
		priv->hw->rx_csum = 0;
	/* No check needed because rx_coe has been set before and it will be
	 * fixed in case of issue.
	 */
	priv->hw->mac->rx_ipc(priv->hw);

	return 0;
}

/**
 *  stmmac_interrupt - main ISR
 *  @irq: interrupt number.
 *  @dev_id: to pass the net device pointer.
 *  Description: this is the main driver interrupt service routine.
 *  It can call:
 *  o DMA service routine (to manage incoming frame reception and transmission
 *    status)
 *  o Core interrupts to manage: remote wake-up, management counter, LPI
 *    interrupts.
 */
static irqreturn_t stmmac_interrupt(int irq, void *dev_id)
{
	struct net_device *dev = (struct net_device *)dev_id;
	struct stmmac_priv *priv = netdev_priv(dev);

	if (priv->irq_wake)
		pm_wakeup_event(priv->device, 0);

	if (unlikely(!dev)) {
		pr_err("%s: invalid dev pointer\n", __func__);
		return IRQ_NONE;
	}

	/* To handle GMAC own interrupts */
	if ((priv->plat->has_gmac) || (priv->plat->has_gmac4)) {
		int status = priv->hw->mac->host_irq_status(priv->hw,
							    &priv->xstats);
		if (unlikely(status)) {
			/* For LPI we need to save the tx status */
			if (status & CORE_IRQ_TX_PATH_IN_LPI_MODE)
				priv->tx_path_in_lpi_mode = true;
			if (status & CORE_IRQ_TX_PATH_EXIT_LPI_MODE)
				priv->tx_path_in_lpi_mode = false;
			if (status & CORE_IRQ_MTL_RX_OVERFLOW)
				priv->hw->dma->set_rx_tail_ptr(priv->ioaddr,
							priv->rx_tail_addr,
							STMMAC_CHAN0);
		}
	}

	/* To handle DMA interrupts */
	stmmac_dma_interrupt(priv);

	return IRQ_HANDLED;
}

#ifdef CONFIG_NET_POLL_CONTROLLER
/* Polling receive - used by NETCONSOLE and other diagnostic tools
 * to allow network I/O with interrupts disabled.
 */
static void stmmac_poll_controller(struct net_device *dev)
{
	disable_irq(dev->irq);
	stmmac_interrupt(dev->irq, dev);
	enable_irq(dev->irq);
}
#endif

/**
 *  stmmac_ioctl - Entry point for the Ioctl
 *  @dev: Device pointer.
 *  @rq: An IOCTL specefic structure, that can contain a pointer to
 *  a proprietary structure used to pass information to the driver.
 *  @cmd: IOCTL command
 *  Description:
 *  Currently it supports the phy_mii_ioctl(...) and HW time stamping.
 */
static int stmmac_ioctl(struct net_device *dev, struct ifreq *rq, int cmd)
{
	struct stmmac_priv *priv = netdev_priv(dev);
	int ret = -EOPNOTSUPP;

	if (!netif_running(dev))
		return -EINVAL;

	switch (cmd) {
	case SIOCGMIIPHY:
	case SIOCGMIIREG:
	case SIOCSMIIREG:
		if (!priv->phydev)
			return -EINVAL;
		ret = phy_mii_ioctl(priv->phydev, rq, cmd);
		break;
	case SIOCSHWTSTAMP:
		ret = stmmac_hwtstamp_ioctl(dev, rq);
		break;
	default:
		break;
	}

	return ret;
}

#ifdef CONFIG_DEBUG_FS
static struct dentry *stmmac_fs_dir;

static void sysfs_display_ring(void *head, int size, int extend_desc,
			       struct seq_file *seq)
{
	int i;
	struct dma_extended_desc *ep = (struct dma_extended_desc *)head;
	struct dma_desc *p = (struct dma_desc *)head;

	for (i = 0; i < size; i++) {
		u64 x;
		if (extend_desc) {
			x = *(u64 *) ep;
			seq_printf(seq, "%d [0x%x]: 0x%x 0x%x 0x%x 0x%x\n",
				   i, (unsigned int)virt_to_phys(ep),
				   ep->basic.des0, ep->basic.des1,
				   ep->basic.des2, ep->basic.des3);
			ep++;
		} else {
			x = *(u64 *) p;
			seq_printf(seq, "%d [0x%x]: 0x%x 0x%x 0x%x 0x%x\n",
				   i, (unsigned int)virt_to_phys(ep),
				   p->des0, p->des1, p->des2, p->des3);
			p++;
		}
		seq_printf(seq, "\n");
	}
}

static int stmmac_sysfs_ring_read(struct seq_file *seq, void *v)
{
	struct net_device *dev = seq->private;
	struct stmmac_priv *priv = netdev_priv(dev);

	if (priv->extend_desc) {
		seq_printf(seq, "Extended RX descriptor ring:\n");
		sysfs_display_ring((void *)priv->dma_erx, DMA_RX_SIZE, 1, seq);
		seq_printf(seq, "Extended TX descriptor ring:\n");
		sysfs_display_ring((void *)priv->dma_etx, DMA_TX_SIZE, 1, seq);
	} else {
		seq_printf(seq, "RX descriptor ring:\n");
		sysfs_display_ring((void *)priv->dma_rx, DMA_RX_SIZE, 0, seq);
		seq_printf(seq, "TX descriptor ring:\n");
		sysfs_display_ring((void *)priv->dma_tx, DMA_TX_SIZE, 0, seq);
	}

	return 0;
}

static int stmmac_sysfs_ring_open(struct inode *inode, struct file *file)
{
	return single_open(file, stmmac_sysfs_ring_read, inode->i_private);
}

static const struct file_operations stmmac_rings_status_fops = {
	.owner = THIS_MODULE,
	.open = stmmac_sysfs_ring_open,
	.read = seq_read,
	.llseek = seq_lseek,
	.release = single_release,
};

static int stmmac_sysfs_dma_cap_read(struct seq_file *seq, void *v)
{
	struct net_device *dev = seq->private;
	struct stmmac_priv *priv = netdev_priv(dev);

	if (!priv->hw_cap_support) {
		seq_printf(seq, "DMA HW features not supported\n");
		return 0;
	}

	seq_printf(seq, "==============================\n");
	seq_printf(seq, "\tDMA HW features\n");
	seq_printf(seq, "==============================\n");

	seq_printf(seq, "\t10/100 Mbps %s\n",
		   (priv->dma_cap.mbps_10_100) ? "Y" : "N");
	seq_printf(seq, "\t1000 Mbps %s\n",
		   (priv->dma_cap.mbps_1000) ? "Y" : "N");
	seq_printf(seq, "\tHalf duple %s\n",
		   (priv->dma_cap.half_duplex) ? "Y" : "N");
	seq_printf(seq, "\tHash Filter: %s\n",
		   (priv->dma_cap.hash_filter) ? "Y" : "N");
	seq_printf(seq, "\tMultiple MAC address registers: %s\n",
		   (priv->dma_cap.multi_addr) ? "Y" : "N");
	seq_printf(seq, "\tPCS (TBI/SGMII/RTBI PHY interfatces): %s\n",
		   (priv->dma_cap.pcs) ? "Y" : "N");
	seq_printf(seq, "\tSMA (MDIO) Interface: %s\n",
		   (priv->dma_cap.sma_mdio) ? "Y" : "N");
	seq_printf(seq, "\tPMT Remote wake up: %s\n",
		   (priv->dma_cap.pmt_remote_wake_up) ? "Y" : "N");
	seq_printf(seq, "\tPMT Magic Frame: %s\n",
		   (priv->dma_cap.pmt_magic_frame) ? "Y" : "N");
	seq_printf(seq, "\tRMON module: %s\n",
		   (priv->dma_cap.rmon) ? "Y" : "N");
	seq_printf(seq, "\tIEEE 1588-2002 Time Stamp: %s\n",
		   (priv->dma_cap.time_stamp) ? "Y" : "N");
	seq_printf(seq, "\tIEEE 1588-2008 Advanced Time Stamp:%s\n",
		   (priv->dma_cap.atime_stamp) ? "Y" : "N");
	seq_printf(seq, "\t802.3az - Energy-Efficient Ethernet (EEE) %s\n",
		   (priv->dma_cap.eee) ? "Y" : "N");
	seq_printf(seq, "\tAV features: %s\n", (priv->dma_cap.av) ? "Y" : "N");
	seq_printf(seq, "\tChecksum Offload in TX: %s\n",
		   (priv->dma_cap.tx_coe) ? "Y" : "N");
	if (priv->synopsys_id >= DWMAC_CORE_4_00) {
		seq_printf(seq, "\tIP Checksum Offload in RX: %s\n",
			   (priv->dma_cap.rx_coe) ? "Y" : "N");
	} else {
		seq_printf(seq, "\tIP Checksum Offload (type1) in RX: %s\n",
			   (priv->dma_cap.rx_coe_type1) ? "Y" : "N");
		seq_printf(seq, "\tIP Checksum Offload (type2) in RX: %s\n",
			   (priv->dma_cap.rx_coe_type2) ? "Y" : "N");
	}
	seq_printf(seq, "\tRXFIFO > 2048bytes: %s\n",
		   (priv->dma_cap.rxfifo_over_2048) ? "Y" : "N");
	seq_printf(seq, "\tNumber of Additional RX channel: %d\n",
		   priv->dma_cap.number_rx_channel);
	seq_printf(seq, "\tNumber of Additional TX channel: %d\n",
		   priv->dma_cap.number_tx_channel);
	seq_printf(seq, "\tEnhanced descriptors: %s\n",
		   (priv->dma_cap.enh_desc) ? "Y" : "N");

	return 0;
}

static int stmmac_sysfs_dma_cap_open(struct inode *inode, struct file *file)
{
	return single_open(file, stmmac_sysfs_dma_cap_read, inode->i_private);
}

static const struct file_operations stmmac_dma_cap_fops = {
	.owner = THIS_MODULE,
	.open = stmmac_sysfs_dma_cap_open,
	.read = seq_read,
	.llseek = seq_lseek,
	.release = single_release,
};

static int stmmac_init_fs(struct net_device *dev)
{
	struct stmmac_priv *priv = netdev_priv(dev);

	/* Create per netdev entries */
	priv->dbgfs_dir = debugfs_create_dir(dev->name, stmmac_fs_dir);

	if (!priv->dbgfs_dir || IS_ERR(priv->dbgfs_dir)) {
		pr_err("ERROR %s/%s, debugfs create directory failed\n",
		       STMMAC_RESOURCE_NAME, dev->name);

		return -ENOMEM;
	}

	/* Entry to report DMA RX/TX rings */
	priv->dbgfs_rings_status =
		debugfs_create_file("descriptors_status", S_IRUGO,
				    priv->dbgfs_dir, dev,
				    &stmmac_rings_status_fops);

	if (!priv->dbgfs_rings_status || IS_ERR(priv->dbgfs_rings_status)) {
		pr_info("ERROR creating stmmac ring debugfs file\n");
		debugfs_remove_recursive(priv->dbgfs_dir);

		return -ENOMEM;
	}

	/* Entry to report the DMA HW features */
	priv->dbgfs_dma_cap = debugfs_create_file("dma_cap", S_IRUGO,
					    priv->dbgfs_dir,
					    dev, &stmmac_dma_cap_fops);

	if (!priv->dbgfs_dma_cap || IS_ERR(priv->dbgfs_dma_cap)) {
		pr_info("ERROR creating stmmac MMC debugfs file\n");
		debugfs_remove_recursive(priv->dbgfs_dir);

		return -ENOMEM;
	}

	return 0;
}

static void stmmac_exit_fs(struct net_device *dev)
{
	struct stmmac_priv *priv = netdev_priv(dev);

	debugfs_remove_recursive(priv->dbgfs_dir);
}
#endif /* CONFIG_DEBUG_FS */

static const struct net_device_ops stmmac_netdev_ops = {
	.ndo_open = stmmac_open,
	.ndo_start_xmit = stmmac_xmit,
	.ndo_stop = stmmac_release,
	.ndo_change_mtu = stmmac_change_mtu,
	.ndo_fix_features = stmmac_fix_features,
	.ndo_set_features = stmmac_set_features,
	.ndo_set_rx_mode = stmmac_set_rx_mode,
	.ndo_tx_timeout = stmmac_tx_timeout,
	.ndo_do_ioctl = stmmac_ioctl,
#ifdef CONFIG_NET_POLL_CONTROLLER
	.ndo_poll_controller = stmmac_poll_controller,
#endif
	.ndo_set_mac_address = eth_mac_addr,
};

/**
 *  stmmac_hw_init - Init the MAC device
 *  @priv: driver private structure
 *  Description: this function is to configure the MAC device according to
 *  some platform parameters or the HW capability register. It prepares the
 *  driver to use either ring or chain modes and to setup either enhanced or
 *  normal descriptors.
 */
static int stmmac_hw_init(struct stmmac_priv *priv)
{
	struct mac_device_info *mac;

	/* Identify the MAC HW device */
	if (priv->plat->has_gmac) {
		priv->dev->priv_flags |= IFF_UNICAST_FLT;
		mac = dwmac1000_setup(priv->ioaddr,
				      priv->plat->multicast_filter_bins,
				      priv->plat->unicast_filter_entries,
				      &priv->synopsys_id);
	} else if (priv->plat->has_gmac4) {
		priv->dev->priv_flags |= IFF_UNICAST_FLT;
		mac = dwmac4_setup(priv->ioaddr,
				   priv->plat->multicast_filter_bins,
				   priv->plat->unicast_filter_entries,
				   &priv->synopsys_id);
	} else {
		mac = dwmac100_setup(priv->ioaddr, &priv->synopsys_id);
	}
	if (!mac)
		return -ENOMEM;

	priv->hw = mac;

	/* To use the chained or ring mode */
	if (priv->synopsys_id >= DWMAC_CORE_4_00) {
		priv->hw->mode = &dwmac4_ring_mode_ops;
	} else {
		if (chain_mode) {
			priv->hw->mode = &chain_mode_ops;
			pr_info(" Chain mode enabled\n");
			priv->mode = STMMAC_CHAIN_MODE;
		} else {
			priv->hw->mode = &ring_mode_ops;
			pr_info(" Ring mode enabled\n");
			priv->mode = STMMAC_RING_MODE;
		}
	}

	/* Get the HW capability (new GMAC newer than 3.50a) */
	priv->hw_cap_support = stmmac_get_hw_features(priv);
	if (priv->hw_cap_support) {
		pr_info(" DMA HW capability register supported");

		/* We can override some gmac/dma configuration fields: e.g.
		 * enh_desc, tx_coe (e.g. that are passed through the
		 * platform) with the values from the HW capability
		 * register (if supported).
		 */
		priv->plat->enh_desc = priv->dma_cap.enh_desc;
		priv->plat->pmt = priv->dma_cap.pmt_remote_wake_up;

		/* TXCOE doesn't work in thresh DMA mode */
		if (priv->plat->force_thresh_dma_mode)
			priv->plat->tx_coe = 0;
		else
			priv->plat->tx_coe = priv->dma_cap.tx_coe;

		/* In case of GMAC4 rx_coe is from HW cap register. */
		priv->plat->rx_coe = priv->dma_cap.rx_coe;

		if (priv->dma_cap.rx_coe_type2)
			priv->plat->rx_coe = STMMAC_RX_COE_TYPE2;
		else if (priv->dma_cap.rx_coe_type1)
			priv->plat->rx_coe = STMMAC_RX_COE_TYPE1;

	} else
		pr_info(" No HW DMA feature register supported");

	/* To use alternate (extended), normal or GMAC4 descriptor structures */
	if (priv->synopsys_id >= DWMAC_CORE_4_00)
		priv->hw->desc = &dwmac4_desc_ops;
	else
		stmmac_selec_desc_mode(priv);

	if (priv->plat->rx_coe) {
		priv->hw->rx_csum = priv->plat->rx_coe;
		pr_info(" RX Checksum Offload Engine supported\n");
		if (priv->synopsys_id < DWMAC_CORE_4_00)
			pr_info("\tCOE Type %d\n", priv->hw->rx_csum);
	}
	if (priv->plat->tx_coe)
		pr_info(" TX Checksum insertion supported\n");

	if (priv->plat->pmt) {
		pr_info(" Wake-Up On Lan supported\n");
		device_set_wakeup_capable(priv->device, 1);
	}

	if (priv->dma_cap.tsoen)
		pr_info(" TSO supported\n");

	return 0;
}

/**
 * stmmac_dvr_probe
 * @device: device pointer
 * @plat_dat: platform data pointer
 * @res: stmmac resource pointer
 * Description: this is the main probe function used to
 * call the alloc_etherdev, allocate the priv structure.
 * Return:
 * returns 0 on success, otherwise errno.
 */
int stmmac_dvr_probe(struct device *device,
		     struct plat_stmmacenet_data *plat_dat,
		     struct stmmac_resources *res)
{
	int ret = 0;
	struct net_device *ndev = NULL;
	struct stmmac_priv *priv;

	ndev = alloc_etherdev(sizeof(struct stmmac_priv));
	if (!ndev)
		return -ENOMEM;

	SET_NETDEV_DEV(ndev, device);

	priv = netdev_priv(ndev);
	priv->device = device;
	priv->dev = ndev;

	stmmac_set_ethtool_ops(ndev);
	priv->pause = pause;
	priv->plat = plat_dat;
	priv->ioaddr = res->addr;
	priv->dev->base_addr = (unsigned long)res->addr;

	priv->dev->irq = res->irq;
	priv->wol_irq = res->wol_irq;
	priv->lpi_irq = res->lpi_irq;

	if (res->mac)
		memcpy(priv->dev->dev_addr, res->mac, ETH_ALEN);

	dev_set_drvdata(device, priv->dev);

	/* Verify driver arguments */
	stmmac_verify_args();

	/* Override with kernel parameters if supplied XXX CRS XXX
	 * this needs to have multiple instances
	 */
	if ((phyaddr >= 0) && (phyaddr <= 31))
		priv->plat->phy_addr = phyaddr;

	priv->stmmac_clk = devm_clk_get(priv->device, STMMAC_RESOURCE_NAME);
	if (IS_ERR(priv->stmmac_clk)) {
		dev_warn(priv->device, "%s: warning: cannot get CSR clock\n",
			 __func__);
		/* If failed to obtain stmmac_clk and specific clk_csr value
		 * is NOT passed from the platform, probe fail.
		 */
		if (!priv->plat->clk_csr) {
			ret = PTR_ERR(priv->stmmac_clk);
			goto error_clk_get;
		} else {
			priv->stmmac_clk = NULL;
		}
	}
	clk_prepare_enable(priv->stmmac_clk);

	priv->pclk = devm_clk_get(priv->device, "pclk");
	if (IS_ERR(priv->pclk)) {
		if (PTR_ERR(priv->pclk) == -EPROBE_DEFER) {
			ret = -EPROBE_DEFER;
			goto error_pclk_get;
		}
		priv->pclk = NULL;
	}
	clk_prepare_enable(priv->pclk);

	priv->stmmac_rst = devm_reset_control_get(priv->device,
						  STMMAC_RESOURCE_NAME);
	if (IS_ERR(priv->stmmac_rst)) {
		if (PTR_ERR(priv->stmmac_rst) == -EPROBE_DEFER) {
			ret = -EPROBE_DEFER;
			goto error_hw_init;
		}
		dev_info(priv->device, "no reset control found\n");
		priv->stmmac_rst = NULL;
	}
	if (priv->stmmac_rst)
		reset_control_deassert(priv->stmmac_rst);

	/* Init MAC and get the capabilities */
	ret = stmmac_hw_init(priv);
	if (ret)
		goto error_hw_init;

	ndev->netdev_ops = &stmmac_netdev_ops;

	ndev->hw_features = NETIF_F_SG | NETIF_F_IP_CSUM | NETIF_F_IPV6_CSUM |
			    NETIF_F_RXCSUM;

	if ((priv->plat->tso_en) && (priv->dma_cap.tsoen)) {
		ndev->hw_features |= NETIF_F_TSO;
		priv->tso = true;
		pr_info(" TSO feature enabled\n");
	}
	ndev->features |= ndev->hw_features | NETIF_F_HIGHDMA;
	ndev->watchdog_timeo = msecs_to_jiffies(watchdog);
#ifdef STMMAC_VLAN_TAG_USED
	/* Both mac100 and gmac support receive VLAN tag detection */
	ndev->features |= NETIF_F_HW_VLAN_CTAG_RX;
#endif
	priv->msg_enable = netif_msg_init(debug, default_msg_level);

	if (flow_ctrl)
		priv->flow_ctrl = FLOW_AUTO;	/* RX/TX pause on */

	/* Rx Watchdog is available in the COREs newer than the 3.40.
	 * In some case, for example on bugged HW this feature
	 * has to be disable and this can be done by passing the
	 * riwt_off field from the platform.
	 */
	if ((priv->synopsys_id >= DWMAC_CORE_3_50) && (!priv->plat->riwt_off)) {
		priv->use_riwt = 1;
		pr_info(" Enable RX Mitigation via HW Watchdog Timer\n");
	}

	netif_napi_add(ndev, &priv->napi, stmmac_poll, 64);

	spin_lock_init(&priv->lock);
	spin_lock_init(&priv->tx_lock);

	ret = register_netdev(ndev);
	if (ret) {
		pr_err("%s: ERROR %i registering the device\n", __func__, ret);
		goto error_netdev_register;
	}

	/* If a specific clk_csr value is passed from the platform
	 * this means that the CSR Clock Range selection cannot be
	 * changed at run-time and it is fixed. Viceversa the driver'll try to
	 * set the MDC clock dynamically according to the csr actual
	 * clock input.
	 */
	if (!priv->plat->clk_csr)
		stmmac_clk_csr_set(priv);
	else
		priv->clk_csr = priv->plat->clk_csr;

	stmmac_check_pcs_mode(priv);

	if (priv->pcs != STMMAC_PCS_RGMII && priv->pcs != STMMAC_PCS_TBI &&
	    priv->pcs != STMMAC_PCS_RTBI) {
		/* MDIO bus Registration */
		ret = stmmac_mdio_register(ndev);
		if (ret < 0) {
			pr_debug("%s: MDIO bus (id: %d) registration failed",
				 __func__, priv->plat->bus_id);
			goto error_mdio_register;
		}
	}

	return 0;

error_mdio_register:
	unregister_netdev(ndev);
error_netdev_register:
	netif_napi_del(&priv->napi);
error_hw_init:
	clk_disable_unprepare(priv->pclk);
error_pclk_get:
	clk_disable_unprepare(priv->stmmac_clk);
error_clk_get:
	free_netdev(ndev);

	return ret;
}
EXPORT_SYMBOL_GPL(stmmac_dvr_probe);

/**
 * stmmac_dvr_remove
 * @dev: device pointer
 * Description: this function resets the TX/RX processes, disables the MAC RX/TX
 * changes the link status, releases the DMA descriptor rings.
 */
int stmmac_dvr_remove(struct device *dev)
{
	struct net_device *ndev = dev_get_drvdata(dev);
	struct stmmac_priv *priv = netdev_priv(ndev);

	pr_info("%s:\n\tremoving driver", __func__);

	priv->hw->dma->stop_rx(priv->ioaddr);
	priv->hw->dma->stop_tx(priv->ioaddr);

	stmmac_set_mac(priv->ioaddr, false);
	netif_carrier_off(ndev);
	unregister_netdev(ndev);
	if (priv->stmmac_rst)
		reset_control_assert(priv->stmmac_rst);
	clk_disable_unprepare(priv->pclk);
	clk_disable_unprepare(priv->stmmac_clk);
	if (priv->pcs != STMMAC_PCS_RGMII && priv->pcs != STMMAC_PCS_TBI &&
	    priv->pcs != STMMAC_PCS_RTBI)
		stmmac_mdio_unregister(ndev);
	free_netdev(ndev);

	return 0;
}
EXPORT_SYMBOL_GPL(stmmac_dvr_remove);

/**
 * stmmac_suspend - suspend callback
 * @dev: device pointer
 * Description: this is the function to suspend the device and it is called
 * by the platform driver to stop the network queue, release the resources,
 * program the PMT register (for WoL), clean and release driver resources.
 */
int stmmac_suspend(struct device *dev)
{
	struct net_device *ndev = dev_get_drvdata(dev);
	struct stmmac_priv *priv = netdev_priv(ndev);
	unsigned long flags;

	if (!ndev || !netif_running(ndev))
		return 0;

	if (priv->phydev)
		phy_stop(priv->phydev);

	spin_lock_irqsave(&priv->lock, flags);

	netif_device_detach(ndev);
	netif_stop_queue(ndev);

	napi_disable(&priv->napi);

	/* Stop TX/RX DMA */
	priv->hw->dma->stop_tx(priv->ioaddr);
	priv->hw->dma->stop_rx(priv->ioaddr);

	/* Enable Power down mode by programming the PMT regs */
	if (device_may_wakeup(priv->device)) {
		priv->hw->mac->pmt(priv->hw, priv->wolopts);
		priv->irq_wake = 1;
	} else {
		stmmac_set_mac(priv->ioaddr, false);
		pinctrl_pm_select_sleep_state(priv->device);
		/* Disable clock in case of PWM is off */
		clk_disable(priv->pclk);
		clk_disable(priv->stmmac_clk);
	}
	spin_unlock_irqrestore(&priv->lock, flags);

	priv->oldlink = 0;
	priv->speed = 0;
	priv->oldduplex = -1;
	return 0;
}
EXPORT_SYMBOL_GPL(stmmac_suspend);

/**
 * stmmac_resume - resume callback
 * @dev: device pointer
 * Description: when resume this function is invoked to setup the DMA and CORE
 * in a usable state.
 */
int stmmac_resume(struct device *dev)
{
	struct net_device *ndev = dev_get_drvdata(dev);
	struct stmmac_priv *priv = netdev_priv(ndev);
	unsigned long flags;

	if (!netif_running(ndev))
		return 0;

	spin_lock_irqsave(&priv->lock, flags);

	/* Power Down bit, into the PM register, is cleared
	 * automatically as soon as a magic packet or a Wake-up frame
	 * is received. Anyway, it's better to manually clear
	 * this bit because it can generate problems while resuming
	 * from another devices (e.g. serial console).
	 */
	if (device_may_wakeup(priv->device)) {
		priv->hw->mac->pmt(priv->hw, 0);
		priv->irq_wake = 0;
	} else {
		pinctrl_pm_select_default_state(priv->device);
		/* enable the clk prevously disabled */
		clk_enable(priv->stmmac_clk);
		clk_enable(priv->pclk);
		/* reset the phy so that it's ready */
		if (priv->mii)
			stmmac_mdio_reset(priv->mii);
	}

	netif_device_attach(ndev);

	priv->cur_rx = 0;
	priv->dirty_rx = 0;
	priv->dirty_tx = 0;
	priv->cur_tx = 0;
	/* reset private mss value to force mss context settings at
	 * next tso xmit (only used for gmac4).
	 */
	priv->mss = 0;

	stmmac_clear_descriptors(priv);

	stmmac_hw_setup(ndev, false);
	stmmac_init_tx_coalesce(priv);
	stmmac_set_rx_mode(ndev);

	napi_enable(&priv->napi);

	netif_start_queue(ndev);

	spin_unlock_irqrestore(&priv->lock, flags);

	if (priv->phydev)
		phy_start(priv->phydev);

	return 0;
}
EXPORT_SYMBOL_GPL(stmmac_resume);

#ifndef MODULE
static int __init stmmac_cmdline_opt(char *str)
{
	char *opt;

	if (!str || !*str)
		return -EINVAL;
	while ((opt = strsep(&str, ",")) != NULL) {
		if (!strncmp(opt, "debug:", 6)) {
			if (kstrtoint(opt + 6, 0, &debug))
				goto err;
		} else if (!strncmp(opt, "phyaddr:", 8)) {
			if (kstrtoint(opt + 8, 0, &phyaddr))
				goto err;
		} else if (!strncmp(opt, "buf_sz:", 7)) {
			if (kstrtoint(opt + 7, 0, &buf_sz))
				goto err;
		} else if (!strncmp(opt, "tc:", 3)) {
			if (kstrtoint(opt + 3, 0, &tc))
				goto err;
		} else if (!strncmp(opt, "watchdog:", 9)) {
			if (kstrtoint(opt + 9, 0, &watchdog))
				goto err;
		} else if (!strncmp(opt, "flow_ctrl:", 10)) {
			if (kstrtoint(opt + 10, 0, &flow_ctrl))
				goto err;
		} else if (!strncmp(opt, "pause:", 6)) {
			if (kstrtoint(opt + 6, 0, &pause))
				goto err;
		} else if (!strncmp(opt, "eee_timer:", 10)) {
			if (kstrtoint(opt + 10, 0, &eee_timer))
				goto err;
		} else if (!strncmp(opt, "chain_mode:", 11)) {
			if (kstrtoint(opt + 11, 0, &chain_mode))
				goto err;
		}
	}
	return 0;

err:
	pr_err("%s: ERROR broken module parameter conversion", __func__);
	return -EINVAL;
}

__setup("stmmaceth=", stmmac_cmdline_opt);
#endif /* MODULE */

static int __init stmmac_init(void)
{
#ifdef CONFIG_DEBUG_FS
	/* Create debugfs main directory if it doesn't exist yet */
	if (!stmmac_fs_dir) {
		stmmac_fs_dir = debugfs_create_dir(STMMAC_RESOURCE_NAME, NULL);

		if (!stmmac_fs_dir || IS_ERR(stmmac_fs_dir)) {
			pr_err("ERROR %s, debugfs create directory failed\n",
			       STMMAC_RESOURCE_NAME);

			return -ENOMEM;
		}
	}
#endif

	return 0;
}

static void __exit stmmac_exit(void)
{
#ifdef CONFIG_DEBUG_FS
	debugfs_remove_recursive(stmmac_fs_dir);
#endif
}

module_init(stmmac_init)
module_exit(stmmac_exit)

MODULE_DESCRIPTION("STMMAC 10/100/1000 Ethernet device driver");
MODULE_AUTHOR("Giuseppe Cavallaro <peppe.cavallaro@st.com>");
MODULE_LICENSE("GPL");<|MERGE_RESOLUTION|>--- conflicted
+++ resolved
@@ -880,18 +880,6 @@
 
 static void stmmac_display_rings(struct stmmac_priv *priv)
 {
-<<<<<<< HEAD
-	if (priv->extend_desc) {
-		pr_info("Extended RX descriptor ring:\n");
-		stmmac_display_ring((void *)priv->dma_erx, DMA_RX_SIZE, 1);
-		pr_info("Extended TX descriptor ring:\n");
-		stmmac_display_ring((void *)priv->dma_etx, DMA_TX_SIZE, 1);
-	} else {
-		pr_info("RX descriptor ring:\n");
-		stmmac_display_ring((void *)priv->dma_rx, DMA_RX_SIZE, 0);
-		pr_info("TX descriptor ring:\n");
-		stmmac_display_ring((void *)priv->dma_tx, DMA_TX_SIZE, 0);
-=======
 	void *head_rx, *head_tx;
 
 	if (priv->extend_desc) {
@@ -900,7 +888,6 @@
 	} else {
 		head_rx = (void *)priv->dma_rx;
 		head_tx = (void *)priv->dma_tx;
->>>>>>> ed596a4a
 	}
 
 	/* Display Rx ring */
@@ -1354,14 +1341,10 @@
 			priv->tx_skbuff_dma[entry].len = 0;
 			priv->tx_skbuff_dma[entry].map_as_page = false;
 		}
-<<<<<<< HEAD
-		priv->hw->mode->clean_desc3(priv, p);
-=======
 
 		if (priv->hw->mode->clean_desc3)
 			priv->hw->mode->clean_desc3(priv, p);
 
->>>>>>> ed596a4a
 		priv->tx_skbuff_dma[entry].last_segment = false;
 		priv->tx_skbuff_dma[entry].is_jumbo = false;
 
@@ -1601,10 +1584,6 @@
 	priv->hw->dma->init(priv->ioaddr, pbl, fixed_burst, mixed_burst,
 			    aal, priv->dma_tx_phy, priv->dma_rx_phy, atds);
 
-<<<<<<< HEAD
-	if ((priv->synopsys_id >= DWMAC_CORE_3_50) &&
-	    (priv->plat->axi && priv->hw->dma->axi))
-=======
 	if (priv->synopsys_id >= DWMAC_CORE_4_00) {
 		priv->rx_tail_addr = priv->dma_rx_phy +
 			    (DMA_RX_SIZE * sizeof(struct dma_desc));
@@ -1618,7 +1597,6 @@
 	}
 
 	if (priv->plat->axi && priv->hw->dma->axi)
->>>>>>> ed596a4a
 		priv->hw->dma->axi(priv->ioaddr, priv->plat->axi);
 
 	return ret;
@@ -2165,8 +2143,6 @@
 	unsigned int entry, first_entry;
 	struct dma_desc *desc, *first;
 	unsigned int enh_desc;
-<<<<<<< HEAD
-=======
 	unsigned int des;
 
 	/* Manage oversized TCP frames for GMAC4 device */
@@ -2174,7 +2150,6 @@
 		if (ip_hdr(skb)->protocol == IPPROTO_TCP)
 			return stmmac_tso_xmit(skb, dev);
 	}
->>>>>>> ed596a4a
 
 	spin_lock(&priv->tx_lock);
 
@@ -2210,12 +2185,8 @@
 	if (enh_desc)
 		is_jumbo = priv->hw->mode->is_jumbo_frm(skb->len, enh_desc);
 
-<<<<<<< HEAD
-	if (unlikely(is_jumbo)) {
-=======
 	if (unlikely(is_jumbo) && likely(priv->synopsys_id <
 					 DWMAC_CORE_4_00)) {
->>>>>>> ed596a4a
 		entry = priv->hw->mode->jumbo_frm(priv, skb, csum_insertion);
 		if (unlikely(entry < 0))
 			goto dma_map_err;
@@ -2239,23 +2210,6 @@
 			goto dma_map_err; /* should reuse desc w/o issues */
 
 		priv->tx_skbuff[entry] = NULL;
-<<<<<<< HEAD
-		priv->tx_skbuff_dma[entry].buf = desc->des2;
-		priv->tx_skbuff_dma[entry].map_as_page = true;
-		priv->tx_skbuff_dma[entry].len = len;
-		priv->tx_skbuff_dma[entry].last_segment = last_segment;
-
-		/* Prepare the descriptor and set the own bit too */
-		priv->hw->desc->prepare_tx_desc(desc, 0, len, csum_insertion,
-						priv->mode, 1, last_segment);
-	}
-
-	entry = STMMAC_GET_ENTRY(entry, DMA_TX_SIZE);
-
-	priv->cur_tx = entry;
-
-	if (netif_msg_pktdata(priv)) {
-=======
 
 		if (unlikely(priv->synopsys_id >= DWMAC_CORE_4_00)) {
 			desc->des0 = des;
@@ -2281,25 +2235,16 @@
 	if (netif_msg_pktdata(priv)) {
 		void *tx_head;
 
->>>>>>> ed596a4a
 		pr_debug("%s: curr=%d dirty=%d f=%d, e=%d, first=%p, nfrags=%d",
 			 __func__, priv->cur_tx, priv->dirty_tx, first_entry,
 			 entry, first, nfrags);
 
 		if (priv->extend_desc)
-<<<<<<< HEAD
-			stmmac_display_ring((void *)priv->dma_etx,
-					    DMA_TX_SIZE, 1);
-		else
-			stmmac_display_ring((void *)priv->dma_tx,
-					    DMA_TX_SIZE, 0);
-=======
 			tx_head = (void *)priv->dma_etx;
 		else
 			tx_head = (void *)priv->dma_tx;
 
 		priv->hw->desc->display_ring(tx_head, DMA_TX_SIZE, false);
->>>>>>> ed596a4a
 
 		pr_debug(">>> frame to be transmitted: ");
 		print_pkt(skb->data, skb->len);
@@ -2338,14 +2283,6 @@
 	if (likely(!is_jumbo)) {
 		bool last_segment = (nfrags == 0);
 
-<<<<<<< HEAD
-		first->des2 = dma_map_single(priv->device, skb->data,
-					     nopaged_len, DMA_TO_DEVICE);
-		if (dma_mapping_error(priv->device, first->des2))
-			goto dma_map_err;
-
-		priv->tx_skbuff_dma[first_entry].buf = first->des2;
-=======
 		des = dma_map_single(priv->device, skb->data,
 				     nopaged_len, DMA_TO_DEVICE);
 		if (dma_mapping_error(priv->device, des))
@@ -2359,7 +2296,6 @@
 			priv->tx_skbuff_dma[first_entry].buf = first->des2;
 		}
 
->>>>>>> ed596a4a
 		priv->tx_skbuff_dma[first_entry].len = nopaged_len;
 		priv->tx_skbuff_dma[first_entry].last_segment = last_segment;
 
@@ -2483,13 +2419,9 @@
 			if (priv->rx_zeroc_thresh > 0)
 				priv->rx_zeroc_thresh--;
 
-			if (priv->rx_zeroc_thresh > 0)
-				priv->rx_zeroc_thresh--;
-
 			if (netif_msg_rx_status(priv))
 				pr_debug("\trefill entry #%d\n", entry);
 		}
-
 		wmb();
 
 		if (unlikely(priv->synopsys_id >= DWMAC_CORE_4_00))
@@ -2523,19 +2455,11 @@
 
 		pr_debug("%s: descriptor ring:\n", __func__);
 		if (priv->extend_desc)
-<<<<<<< HEAD
-			stmmac_display_ring((void *)priv->dma_erx,
-					    DMA_RX_SIZE, 1);
-		else
-			stmmac_display_ring((void *)priv->dma_rx,
-					    DMA_RX_SIZE, 0);
-=======
 			rx_head = (void *)priv->dma_erx;
 		else
 			rx_head = (void *)priv->dma_rx;
 
 		priv->hw->desc->display_ring(rx_head, DMA_RX_SIZE, true);
->>>>>>> ed596a4a
 	}
 	while (count < limit) {
 		int status;
@@ -2620,10 +2544,6 @@
 						 frame_len, status);
 			}
 
-<<<<<<< HEAD
-			if (unlikely((frame_len < priv->rx_copybreak) ||
-				     stmmac_rx_threshold_count(priv))) {
-=======
 			/* The zero-copy is always used for all the sizes
 			 * in case of GMAC4 because it needs
 			 * to refill the used descriptors, always.
@@ -2631,7 +2551,6 @@
 			if (unlikely(!priv->plat->has_gmac4 &&
 				     ((frame_len < priv->rx_copybreak) ||
 				     stmmac_rx_threshold_count(priv)))) {
->>>>>>> ed596a4a
 				skb = netdev_alloc_skb_ip_align(priv->dev,
 								frame_len);
 				if (unlikely(!skb)) {
