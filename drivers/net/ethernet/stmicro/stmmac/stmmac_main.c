--- conflicted
+++ resolved
@@ -289,13 +289,6 @@
 	    (priv->pcs == STMMAC_PCS_RTBI))
 		goto out;
 
-<<<<<<< HEAD
-	/* Never init EEE in case of a switch is attached */
-	if (priv->phydev->is_pseudo_fixed_link)
-		goto out;
-
-=======
->>>>>>> d75c99eb
 	/* MAC core supports the EEE feature. */
 	if (priv->dma_cap.eee) {
 		int tx_lpi_timer = priv->tx_lpi_timer;
@@ -877,13 +870,6 @@
 		return -ENODEV;
 	}
 
-<<<<<<< HEAD
-	/* If attached to a switch, there is no reason to poll phy handler */
-	if (phydev->is_pseudo_fixed_link)
-		phydev->irq = PHY_IGNORE_INTERRUPT;
-
-=======
->>>>>>> d75c99eb
 	pr_debug("stmmac_init_phy:  %s: attached to PHY (UID 0x%x)"
 		 " Link = %d\n", dev->name, phydev->phy_id, phydev->link);
 
