--- conflicted
+++ resolved
@@ -8351,8 +8351,6 @@
 		return -EINVAL;
 
 	clear_bit(uhtid - 1, &adapter->tables);
-<<<<<<< HEAD
-=======
 	return 0;
 }
 
@@ -8481,7 +8479,6 @@
 	if (input->filter.formatted.flow_type == IXGBE_ATR_FLOW_TYPE_IPV4)
 		mask->formatted.flow_type &= IXGBE_ATR_L4TYPE_IPV6_MASK;
 
->>>>>>> d75c99eb
 	return 0;
 }
 
@@ -8499,10 +8496,6 @@
 	u8 queue;
 	u32 uhtid, link_uhtid;
 
-<<<<<<< HEAD
-	memset(&mask, 0, sizeof(union ixgbe_atr_input));
-=======
->>>>>>> d75c99eb
 	uhtid = TC_U32_USERHTID(cls->knode.handle);
 	link_uhtid = TC_U32_USERHTID(cls->knode.link_handle);
 
@@ -8514,38 +8507,7 @@
 	 * headers when needed.
 	 */
 	if (protocol != htons(ETH_P_IP))
-<<<<<<< HEAD
-		return -EINVAL;
-
-	if (link_uhtid) {
-		struct ixgbe_nexthdr *nexthdr = ixgbe_ipv4_jumps;
-
-		if (link_uhtid >= IXGBE_MAX_LINK_HANDLE)
-			return -EINVAL;
-
-		if (!test_bit(link_uhtid - 1, &adapter->tables))
-			return -EINVAL;
-
-		for (i = 0; nexthdr[i].jump; i++) {
-			if (nexthdr->o != cls->knode.sel->offoff ||
-			    nexthdr->s != cls->knode.sel->offshift ||
-			    nexthdr->m != cls->knode.sel->offmask ||
-			    /* do not support multiple key jumps its just mad */
-			    cls->knode.sel->nkeys > 1)
-				return -EINVAL;
-
-			if (nexthdr->off != cls->knode.sel->keys[0].off ||
-			    nexthdr->val != cls->knode.sel->keys[0].val ||
-			    nexthdr->mask != cls->knode.sel->keys[0].mask)
-				return -EINVAL;
-
-			adapter->jump_tables[link_uhtid] = nexthdr->jump;
-		}
-		return 0;
-	}
-=======
 		return err;
->>>>>>> d75c99eb
 
 	if (loc >= ((1024 << adapter->fdir_pballoc) - 2)) {
 		e_err(drv, "Location out of range\n");
@@ -8560,14 +8522,6 @@
 	 * this function _should_ be generic try not to hardcode values here.
 	 */
 	if (uhtid == 0x800) {
-<<<<<<< HEAD
-		field_ptr = adapter->jump_tables[0];
-	} else {
-		if (uhtid >= IXGBE_MAX_LINK_HANDLE)
-			return -EINVAL;
-
-		field_ptr = adapter->jump_tables[uhtid];
-=======
 		field_ptr = (adapter->jump_tables[0])->mat;
 	} else {
 		if (uhtid >= IXGBE_MAX_LINK_HANDLE)
@@ -8575,7 +8529,6 @@
 		if (!adapter->jump_tables[uhtid])
 			return err;
 		field_ptr = (adapter->jump_tables[uhtid])->mat;
->>>>>>> d75c99eb
 	}
 
 	if (!field_ptr)
@@ -8590,14 +8543,6 @@
 	if (link_uhtid) {
 		struct ixgbe_nexthdr *nexthdr = ixgbe_ipv4_jumps;
 
-<<<<<<< HEAD
-		for (j = 0; field_ptr[j].val; j++) {
-			if (field_ptr[j].off == off) {
-				field_ptr[j].val(input, &mask, val, m);
-				input->filter.formatted.flow_type |=
-					field_ptr[j].type;
-				found_entry = true;
-=======
 		if (link_uhtid >= IXGBE_MAX_LINK_HANDLE)
 			return err;
 
@@ -8630,7 +8575,6 @@
 			if (!err) {
 				jump->mat = nexthdr[i].jump;
 				adapter->jump_tables[link_uhtid] = jump;
->>>>>>> d75c99eb
 				break;
 			}
 		}
