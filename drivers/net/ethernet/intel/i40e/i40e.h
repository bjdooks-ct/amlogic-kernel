--- conflicted
+++ resolved
@@ -97,21 +97,12 @@
 #define I40E_INT_NAME_STR_LEN        (IFNAMSIZ + 16)
 
 /* Ethtool Private Flags */
-<<<<<<< HEAD
-#define I40E_PRIV_FLAGS_NPAR_FLAG	BIT(0)
-#define I40E_PRIV_FLAGS_LINKPOLL_FLAG	BIT(1)
-#define I40E_PRIV_FLAGS_FD_ATR		BIT(2)
-#define I40E_PRIV_FLAGS_VEB_STATS	BIT(3)
-#define I40E_PRIV_FLAGS_PS		BIT(4)
-#define I40E_PRIV_FLAGS_HW_ATR_EVICT	BIT(5)
-=======
 #define	I40E_PRIV_FLAGS_MFP_FLAG		BIT(0)
 #define	I40E_PRIV_FLAGS_LINKPOLL_FLAG		BIT(1)
 #define I40E_PRIV_FLAGS_FD_ATR			BIT(2)
 #define I40E_PRIV_FLAGS_VEB_STATS		BIT(3)
 #define I40E_PRIV_FLAGS_HW_ATR_EVICT		BIT(4)
 #define I40E_PRIV_FLAGS_TRUE_PROMISC_SUPPORT	BIT(5)
->>>>>>> ed596a4a
 
 #define I40E_NVM_VERSION_LO_SHIFT  0
 #define I40E_NVM_VERSION_LO_MASK   (0xff << I40E_NVM_VERSION_LO_SHIFT)
@@ -121,13 +112,9 @@
 #define I40E_OEM_VER_PATCH_MASK    0xff
 #define I40E_OEM_VER_BUILD_SHIFT   8
 #define I40E_OEM_VER_SHIFT         24
-<<<<<<< HEAD
-#define I40E_PHY_DEBUG_PORT        BIT(4)
-=======
 #define I40E_PHY_DEBUG_ALL \
 	(I40E_AQ_PHY_DEBUG_DISABLE_LINK_FW | \
 	I40E_AQ_PHY_DEBUG_DISABLE_ALL_LINK_FW)
->>>>>>> ed596a4a
 
 /* The values in here are decimal coded as hex as is the case in the NVM map*/
 #define I40E_CURRENT_NVM_VERSION_HI 0x2
@@ -832,10 +819,6 @@
 struct i40e_mac_filter *i40e_find_mac(struct i40e_vsi *vsi, u8 *macaddr,
 				      bool is_vf, bool is_netdev);
 #ifdef I40E_FCOE
-<<<<<<< HEAD
-int i40e_close(struct net_device *netdev);
-=======
->>>>>>> ed596a4a
 int __i40e_setup_tc(struct net_device *netdev, u32 handle, __be16 proto,
 		    struct tc_to_netdev *tc);
 void i40e_netpoll(struct net_device *netdev);
