/*******************************************************************************
 *
 * Intel Ethernet Controller XL710 Family Linux Virtual Function Driver
 * Copyright(c) 2013 - 2016 Intel Corporation.
 *
 * This program is free software; you can redistribute it and/or modify it
 * under the terms and conditions of the GNU General Public License,
 * version 2, as published by the Free Software Foundation.
 *
 * This program is distributed in the hope it will be useful, but WITHOUT
 * ANY WARRANTY; without even the implied warranty of MERCHANTABILITY or
 * FITNESS FOR A PARTICULAR PURPOSE.  See the GNU General Public License for
 * more details.
 *
 * You should have received a copy of the GNU General Public License along
 * with this program.  If not, see <http://www.gnu.org/licenses/>.
 *
 * The full GNU General Public License is included in this distribution in
 * the file called "COPYING".
 *
 * Contact Information:
 * e1000-devel Mailing List <e1000-devel@lists.sourceforge.net>
 * Intel Corporation, 5200 N.E. Elam Young Parkway, Hillsboro, OR 97124-6497
 *
 ******************************************************************************/

#include <linux/prefetch.h>
#include <net/busy_poll.h>

#include "i40evf.h"
#include "i40e_prototype.h"

static inline __le64 build_ctob(u32 td_cmd, u32 td_offset, unsigned int size,
				u32 td_tag)
{
	return cpu_to_le64(I40E_TX_DESC_DTYPE_DATA |
			   ((u64)td_cmd  << I40E_TXD_QW1_CMD_SHIFT) |
			   ((u64)td_offset << I40E_TXD_QW1_OFFSET_SHIFT) |
			   ((u64)size  << I40E_TXD_QW1_TX_BUF_SZ_SHIFT) |
			   ((u64)td_tag  << I40E_TXD_QW1_L2TAG1_SHIFT));
}

#define I40E_TXD_CMD (I40E_TX_DESC_CMD_EOP | I40E_TX_DESC_CMD_RS)

/**
 * i40e_unmap_and_free_tx_resource - Release a Tx buffer
 * @ring:      the ring that owns the buffer
 * @tx_buffer: the buffer to free
 **/
static void i40e_unmap_and_free_tx_resource(struct i40e_ring *ring,
					    struct i40e_tx_buffer *tx_buffer)
{
	if (tx_buffer->skb) {
		dev_kfree_skb_any(tx_buffer->skb);
		if (dma_unmap_len(tx_buffer, len))
			dma_unmap_single(ring->dev,
					 dma_unmap_addr(tx_buffer, dma),
					 dma_unmap_len(tx_buffer, len),
					 DMA_TO_DEVICE);
	} else if (dma_unmap_len(tx_buffer, len)) {
		dma_unmap_page(ring->dev,
			       dma_unmap_addr(tx_buffer, dma),
			       dma_unmap_len(tx_buffer, len),
			       DMA_TO_DEVICE);
	}

	if (tx_buffer->tx_flags & I40E_TX_FLAGS_FD_SB)
		kfree(tx_buffer->raw_buf);

	tx_buffer->next_to_watch = NULL;
	tx_buffer->skb = NULL;
	dma_unmap_len_set(tx_buffer, len, 0);
	/* tx_buffer must be completely set up in the transmit path */
}

/**
 * i40evf_clean_tx_ring - Free any empty Tx buffers
 * @tx_ring: ring to be cleaned
 **/
void i40evf_clean_tx_ring(struct i40e_ring *tx_ring)
{
	unsigned long bi_size;
	u16 i;

	/* ring already cleared, nothing to do */
	if (!tx_ring->tx_bi)
		return;

	/* Free all the Tx ring sk_buffs */
	for (i = 0; i < tx_ring->count; i++)
		i40e_unmap_and_free_tx_resource(tx_ring, &tx_ring->tx_bi[i]);

	bi_size = sizeof(struct i40e_tx_buffer) * tx_ring->count;
	memset(tx_ring->tx_bi, 0, bi_size);

	/* Zero out the descriptor ring */
	memset(tx_ring->desc, 0, tx_ring->size);

	tx_ring->next_to_use = 0;
	tx_ring->next_to_clean = 0;

	if (!tx_ring->netdev)
		return;

	/* cleanup Tx queue statistics */
	netdev_tx_reset_queue(netdev_get_tx_queue(tx_ring->netdev,
						  tx_ring->queue_index));
}

/**
 * i40evf_free_tx_resources - Free Tx resources per queue
 * @tx_ring: Tx descriptor ring for a specific queue
 *
 * Free all transmit software resources
 **/
void i40evf_free_tx_resources(struct i40e_ring *tx_ring)
{
	i40evf_clean_tx_ring(tx_ring);
	kfree(tx_ring->tx_bi);
	tx_ring->tx_bi = NULL;

	if (tx_ring->desc) {
		dma_free_coherent(tx_ring->dev, tx_ring->size,
				  tx_ring->desc, tx_ring->dma);
		tx_ring->desc = NULL;
	}
}

/**
 * i40evf_get_tx_pending - how many Tx descriptors not processed
 * @tx_ring: the ring of descriptors
 * @in_sw: is tx_pending being checked in SW or HW
 *
 * Since there is no access to the ring head register
 * in XL710, we need to use our local copies
 **/
u32 i40evf_get_tx_pending(struct i40e_ring *ring, bool in_sw)
{
	u32 head, tail;

	if (!in_sw)
		head = i40e_get_head(ring);
	else
		head = ring->next_to_clean;
	tail = readl(ring->tail);

	if (head != tail)
		return (head < tail) ?
			tail - head : (tail + ring->count - head);

	return 0;
}

#define WB_STRIDE 0x3

/**
 * i40e_clean_tx_irq - Reclaim resources after transmit completes
 * @vsi: the VSI we care about
 * @tx_ring: Tx ring to clean
 * @napi_budget: Used to determine if we are in netpoll
 *
 * Returns true if there's any budget left (e.g. the clean is finished)
 **/
static bool i40e_clean_tx_irq(struct i40e_vsi *vsi,
			      struct i40e_ring *tx_ring, int napi_budget)
{
	u16 i = tx_ring->next_to_clean;
	struct i40e_tx_buffer *tx_buf;
	struct i40e_tx_desc *tx_head;
	struct i40e_tx_desc *tx_desc;
	unsigned int total_bytes = 0, total_packets = 0;
	unsigned int budget = vsi->work_limit;

	tx_buf = &tx_ring->tx_bi[i];
	tx_desc = I40E_TX_DESC(tx_ring, i);
	i -= tx_ring->count;

	tx_head = I40E_TX_DESC(tx_ring, i40e_get_head(tx_ring));

	do {
		struct i40e_tx_desc *eop_desc = tx_buf->next_to_watch;

		/* if next_to_watch is not set then there is no work pending */
		if (!eop_desc)
			break;

		/* prevent any other reads prior to eop_desc */
		read_barrier_depends();

		/* we have caught up to head, no work left to do */
		if (tx_head == tx_desc)
			break;

		/* clear next_to_watch to prevent false hangs */
		tx_buf->next_to_watch = NULL;

		/* update the statistics for this packet */
		total_bytes += tx_buf->bytecount;
		total_packets += tx_buf->gso_segs;

		/* free the skb */
		napi_consume_skb(tx_buf->skb, napi_budget);

		/* unmap skb header data */
		dma_unmap_single(tx_ring->dev,
				 dma_unmap_addr(tx_buf, dma),
				 dma_unmap_len(tx_buf, len),
				 DMA_TO_DEVICE);

		/* clear tx_buffer data */
		tx_buf->skb = NULL;
		dma_unmap_len_set(tx_buf, len, 0);

		/* unmap remaining buffers */
		while (tx_desc != eop_desc) {

			tx_buf++;
			tx_desc++;
			i++;
			if (unlikely(!i)) {
				i -= tx_ring->count;
				tx_buf = tx_ring->tx_bi;
				tx_desc = I40E_TX_DESC(tx_ring, 0);
			}

			/* unmap any remaining paged data */
			if (dma_unmap_len(tx_buf, len)) {
				dma_unmap_page(tx_ring->dev,
					       dma_unmap_addr(tx_buf, dma),
					       dma_unmap_len(tx_buf, len),
					       DMA_TO_DEVICE);
				dma_unmap_len_set(tx_buf, len, 0);
			}
		}

		/* move us one more past the eop_desc for start of next pkt */
		tx_buf++;
		tx_desc++;
		i++;
		if (unlikely(!i)) {
			i -= tx_ring->count;
			tx_buf = tx_ring->tx_bi;
			tx_desc = I40E_TX_DESC(tx_ring, 0);
		}

		prefetch(tx_desc);

		/* update budget accounting */
		budget--;
	} while (likely(budget));

	i += tx_ring->count;
	tx_ring->next_to_clean = i;
	u64_stats_update_begin(&tx_ring->syncp);
	tx_ring->stats.bytes += total_bytes;
	tx_ring->stats.packets += total_packets;
	u64_stats_update_end(&tx_ring->syncp);
	tx_ring->q_vector->tx.total_bytes += total_bytes;
	tx_ring->q_vector->tx.total_packets += total_packets;

	if (tx_ring->flags & I40E_TXR_FLAGS_WB_ON_ITR) {
		unsigned int j = 0;
		/* check to see if there are < 4 descriptors
		 * waiting to be written back, then kick the hardware to force
		 * them to be written back in case we stay in NAPI.
		 * In this mode on X722 we do not enable Interrupt.
		 */
		j = i40evf_get_tx_pending(tx_ring, false);

		if (budget &&
		    ((j / (WB_STRIDE + 1)) == 0) && (j > 0) &&
<<<<<<< HEAD
		    !test_bit(__I40E_DOWN, &tx_ring->vsi->state) &&
=======
		    !test_bit(__I40E_DOWN, &vsi->state) &&
>>>>>>> ed596a4a
		    (I40E_DESC_UNUSED(tx_ring) != tx_ring->count))
			tx_ring->arm_wb = true;
	}

	netdev_tx_completed_queue(netdev_get_tx_queue(tx_ring->netdev,
						      tx_ring->queue_index),
				  total_packets, total_bytes);

#define TX_WAKE_THRESHOLD (DESC_NEEDED * 2)
	if (unlikely(total_packets && netif_carrier_ok(tx_ring->netdev) &&
		     (I40E_DESC_UNUSED(tx_ring) >= TX_WAKE_THRESHOLD))) {
		/* Make sure that anybody stopping the queue after this
		 * sees the new next_to_clean.
		 */
		smp_mb();
		if (__netif_subqueue_stopped(tx_ring->netdev,
					     tx_ring->queue_index) &&
		   !test_bit(__I40E_DOWN, &vsi->state)) {
			netif_wake_subqueue(tx_ring->netdev,
					    tx_ring->queue_index);
			++tx_ring->tx_stats.restart_queue;
		}
	}

	return !!budget;
}

/**
 * i40evf_enable_wb_on_itr - Arm hardware to do a wb, interrupts are not enabled
 * @vsi: the VSI we care about
 * @q_vector: the vector on which to enable writeback
 *
 **/
static void i40e_enable_wb_on_itr(struct i40e_vsi *vsi,
				  struct i40e_q_vector *q_vector)
{
	u16 flags = q_vector->tx.ring[0].flags;
	u32 val;

	if (!(flags & I40E_TXR_FLAGS_WB_ON_ITR))
		return;

	if (q_vector->arm_wb_state)
		return;

	val = I40E_VFINT_DYN_CTLN1_WB_ON_ITR_MASK |
	      I40E_VFINT_DYN_CTLN1_ITR_INDX_MASK; /* set noitr */

	wr32(&vsi->back->hw,
	     I40E_VFINT_DYN_CTLN1(q_vector->v_idx +
				  vsi->base_vector - 1), val);
	q_vector->arm_wb_state = true;
}

/**
 * i40evf_force_wb - Issue SW Interrupt so HW does a wb
 * @vsi: the VSI we care about
 * @q_vector: the vector  on which to force writeback
 *
 **/
void i40evf_force_wb(struct i40e_vsi *vsi, struct i40e_q_vector *q_vector)
{
	u32 val = I40E_VFINT_DYN_CTLN1_INTENA_MASK |
		  I40E_VFINT_DYN_CTLN1_ITR_INDX_MASK | /* set noitr */
		  I40E_VFINT_DYN_CTLN1_SWINT_TRIG_MASK |
		  I40E_VFINT_DYN_CTLN1_SW_ITR_INDX_ENA_MASK
		  /* allow 00 to be written to the index */;

	wr32(&vsi->back->hw,
	     I40E_VFINT_DYN_CTLN1(q_vector->v_idx + vsi->base_vector - 1),
	     val);
}

/**
 * i40e_set_new_dynamic_itr - Find new ITR level
 * @rc: structure containing ring performance data
 *
 * Returns true if ITR changed, false if not
 *
 * Stores a new ITR value based on packets and byte counts during
 * the last interrupt.  The advantage of per interrupt computation
 * is faster updates and more accurate ITR for the current traffic
 * pattern.  Constants in this function were computed based on
 * theoretical maximum wire speed and thresholds were set based on
 * testing data as well as attempting to minimize response time
 * while increasing bulk throughput.
 **/
static bool i40e_set_new_dynamic_itr(struct i40e_ring_container *rc)
{
	enum i40e_latency_range new_latency_range = rc->latency_range;
	struct i40e_q_vector *qv = rc->ring->q_vector;
	u32 new_itr = rc->itr;
	int bytes_per_int;
	int usecs;

	if (rc->total_packets == 0 || !rc->itr)
		return false;

	/* simple throttlerate management
	 *   0-10MB/s   lowest (50000 ints/s)
	 *  10-20MB/s   low    (20000 ints/s)
	 *  20-1249MB/s bulk   (18000 ints/s)
	 *  > 40000 Rx packets per second (8000 ints/s)
	 *
	 * The math works out because the divisor is in 10^(-6) which
	 * turns the bytes/us input value into MB/s values, but
	 * make sure to use usecs, as the register values written
	 * are in 2 usec increments in the ITR registers, and make sure
	 * to use the smoothed values that the countdown timer gives us.
	 */
	usecs = (rc->itr << 1) * ITR_COUNTDOWN_START;
	bytes_per_int = rc->total_bytes / usecs;

	switch (new_latency_range) {
	case I40E_LOWEST_LATENCY:
		if (bytes_per_int > 10)
			new_latency_range = I40E_LOW_LATENCY;
		break;
	case I40E_LOW_LATENCY:
		if (bytes_per_int > 20)
			new_latency_range = I40E_BULK_LATENCY;
		else if (bytes_per_int <= 10)
			new_latency_range = I40E_LOWEST_LATENCY;
		break;
	case I40E_BULK_LATENCY:
	case I40E_ULTRA_LATENCY:
	default:
		if (bytes_per_int <= 20)
			new_latency_range = I40E_LOW_LATENCY;
		break;
	}

	/* this is to adjust RX more aggressively when streaming small
	 * packets.  The value of 40000 was picked as it is just beyond
	 * what the hardware can receive per second if in low latency
	 * mode.
	 */
#define RX_ULTRA_PACKET_RATE 40000

	if ((((rc->total_packets * 1000000) / usecs) > RX_ULTRA_PACKET_RATE) &&
	    (&qv->rx == rc))
		new_latency_range = I40E_ULTRA_LATENCY;

	rc->latency_range = new_latency_range;

	switch (new_latency_range) {
	case I40E_LOWEST_LATENCY:
		new_itr = I40E_ITR_50K;
		break;
	case I40E_LOW_LATENCY:
		new_itr = I40E_ITR_20K;
		break;
	case I40E_BULK_LATENCY:
		new_itr = I40E_ITR_18K;
		break;
	case I40E_ULTRA_LATENCY:
		new_itr = I40E_ITR_8K;
		break;
	default:
		break;
	}

	rc->total_bytes = 0;
	rc->total_packets = 0;

	if (new_itr != rc->itr) {
		rc->itr = new_itr;
		return true;
	}

	return false;
}

/**
 * i40evf_setup_tx_descriptors - Allocate the Tx descriptors
 * @tx_ring: the tx ring to set up
 *
 * Return 0 on success, negative on error
 **/
int i40evf_setup_tx_descriptors(struct i40e_ring *tx_ring)
{
	struct device *dev = tx_ring->dev;
	int bi_size;

	if (!dev)
		return -ENOMEM;

	/* warn if we are about to overwrite the pointer */
	WARN_ON(tx_ring->tx_bi);
	bi_size = sizeof(struct i40e_tx_buffer) * tx_ring->count;
	tx_ring->tx_bi = kzalloc(bi_size, GFP_KERNEL);
	if (!tx_ring->tx_bi)
		goto err;

	/* round up to nearest 4K */
	tx_ring->size = tx_ring->count * sizeof(struct i40e_tx_desc);
	/* add u32 for head writeback, align after this takes care of
	 * guaranteeing this is at least one cache line in size
	 */
	tx_ring->size += sizeof(u32);
	tx_ring->size = ALIGN(tx_ring->size, 4096);
	tx_ring->desc = dma_alloc_coherent(dev, tx_ring->size,
					   &tx_ring->dma, GFP_KERNEL);
	if (!tx_ring->desc) {
		dev_info(dev, "Unable to allocate memory for the Tx descriptor ring, size=%d\n",
			 tx_ring->size);
		goto err;
	}

	tx_ring->next_to_use = 0;
	tx_ring->next_to_clean = 0;
	return 0;

err:
	kfree(tx_ring->tx_bi);
	tx_ring->tx_bi = NULL;
	return -ENOMEM;
}

/**
 * i40evf_clean_rx_ring - Free Rx buffers
 * @rx_ring: ring to be cleaned
 **/
void i40evf_clean_rx_ring(struct i40e_ring *rx_ring)
{
	struct device *dev = rx_ring->dev;
	unsigned long bi_size;
	u16 i;

	/* ring already cleared, nothing to do */
	if (!rx_ring->rx_bi)
		return;

	/* Free all the Rx ring sk_buffs */
	for (i = 0; i < rx_ring->count; i++) {
		struct i40e_rx_buffer *rx_bi = &rx_ring->rx_bi[i];

		if (rx_bi->skb) {
			dev_kfree_skb(rx_bi->skb);
			rx_bi->skb = NULL;
		}
<<<<<<< HEAD
		if (rx_bi->page) {
			if (rx_bi->page_dma) {
				dma_unmap_page(dev,
					       rx_bi->page_dma,
					       PAGE_SIZE,
					       DMA_FROM_DEVICE);
				rx_bi->page_dma = 0;
			}
			__free_page(rx_bi->page);
			rx_bi->page = NULL;
			rx_bi->page_offset = 0;
		}
=======
		if (!rx_bi->page)
			continue;

		dma_unmap_page(dev, rx_bi->dma, PAGE_SIZE, DMA_FROM_DEVICE);
		__free_pages(rx_bi->page, 0);

		rx_bi->page = NULL;
		rx_bi->page_offset = 0;
>>>>>>> ed596a4a
	}

	bi_size = sizeof(struct i40e_rx_buffer) * rx_ring->count;
	memset(rx_ring->rx_bi, 0, bi_size);

	/* Zero out the descriptor ring */
	memset(rx_ring->desc, 0, rx_ring->size);

	rx_ring->next_to_alloc = 0;
	rx_ring->next_to_clean = 0;
	rx_ring->next_to_use = 0;
}

/**
 * i40evf_free_rx_resources - Free Rx resources
 * @rx_ring: ring to clean the resources from
 *
 * Free all receive software resources
 **/
void i40evf_free_rx_resources(struct i40e_ring *rx_ring)
{
	i40evf_clean_rx_ring(rx_ring);
	kfree(rx_ring->rx_bi);
	rx_ring->rx_bi = NULL;

	if (rx_ring->desc) {
		dma_free_coherent(rx_ring->dev, rx_ring->size,
				  rx_ring->desc, rx_ring->dma);
		rx_ring->desc = NULL;
	}
}

/**
 * i40evf_setup_rx_descriptors - Allocate Rx descriptors
 * @rx_ring: Rx descriptor ring (for a specific queue) to setup
 *
 * Returns 0 on success, negative on failure
 **/
int i40evf_setup_rx_descriptors(struct i40e_ring *rx_ring)
{
	struct device *dev = rx_ring->dev;
	int bi_size;

	/* warn if we are about to overwrite the pointer */
	WARN_ON(rx_ring->rx_bi);
	bi_size = sizeof(struct i40e_rx_buffer) * rx_ring->count;
	rx_ring->rx_bi = kzalloc(bi_size, GFP_KERNEL);
	if (!rx_ring->rx_bi)
		goto err;

	u64_stats_init(&rx_ring->syncp);

	/* Round up to nearest 4K */
	rx_ring->size = rx_ring->count * sizeof(union i40e_32byte_rx_desc);
	rx_ring->size = ALIGN(rx_ring->size, 4096);
	rx_ring->desc = dma_alloc_coherent(dev, rx_ring->size,
					   &rx_ring->dma, GFP_KERNEL);

	if (!rx_ring->desc) {
		dev_info(dev, "Unable to allocate memory for the Rx descriptor ring, size=%d\n",
			 rx_ring->size);
		goto err;
	}

	rx_ring->next_to_alloc = 0;
	rx_ring->next_to_clean = 0;
	rx_ring->next_to_use = 0;

	return 0;
err:
	kfree(rx_ring->rx_bi);
	rx_ring->rx_bi = NULL;
	return -ENOMEM;
}

/**
 * i40e_release_rx_desc - Store the new tail and head values
 * @rx_ring: ring to bump
 * @val: new head index
 **/
static inline void i40e_release_rx_desc(struct i40e_ring *rx_ring, u32 val)
{
	rx_ring->next_to_use = val;

	/* update next to alloc since we have filled the ring */
	rx_ring->next_to_alloc = val;

	/* Force memory writes to complete before letting h/w
	 * know there are new descriptors to fetch.  (Only
	 * applicable for weak-ordered memory model archs,
	 * such as IA-64).
	 */
	wmb();
	writel(val, rx_ring->tail);
}

/**
<<<<<<< HEAD
 * i40evf_alloc_rx_buffers_ps - Replace used receive buffers; packet split
 * @rx_ring: ring to place buffers on
 * @cleaned_count: number of buffers to replace
 *
 * Returns true if any errors on allocation
 **/
bool i40evf_alloc_rx_buffers_ps(struct i40e_ring *rx_ring, u16 cleaned_count)
{
	u16 i = rx_ring->next_to_use;
	union i40e_rx_desc *rx_desc;
	struct i40e_rx_buffer *bi;
	const int current_node = numa_node_id();

	/* do nothing if no valid netdev defined */
	if (!rx_ring->netdev || !cleaned_count)
		return false;
=======
 * i40e_alloc_mapped_page - recycle or make a new page
 * @rx_ring: ring to use
 * @bi: rx_buffer struct to modify
 *
 * Returns true if the page was successfully allocated or
 * reused.
 **/
static bool i40e_alloc_mapped_page(struct i40e_ring *rx_ring,
				   struct i40e_rx_buffer *bi)
{
	struct page *page = bi->page;
	dma_addr_t dma;
>>>>>>> ed596a4a

	/* since we are recycling buffers we should seldom need to alloc */
	if (likely(page)) {
		rx_ring->rx_stats.page_reuse_count++;
		return true;
	}

<<<<<<< HEAD
		if (bi->skb) /* desc is in use */
			goto no_buffers;

	/* If we've been moved to a different NUMA node, release the
	 * page so we can get a new one on the current node.
	 */
		if (bi->page &&  page_to_nid(bi->page) != current_node) {
			dma_unmap_page(rx_ring->dev,
				       bi->page_dma,
				       PAGE_SIZE,
				       DMA_FROM_DEVICE);
			__free_page(bi->page);
			bi->page = NULL;
			bi->page_dma = 0;
			rx_ring->rx_stats.realloc_count++;
		} else if (bi->page) {
			rx_ring->rx_stats.page_reuse_count++;
		}

		if (!bi->page) {
			bi->page = alloc_page(GFP_ATOMIC);
			if (!bi->page) {
				rx_ring->rx_stats.alloc_page_failed++;
				goto no_buffers;
			}
			bi->page_dma = dma_map_page(rx_ring->dev,
						    bi->page,
						    0,
						    PAGE_SIZE,
						    DMA_FROM_DEVICE);
			if (dma_mapping_error(rx_ring->dev, bi->page_dma)) {
				rx_ring->rx_stats.alloc_page_failed++;
				__free_page(bi->page);
				bi->page = NULL;
				bi->page_dma = 0;
				bi->page_offset = 0;
				goto no_buffers;
			}
			bi->page_offset = 0;
		}

		/* Refresh the desc even if buffer_addrs didn't change
		 * because each write-back erases this info.
		 */
		rx_desc->read.pkt_addr =
				cpu_to_le64(bi->page_dma + bi->page_offset);
		rx_desc->read.hdr_addr = cpu_to_le64(bi->dma);
		i++;
		if (i == rx_ring->count)
			i = 0;
	}

	if (rx_ring->next_to_use != i)
		i40e_release_rx_desc(rx_ring, i);

	return false;

no_buffers:
	if (rx_ring->next_to_use != i)
		i40e_release_rx_desc(rx_ring, i);

	/* make sure to come back via polling to try again after
	 * allocation failure
	 */
	return true;
=======
	/* alloc new page for storage */
	page = dev_alloc_page();
	if (unlikely(!page)) {
		rx_ring->rx_stats.alloc_page_failed++;
		return false;
	}

	/* map page for use */
	dma = dma_map_page(rx_ring->dev, page, 0, PAGE_SIZE, DMA_FROM_DEVICE);

	/* if mapping failed free memory back to system since
	 * there isn't much point in holding memory we can't use
	 */
	if (dma_mapping_error(rx_ring->dev, dma)) {
		__free_pages(page, 0);
		rx_ring->rx_stats.alloc_page_failed++;
		return false;
	}

	bi->dma = dma;
	bi->page = page;
	bi->page_offset = 0;

	return true;
}

/**
 * i40e_receive_skb - Send a completed packet up the stack
 * @rx_ring:  rx ring in play
 * @skb: packet to send up
 * @vlan_tag: vlan tag for packet
 **/
static void i40e_receive_skb(struct i40e_ring *rx_ring,
			     struct sk_buff *skb, u16 vlan_tag)
{
	struct i40e_q_vector *q_vector = rx_ring->q_vector;

	if ((rx_ring->netdev->features & NETIF_F_HW_VLAN_CTAG_RX) &&
	    (vlan_tag & VLAN_VID_MASK))
		__vlan_hwaccel_put_tag(skb, htons(ETH_P_8021Q), vlan_tag);

	napi_gro_receive(&q_vector->napi, skb);
>>>>>>> ed596a4a
}

/**
 * i40evf_alloc_rx_buffers - Replace used receive buffers
 * @rx_ring: ring to place buffers on
 * @cleaned_count: number of buffers to replace
 *
<<<<<<< HEAD
 * Returns true if any errors on allocation
 **/
bool i40evf_alloc_rx_buffers_1buf(struct i40e_ring *rx_ring, u16 cleaned_count)
=======
 * Returns false if all allocations were successful, true if any fail
 **/
bool i40evf_alloc_rx_buffers(struct i40e_ring *rx_ring, u16 cleaned_count)
>>>>>>> ed596a4a
{
	u16 ntu = rx_ring->next_to_use;
	union i40e_rx_desc *rx_desc;
	struct i40e_rx_buffer *bi;

	/* do nothing if no valid netdev defined */
	if (!rx_ring->netdev || !cleaned_count)
		return false;

<<<<<<< HEAD
	while (cleaned_count--) {
		rx_desc = I40E_RX_DESC(rx_ring, i);
		bi = &rx_ring->rx_bi[i];
		skb = bi->skb;

		if (!skb) {
			skb = __netdev_alloc_skb_ip_align(rx_ring->netdev,
							  rx_ring->rx_buf_len,
							  GFP_ATOMIC |
							  __GFP_NOWARN);
			if (!skb) {
				rx_ring->rx_stats.alloc_buff_failed++;
				goto no_buffers;
			}
			/* initialize queue mapping */
			skb_record_rx_queue(skb, rx_ring->queue_index);
			bi->skb = skb;
		}

		if (!bi->dma) {
			bi->dma = dma_map_single(rx_ring->dev,
						 skb->data,
						 rx_ring->rx_buf_len,
						 DMA_FROM_DEVICE);
			if (dma_mapping_error(rx_ring->dev, bi->dma)) {
				rx_ring->rx_stats.alloc_buff_failed++;
				bi->dma = 0;
				dev_kfree_skb(bi->skb);
				bi->skb = NULL;
				goto no_buffers;
			}
		}
=======
	rx_desc = I40E_RX_DESC(rx_ring, ntu);
	bi = &rx_ring->rx_bi[ntu];

	do {
		if (!i40e_alloc_mapped_page(rx_ring, bi))
			goto no_buffers;
>>>>>>> ed596a4a

		/* Refresh the desc even if buffer_addrs didn't change
		 * because each write-back erases this info.
		 */
		rx_desc->read.pkt_addr = cpu_to_le64(bi->dma + bi->page_offset);
		rx_desc->read.hdr_addr = 0;

<<<<<<< HEAD
	if (rx_ring->next_to_use != i)
		i40e_release_rx_desc(rx_ring, i);

	return false;

no_buffers:
	if (rx_ring->next_to_use != i)
		i40e_release_rx_desc(rx_ring, i);

	/* make sure to come back via polling to try again after
	 * allocation failure
	 */
	return true;
}
=======
		rx_desc++;
		bi++;
		ntu++;
		if (unlikely(ntu == rx_ring->count)) {
			rx_desc = I40E_RX_DESC(rx_ring, 0);
			bi = rx_ring->rx_bi;
			ntu = 0;
		}
>>>>>>> ed596a4a

		/* clear the status bits for the next_to_use descriptor */
		rx_desc->wb.qword1.status_error_len = 0;

		cleaned_count--;
	} while (cleaned_count);

	if (rx_ring->next_to_use != ntu)
		i40e_release_rx_desc(rx_ring, ntu);

	return false;

no_buffers:
	if (rx_ring->next_to_use != ntu)
		i40e_release_rx_desc(rx_ring, ntu);

	/* make sure to come back via polling to try again after
	 * allocation failure
	 */
	return true;
}

/**
 * i40e_rx_checksum - Indicate in skb if hw indicated a good cksum
 * @vsi: the VSI we care about
 * @skb: skb currently being received and modified
 * @rx_desc: the receive descriptor
 *
 * skb->protocol must be set before this function is called
 **/
static inline void i40e_rx_checksum(struct i40e_vsi *vsi,
				    struct sk_buff *skb,
				    union i40e_rx_desc *rx_desc)
{
<<<<<<< HEAD
	struct i40e_rx_ptype_decoded decoded = decode_rx_desc_ptype(rx_ptype);
	bool ipv4, ipv6, ipv4_tunnel, ipv6_tunnel;
=======
	struct i40e_rx_ptype_decoded decoded;
	bool ipv4, ipv6, tunnel = false;
	u32 rx_error, rx_status;
	u8 ptype;
	u64 qword;

	qword = le64_to_cpu(rx_desc->wb.qword1.status_error_len);
	ptype = (qword & I40E_RXD_QW1_PTYPE_MASK) >> I40E_RXD_QW1_PTYPE_SHIFT;
	rx_error = (qword & I40E_RXD_QW1_ERROR_MASK) >>
		   I40E_RXD_QW1_ERROR_SHIFT;
	rx_status = (qword & I40E_RXD_QW1_STATUS_MASK) >>
		    I40E_RXD_QW1_STATUS_SHIFT;
	decoded = decode_rx_desc_ptype(ptype);
>>>>>>> ed596a4a

	skb->ip_summed = CHECKSUM_NONE;

	skb_checksum_none_assert(skb);

	/* Rx csum enabled and ip headers found? */
	if (!(vsi->netdev->features & NETIF_F_RXCSUM))
		return;

	/* did the hardware decode the packet and checksum? */
	if (!(rx_status & BIT(I40E_RX_DESC_STATUS_L3L4P_SHIFT)))
		return;

	/* both known and outer_ip must be set for the below code to work */
	if (!(decoded.known && decoded.outer_ip))
		return;

	ipv4 = (decoded.outer_ip == I40E_RX_PTYPE_OUTER_IP) &&
	       (decoded.outer_ip_ver == I40E_RX_PTYPE_OUTER_IPV4);
	ipv6 = (decoded.outer_ip == I40E_RX_PTYPE_OUTER_IP) &&
	       (decoded.outer_ip_ver == I40E_RX_PTYPE_OUTER_IPV6);

	if (ipv4 &&
	    (rx_error & (BIT(I40E_RX_DESC_ERROR_IPE_SHIFT) |
			 BIT(I40E_RX_DESC_ERROR_EIPE_SHIFT))))
		goto checksum_fail;

	/* likely incorrect csum if alternate IP extension headers found */
	if (ipv6 &&
	    rx_status & BIT(I40E_RX_DESC_STATUS_IPV6EXADD_SHIFT))
		/* don't increment checksum err here, non-fatal err */
		return;

	/* there was some L4 error, count error and punt packet to the stack */
	if (rx_error & BIT(I40E_RX_DESC_ERROR_L4E_SHIFT))
		goto checksum_fail;

	/* handle packets that were not able to be checksummed due
	 * to arrival speed, in this case the stack can compute
	 * the csum.
	 */
	if (rx_error & BIT(I40E_RX_DESC_ERROR_PPRS_SHIFT))
		return;

	/* The hardware supported by this driver does not validate outer
	 * checksums for tunneled VXLAN or GENEVE frames.  I don't agree
	 * with it but the specification states that you "MAY validate", it
	 * doesn't make it a hard requirement so if we have validated the
	 * inner checksum report CHECKSUM_UNNECESSARY.
	 */
<<<<<<< HEAD

	ipv4_tunnel = (rx_ptype >= I40E_RX_PTYPE_GRENAT4_MAC_PAY3) &&
		     (rx_ptype <= I40E_RX_PTYPE_GRENAT4_MACVLAN_IPV6_ICMP_PAY4);
	ipv6_tunnel = (rx_ptype >= I40E_RX_PTYPE_GRENAT6_MAC_PAY3) &&
		     (rx_ptype <= I40E_RX_PTYPE_GRENAT6_MACVLAN_IPV6_ICMP_PAY4);
=======
	if (decoded.inner_prot & (I40E_RX_PTYPE_INNER_PROT_TCP |
				  I40E_RX_PTYPE_INNER_PROT_UDP |
				  I40E_RX_PTYPE_INNER_PROT_SCTP))
		tunnel = true;
>>>>>>> ed596a4a

	skb->ip_summed = CHECKSUM_UNNECESSARY;
	skb->csum_level = tunnel ? 1 : 0;

	return;

checksum_fail:
	vsi->back->hw_csum_rx_error++;
}

/**
 * i40e_ptype_to_htype - get a hash type
 * @ptype: the ptype value from the descriptor
 *
 * Returns a hash type to be used by skb_set_hash
 **/
static inline int i40e_ptype_to_htype(u8 ptype)
{
	struct i40e_rx_ptype_decoded decoded = decode_rx_desc_ptype(ptype);

	if (!decoded.known)
		return PKT_HASH_TYPE_NONE;

	if (decoded.outer_ip == I40E_RX_PTYPE_OUTER_IP &&
	    decoded.payload_layer == I40E_RX_PTYPE_PAYLOAD_LAYER_PAY4)
		return PKT_HASH_TYPE_L4;
	else if (decoded.outer_ip == I40E_RX_PTYPE_OUTER_IP &&
		 decoded.payload_layer == I40E_RX_PTYPE_PAYLOAD_LAYER_PAY3)
		return PKT_HASH_TYPE_L3;
	else
		return PKT_HASH_TYPE_L2;
}

/**
 * i40e_rx_hash - set the hash value in the skb
 * @ring: descriptor ring
 * @rx_desc: specific descriptor
 **/
static inline void i40e_rx_hash(struct i40e_ring *ring,
				union i40e_rx_desc *rx_desc,
				struct sk_buff *skb,
				u8 rx_ptype)
{
	u32 hash;
	const __le64 rss_mask =
		cpu_to_le64((u64)I40E_RX_DESC_FLTSTAT_RSS_HASH <<
			    I40E_RX_DESC_STATUS_FLTSTAT_SHIFT);

	if (ring->netdev->features & NETIF_F_RXHASH)
		return;

	if ((rx_desc->wb.qword1.status_error_len & rss_mask) == rss_mask) {
		hash = le32_to_cpu(rx_desc->wb.qword0.hi_dword.rss);
		skb_set_hash(skb, hash, i40e_ptype_to_htype(rx_ptype));
	}
}

/**
 * i40evf_process_skb_fields - Populate skb header fields from Rx descriptor
 * @rx_ring: rx descriptor ring packet is being transacted on
 * @rx_desc: pointer to the EOP Rx descriptor
 * @skb: pointer to current skb being populated
 * @rx_ptype: the packet type decoded by hardware
 *
 * This function checks the ring, descriptor, and packet information in
 * order to populate the hash, checksum, VLAN, protocol, and
 * other fields within the skb.
 **/
<<<<<<< HEAD
static int i40e_clean_rx_irq_ps(struct i40e_ring *rx_ring, const int budget)
{
	unsigned int total_rx_bytes = 0, total_rx_packets = 0;
	u16 rx_packet_len, rx_header_len, rx_sph, rx_hbo;
	u16 cleaned_count = I40E_DESC_UNUSED(rx_ring);
	struct i40e_vsi *vsi = rx_ring->vsi;
	u16 i = rx_ring->next_to_clean;
	union i40e_rx_desc *rx_desc;
	u32 rx_error, rx_status;
	bool failure = false;
	u8 rx_ptype;
	u64 qword;
	u32 copysize;

	do {
		struct i40e_rx_buffer *rx_bi;
		struct sk_buff *skb;
		u16 vlan_tag;
		/* return some buffers to hardware, one at a time is too slow */
		if (cleaned_count >= I40E_RX_BUFFER_WRITE) {
			failure = failure ||
				  i40evf_alloc_rx_buffers_ps(rx_ring,
							     cleaned_count);
			cleaned_count = 0;
		}
=======
static inline
void i40evf_process_skb_fields(struct i40e_ring *rx_ring,
			       union i40e_rx_desc *rx_desc, struct sk_buff *skb,
			       u8 rx_ptype)
{
	i40e_rx_hash(rx_ring, rx_desc, skb, rx_ptype);

	/* modifies the skb - consumes the enet header */
	skb->protocol = eth_type_trans(skb, rx_ring->netdev);
>>>>>>> ed596a4a

	i40e_rx_checksum(rx_ring->vsi, skb, rx_desc);

	skb_record_rx_queue(skb, rx_ring->queue_index);
}

<<<<<<< HEAD
		/* This memory barrier is needed to keep us from reading
		 * any other fields out of the rx_desc until we know the
		 * DD bit is set.
		 */
		dma_rmb();
		/* sync header buffer for reading */
		dma_sync_single_range_for_cpu(rx_ring->dev,
					      rx_ring->rx_bi[0].dma,
					      i * rx_ring->rx_hdr_len,
					      rx_ring->rx_hdr_len,
					      DMA_FROM_DEVICE);
		rx_bi = &rx_ring->rx_bi[i];
		skb = rx_bi->skb;
		if (likely(!skb)) {
			skb = __netdev_alloc_skb_ip_align(rx_ring->netdev,
							  rx_ring->rx_hdr_len,
							  GFP_ATOMIC |
							  __GFP_NOWARN);
			if (!skb) {
				rx_ring->rx_stats.alloc_buff_failed++;
				failure = true;
				break;
			}

			/* initialize queue mapping */
			skb_record_rx_queue(skb, rx_ring->queue_index);
			/* we are reusing so sync this buffer for CPU use */
			dma_sync_single_range_for_cpu(rx_ring->dev,
						      rx_ring->rx_bi[0].dma,
						      i * rx_ring->rx_hdr_len,
						      rx_ring->rx_hdr_len,
						      DMA_FROM_DEVICE);
		}
		rx_packet_len = (qword & I40E_RXD_QW1_LENGTH_PBUF_MASK) >>
				I40E_RXD_QW1_LENGTH_PBUF_SHIFT;
		rx_header_len = (qword & I40E_RXD_QW1_LENGTH_HBUF_MASK) >>
				I40E_RXD_QW1_LENGTH_HBUF_SHIFT;
		rx_sph = (qword & I40E_RXD_QW1_LENGTH_SPH_MASK) >>
			 I40E_RXD_QW1_LENGTH_SPH_SHIFT;

		rx_error = (qword & I40E_RXD_QW1_ERROR_MASK) >>
			   I40E_RXD_QW1_ERROR_SHIFT;
		rx_hbo = rx_error & BIT(I40E_RX_DESC_ERROR_HBO_SHIFT);
		rx_error &= ~BIT(I40E_RX_DESC_ERROR_HBO_SHIFT);

		rx_ptype = (qword & I40E_RXD_QW1_PTYPE_MASK) >>
			   I40E_RXD_QW1_PTYPE_SHIFT;
		/* sync half-page for reading */
		dma_sync_single_range_for_cpu(rx_ring->dev,
					      rx_bi->page_dma,
					      rx_bi->page_offset,
					      PAGE_SIZE / 2,
					      DMA_FROM_DEVICE);
		prefetch(page_address(rx_bi->page) + rx_bi->page_offset);
		rx_bi->skb = NULL;
		cleaned_count++;
		copysize = 0;
		if (rx_hbo || rx_sph) {
			int len;

			if (rx_hbo)
				len = I40E_RX_HDR_SIZE;
			else
				len = rx_header_len;
			memcpy(__skb_put(skb, len), rx_bi->hdr_buf, len);
		} else if (skb->len == 0) {
			int len;
			unsigned char *va = page_address(rx_bi->page) +
					    rx_bi->page_offset;

			len = min(rx_packet_len, rx_ring->rx_hdr_len);
			memcpy(__skb_put(skb, len), va, len);
			copysize = len;
			rx_packet_len -= len;
		}
		/* Get the rest of the data if this was a header split */
		if (rx_packet_len) {
			skb_add_rx_frag(skb, skb_shinfo(skb)->nr_frags,
					rx_bi->page,
					rx_bi->page_offset + copysize,
					rx_packet_len, I40E_RXBUFFER_2048);

			/* If the page count is more than 2, then both halves
			 * of the page are used and we need to free it. Do it
			 * here instead of in the alloc code. Otherwise one
			 * of the half-pages might be released between now and
			 * then, and we wouldn't know which one to use.
			 * Don't call get_page and free_page since those are
			 * both expensive atomic operations that just change
			 * the refcount in opposite directions. Just give the
			 * page to the stack; he can have our refcount.
			 */
			if (page_count(rx_bi->page) > 2) {
				dma_unmap_page(rx_ring->dev,
					       rx_bi->page_dma,
					       PAGE_SIZE,
					       DMA_FROM_DEVICE);
				rx_bi->page = NULL;
				rx_bi->page_dma = 0;
				rx_ring->rx_stats.realloc_count++;
			} else {
				get_page(rx_bi->page);
				/* switch to the other half-page here; the
				 * allocation code programs the right addr
				 * into HW. If we haven't used this half-page,
				 * the address won't be changed, and HW can
				 * just use it next time through.
				 */
				rx_bi->page_offset ^= PAGE_SIZE / 2;
			}

		}
		I40E_RX_INCREMENT(rx_ring, i);
=======
/**
 * i40e_pull_tail - i40e specific version of skb_pull_tail
 * @rx_ring: rx descriptor ring packet is being transacted on
 * @skb: pointer to current skb being adjusted
 *
 * This function is an i40e specific version of __pskb_pull_tail.  The
 * main difference between this version and the original function is that
 * this function can make several assumptions about the state of things
 * that allow for significant optimizations versus the standard function.
 * As a result we can do things like drop a frag and maintain an accurate
 * truesize for the skb.
 */
static void i40e_pull_tail(struct i40e_ring *rx_ring, struct sk_buff *skb)
{
	struct skb_frag_struct *frag = &skb_shinfo(skb)->frags[0];
	unsigned char *va;
	unsigned int pull_len;

	/* it is valid to use page_address instead of kmap since we are
	 * working with pages allocated out of the lomem pool per
	 * alloc_page(GFP_ATOMIC)
	 */
	va = skb_frag_address(frag);

	/* we need the header to contain the greater of either ETH_HLEN or
	 * 60 bytes if the skb->len is less than 60 for skb_pad.
	 */
	pull_len = eth_get_headlen(va, I40E_RX_HDR_SIZE);

	/* align pull length to size of long to optimize memcpy performance */
	skb_copy_to_linear_data(skb, va, ALIGN(pull_len, sizeof(long)));

	/* update all of the pointers */
	skb_frag_size_sub(frag, pull_len);
	frag->page_offset += pull_len;
	skb->data_len -= pull_len;
	skb->tail += pull_len;
}
>>>>>>> ed596a4a

/**
 * i40e_cleanup_headers - Correct empty headers
 * @rx_ring: rx descriptor ring packet is being transacted on
 * @skb: pointer to current skb being fixed
 *
 * Also address the case where we are pulling data in on pages only
 * and as such no data is present in the skb header.
 *
 * In addition if skb is not at least 60 bytes we need to pad it so that
 * it is large enough to qualify as a valid Ethernet frame.
 *
 * Returns true if an error was encountered and skb was freed.
 **/
static bool i40e_cleanup_headers(struct i40e_ring *rx_ring, struct sk_buff *skb)
{
	/* place header in linear portion of buffer */
	if (skb_is_nonlinear(skb))
		i40e_pull_tail(rx_ring, skb);

	/* if eth_skb_pad returns an error the skb was freed */
	if (eth_skb_pad(skb))
		return true;

	return false;
}

/**
 * i40e_reuse_rx_page - page flip buffer and store it back on the ring
 * @rx_ring: rx descriptor ring to store buffers on
 * @old_buff: donor buffer to have page reused
 *
 * Synchronizes page for reuse by the adapter
 **/
static void i40e_reuse_rx_page(struct i40e_ring *rx_ring,
			       struct i40e_rx_buffer *old_buff)
{
	struct i40e_rx_buffer *new_buff;
	u16 nta = rx_ring->next_to_alloc;

	new_buff = &rx_ring->rx_bi[nta];

	/* update, and store next to alloc */
	nta++;
	rx_ring->next_to_alloc = (nta < rx_ring->count) ? nta : 0;

	/* transfer page from old buffer to new buffer */
	*new_buff = *old_buff;
}

/**
 * i40e_page_is_reserved - check if reuse is possible
 * @page: page struct to check
 */
static inline bool i40e_page_is_reserved(struct page *page)
{
	return (page_to_nid(page) != numa_mem_id()) || page_is_pfmemalloc(page);
}

/**
 * i40e_add_rx_frag - Add contents of Rx buffer to sk_buff
 * @rx_ring: rx descriptor ring to transact packets on
 * @rx_buffer: buffer containing page to add
 * @rx_desc: descriptor containing length of buffer written by hardware
 * @skb: sk_buff to place the data into
 *
 * This function will add the data contained in rx_buffer->page to the skb.
 * This is done either through a direct copy if the data in the buffer is
 * less than the skb header size, otherwise it will just attach the page as
 * a frag to the skb.
 *
 * The function will then update the page offset if necessary and return
 * true if the buffer can be reused by the adapter.
 **/
static bool i40e_add_rx_frag(struct i40e_ring *rx_ring,
			     struct i40e_rx_buffer *rx_buffer,
			     union i40e_rx_desc *rx_desc,
			     struct sk_buff *skb)
{
	struct page *page = rx_buffer->page;
	u64 qword = le64_to_cpu(rx_desc->wb.qword1.status_error_len);
	unsigned int size = (qword & I40E_RXD_QW1_LENGTH_PBUF_MASK) >>
			    I40E_RXD_QW1_LENGTH_PBUF_SHIFT;
#if (PAGE_SIZE < 8192)
	unsigned int truesize = I40E_RXBUFFER_2048;
#else
	unsigned int truesize = ALIGN(size, L1_CACHE_BYTES);
	unsigned int last_offset = PAGE_SIZE - I40E_RXBUFFER_2048;
#endif

	/* will the data fit in the skb we allocated? if so, just
	 * copy it as it is pretty small anyway
	 */
	if ((size <= I40E_RX_HDR_SIZE) && !skb_is_nonlinear(skb)) {
		unsigned char *va = page_address(page) + rx_buffer->page_offset;

		memcpy(__skb_put(skb, size), va, ALIGN(size, sizeof(long)));

		/* page is not reserved, we can reuse buffer as-is */
		if (likely(!i40e_page_is_reserved(page)))
			return true;

		/* this page cannot be reused so discard it */
		__free_pages(page, 0);
		return false;
	}

	skb_add_rx_frag(skb, skb_shinfo(skb)->nr_frags, page,
			rx_buffer->page_offset, size, truesize);

	/* avoid re-using remote pages */
	if (unlikely(i40e_page_is_reserved(page)))
		return false;

#if (PAGE_SIZE < 8192)
	/* if we are only owner of page we can reuse it */
	if (unlikely(page_count(page) != 1))
		return false;

	/* flip page offset to other buffer */
	rx_buffer->page_offset ^= truesize;
#else
	/* move offset up to the next cache line */
	rx_buffer->page_offset += truesize;

<<<<<<< HEAD
	return failure ? budget : total_rx_packets;
=======
	if (rx_buffer->page_offset > last_offset)
		return false;
#endif

	/* Even if we own the page, we are not allowed to use atomic_set()
	 * This would break get_page_unless_zero() users.
	 */
	get_page(rx_buffer->page);

	return true;
>>>>>>> ed596a4a
}

/**
 * i40evf_fetch_rx_buffer - Allocate skb and populate it
 * @rx_ring: rx descriptor ring to transact packets on
 * @rx_desc: descriptor containing info written by hardware
 *
 * This function allocates an skb on the fly, and populates it with the page
 * data from the current receive descriptor, taking care to set up the skb
 * correctly, as well as handling calling the page recycle function if
 * necessary.
 */
static inline
struct sk_buff *i40evf_fetch_rx_buffer(struct i40e_ring *rx_ring,
				       union i40e_rx_desc *rx_desc)
{
	struct i40e_rx_buffer *rx_buffer;
	struct sk_buff *skb;
	struct page *page;

	rx_buffer = &rx_ring->rx_bi[rx_ring->next_to_clean];
	page = rx_buffer->page;
	prefetchw(page);

	skb = rx_buffer->skb;

	if (likely(!skb)) {
		void *page_addr = page_address(page) + rx_buffer->page_offset;

		/* prefetch first cache line of first page */
		prefetch(page_addr);
#if L1_CACHE_BYTES < 128
		prefetch(page_addr + L1_CACHE_BYTES);
#endif

		/* allocate a skb to store the frags */
		skb = __napi_alloc_skb(&rx_ring->q_vector->napi,
				       I40E_RX_HDR_SIZE,
				       GFP_ATOMIC | __GFP_NOWARN);
		if (unlikely(!skb)) {
			rx_ring->rx_stats.alloc_buff_failed++;
			return NULL;
		}

		/* we will be copying header into skb->data in
		 * pskb_may_pull so it is in our interest to prefetch
		 * it now to avoid a possible cache miss
		 */
		prefetchw(skb->data);
	} else {
		rx_buffer->skb = NULL;
	}

	/* we are reusing so sync this buffer for CPU use */
	dma_sync_single_range_for_cpu(rx_ring->dev,
				      rx_buffer->dma,
				      rx_buffer->page_offset,
				      I40E_RXBUFFER_2048,
				      DMA_FROM_DEVICE);

	/* pull page into skb */
	if (i40e_add_rx_frag(rx_ring, rx_buffer, rx_desc, skb)) {
		/* hand second half of page back to the ring */
		i40e_reuse_rx_page(rx_ring, rx_buffer);
		rx_ring->rx_stats.page_reuse_count++;
	} else {
		/* we are not reusing the buffer so unmap it */
		dma_unmap_page(rx_ring->dev, rx_buffer->dma, PAGE_SIZE,
			       DMA_FROM_DEVICE);
	}

	/* clear contents of buffer_info */
	rx_buffer->page = NULL;

	return skb;
}

/**
 * i40e_is_non_eop - process handling of non-EOP buffers
 * @rx_ring: Rx ring being processed
 * @rx_desc: Rx descriptor for current buffer
 * @skb: Current socket buffer containing buffer in progress
 *
 * This function updates next to clean.  If the buffer is an EOP buffer
 * this function exits returning false, otherwise it will place the
 * sk_buff in the next buffer to be chained and return true indicating
 * that this is in fact a non-EOP buffer.
 **/
static bool i40e_is_non_eop(struct i40e_ring *rx_ring,
			    union i40e_rx_desc *rx_desc,
			    struct sk_buff *skb)
{
	u32 ntc = rx_ring->next_to_clean + 1;

	/* fetch, update, and store next to clean */
	ntc = (ntc < rx_ring->count) ? ntc : 0;
	rx_ring->next_to_clean = ntc;

	prefetch(I40E_RX_DESC(rx_ring, ntc));

	/* if we are the last buffer then there is nothing else to do */
#define I40E_RXD_EOF BIT(I40E_RX_DESC_STATUS_EOF_SHIFT)
	if (likely(i40e_test_staterr(rx_desc, I40E_RXD_EOF)))
		return false;

	/* place skb in next buffer to be received */
	rx_ring->rx_bi[ntc].skb = skb;
	rx_ring->rx_stats.non_eop_descs++;

	return true;
}

/**
 * i40e_clean_rx_irq - Clean completed descriptors from Rx ring - bounce buf
 * @rx_ring: rx descriptor ring to transact packets on
 * @budget: Total limit on number of packets to process
 *
 * This function provides a "bounce buffer" approach to Rx interrupt
 * processing.  The advantage to this is that on systems that have
 * expensive overhead for IOMMU access this provides a means of avoiding
 * it by maintaining the mapping of the page to the system.
 *
 * Returns amount of work completed
 **/
static int i40e_clean_rx_irq(struct i40e_ring *rx_ring, int budget)
{
	unsigned int total_rx_bytes = 0, total_rx_packets = 0;
	u16 cleaned_count = I40E_DESC_UNUSED(rx_ring);
<<<<<<< HEAD
	struct i40e_vsi *vsi = rx_ring->vsi;
	union i40e_rx_desc *rx_desc;
	u32 rx_error, rx_status;
	u16 rx_packet_len;
	bool failure = false;
	u8 rx_ptype;
	u64 qword;
	u16 i;
=======
	bool failure = false;
>>>>>>> ed596a4a

	while (likely(total_rx_packets < budget)) {
		union i40e_rx_desc *rx_desc;
		struct sk_buff *skb;
		u32 rx_status;
		u16 vlan_tag;
		u8 rx_ptype;
		u64 qword;

		/* return some buffers to hardware, one at a time is too slow */
		if (cleaned_count >= I40E_RX_BUFFER_WRITE) {
			failure = failure ||
<<<<<<< HEAD
				  i40evf_alloc_rx_buffers_1buf(rx_ring,
							       cleaned_count);
=======
				  i40evf_alloc_rx_buffers(rx_ring, cleaned_count);
>>>>>>> ed596a4a
			cleaned_count = 0;
		}

		rx_desc = I40E_RX_DESC(rx_ring, rx_ring->next_to_clean);

		qword = le64_to_cpu(rx_desc->wb.qword1.status_error_len);
		rx_ptype = (qword & I40E_RXD_QW1_PTYPE_MASK) >>
			   I40E_RXD_QW1_PTYPE_SHIFT;
		rx_status = (qword & I40E_RXD_QW1_STATUS_MASK) >>
			    I40E_RXD_QW1_STATUS_SHIFT;

		if (!(rx_status & BIT(I40E_RX_DESC_STATUS_DD_SHIFT)))
			break;

		/* status_error_len will always be zero for unused descriptors
		 * because it's cleared in cleanup, and overlaps with hdr_addr
		 * which is always zero because packet split isn't used, if the
		 * hardware wrote DD then it will be non-zero
		 */
		if (!rx_desc->wb.qword1.status_error_len)
			break;

		/* This memory barrier is needed to keep us from reading
		 * any other fields out of the rx_desc until we know the
		 * DD bit is set.
		 */
		dma_rmb();

		skb = i40evf_fetch_rx_buffer(rx_ring, rx_desc);
		if (!skb)
			break;

		cleaned_count++;

		if (i40e_is_non_eop(rx_ring, rx_desc, skb))
			continue;

		/* ERR_MASK will only have valid bits if EOP set, and
		 * what we are doing here is actually checking
		 * I40E_RX_DESC_ERROR_RXE_SHIFT, since it is the zeroth bit in
		 * the error field
		 */
		if (unlikely(i40e_test_staterr(rx_desc, BIT(I40E_RXD_QW1_ERROR_SHIFT)))) {
			dev_kfree_skb_any(skb);
			continue;
		}

		if (i40e_cleanup_headers(rx_ring, skb))
			continue;

		/* probably a little skewed due to removing CRC */
		total_rx_bytes += skb->len;

		/* populate checksum, VLAN, and protocol */
		i40evf_process_skb_fields(rx_ring, rx_desc, skb, rx_ptype);


		vlan_tag = (qword & BIT(I40E_RX_DESC_STATUS_L2TAG1P_SHIFT)) ?
			   le16_to_cpu(rx_desc->wb.qword0.lo_dword.l2tag1) : 0;

		i40e_receive_skb(rx_ring, skb, vlan_tag);

		/* update budget accounting */
		total_rx_packets++;
	}

	u64_stats_update_begin(&rx_ring->syncp);
	rx_ring->stats.packets += total_rx_packets;
	rx_ring->stats.bytes += total_rx_bytes;
	u64_stats_update_end(&rx_ring->syncp);
	rx_ring->q_vector->rx.total_packets += total_rx_packets;
	rx_ring->q_vector->rx.total_bytes += total_rx_bytes;

<<<<<<< HEAD
=======
	/* guarantee a trip back through this routine if there was a failure */
>>>>>>> ed596a4a
	return failure ? budget : total_rx_packets;
}

static u32 i40e_buildreg_itr(const int type, const u16 itr)
{
	u32 val;

	val = I40E_VFINT_DYN_CTLN1_INTENA_MASK |
	      /* Don't clear PBA because that can cause lost interrupts that
	       * came in while we were cleaning/polling
	       */
	      (type << I40E_VFINT_DYN_CTLN1_ITR_INDX_SHIFT) |
	      (itr << I40E_VFINT_DYN_CTLN1_INTERVAL_SHIFT);

	return val;
}

/* a small macro to shorten up some long lines */
#define INTREG I40E_VFINT_DYN_CTLN1

/**
 * i40e_update_enable_itr - Update itr and re-enable MSIX interrupt
 * @vsi: the VSI we care about
 * @q_vector: q_vector for which itr is being updated and interrupt enabled
 *
 **/
static inline void i40e_update_enable_itr(struct i40e_vsi *vsi,
					  struct i40e_q_vector *q_vector)
{
	struct i40e_hw *hw = &vsi->back->hw;
	bool rx = false, tx = false;
	u32 rxval, txval;
	int vector;

	vector = (q_vector->v_idx + vsi->base_vector);

	/* avoid dynamic calculation if in countdown mode OR if
	 * all dynamic is disabled
	 */
	rxval = txval = i40e_buildreg_itr(I40E_ITR_NONE, 0);

	if (q_vector->itr_countdown > 0 ||
	    (!ITR_IS_DYNAMIC(vsi->rx_itr_setting) &&
	     !ITR_IS_DYNAMIC(vsi->tx_itr_setting))) {
		goto enable_int;
	}

	if (ITR_IS_DYNAMIC(vsi->rx_itr_setting)) {
		rx = i40e_set_new_dynamic_itr(&q_vector->rx);
		rxval = i40e_buildreg_itr(I40E_RX_ITR, q_vector->rx.itr);
	}

	if (ITR_IS_DYNAMIC(vsi->tx_itr_setting)) {
		tx = i40e_set_new_dynamic_itr(&q_vector->tx);
		txval = i40e_buildreg_itr(I40E_TX_ITR, q_vector->tx.itr);
	}

	if (rx || tx) {
		/* get the higher of the two ITR adjustments and
		 * use the same value for both ITR registers
		 * when in adaptive mode (Rx and/or Tx)
		 */
		u16 itr = max(q_vector->tx.itr, q_vector->rx.itr);

		q_vector->tx.itr = q_vector->rx.itr = itr;
		txval = i40e_buildreg_itr(I40E_TX_ITR, itr);
		tx = true;
		rxval = i40e_buildreg_itr(I40E_RX_ITR, itr);
		rx = true;
	}

	/* only need to enable the interrupt once, but need
	 * to possibly update both ITR values
	 */
	if (rx) {
		/* set the INTENA_MSK_MASK so that this first write
		 * won't actually enable the interrupt, instead just
		 * updating the ITR (it's bit 31 PF and VF)
		 */
		rxval |= BIT(31);
		/* don't check _DOWN because interrupt isn't being enabled */
		wr32(hw, INTREG(vector - 1), rxval);
	}

enable_int:
	if (!test_bit(__I40E_DOWN, &vsi->state))
		wr32(hw, INTREG(vector - 1), txval);

	if (q_vector->itr_countdown)
		q_vector->itr_countdown--;
	else
		q_vector->itr_countdown = ITR_COUNTDOWN_START;
}

/**
 * i40evf_napi_poll - NAPI polling Rx/Tx cleanup routine
 * @napi: napi struct with our devices info in it
 * @budget: amount of work driver is allowed to do this pass, in packets
 *
 * This function will clean all queues associated with a q_vector.
 *
 * Returns the amount of work done
 **/
int i40evf_napi_poll(struct napi_struct *napi, int budget)
{
	struct i40e_q_vector *q_vector =
			       container_of(napi, struct i40e_q_vector, napi);
	struct i40e_vsi *vsi = q_vector->vsi;
	struct i40e_ring *ring;
	bool clean_complete = true;
	bool arm_wb = false;
	int budget_per_ring;
	int work_done = 0;

	if (test_bit(__I40E_DOWN, &vsi->state)) {
		napi_complete(napi);
		return 0;
	}

	/* Since the actual Tx work is minimal, we can give the Tx a larger
	 * budget and be more aggressive about cleaning up the Tx descriptors.
	 */
	i40e_for_each_ring(ring, q_vector->tx) {
<<<<<<< HEAD
		clean_complete = clean_complete &&
				 i40e_clean_tx_irq(ring, vsi->work_limit);
		arm_wb = arm_wb || ring->arm_wb;
=======
		if (!i40e_clean_tx_irq(vsi, ring, budget)) {
			clean_complete = false;
			continue;
		}
		arm_wb |= ring->arm_wb;
>>>>>>> ed596a4a
		ring->arm_wb = false;
	}

	/* Handle case where we are called by netpoll with a budget of 0 */
	if (budget <= 0)
		goto tx_only;

	/* We attempt to distribute budget to each Rx queue fairly, but don't
	 * allow the budget to go below 1 because that would exit polling early.
	 */
	budget_per_ring = max(budget/q_vector->num_ringpairs, 1);

	i40e_for_each_ring(ring, q_vector->rx) {
		int cleaned = i40e_clean_rx_irq(ring, budget_per_ring);

		work_done += cleaned;
<<<<<<< HEAD
		/* if we didn't clean as many as budgeted, we must be done */
		clean_complete = clean_complete && (budget_per_ring > cleaned);
=======
		/* if we clean as many as budgeted, we must not be done */
		if (cleaned >= budget_per_ring)
			clean_complete = false;
>>>>>>> ed596a4a
	}

	/* If work not completed, return budget and polling will return */
	if (!clean_complete) {
tx_only:
		if (arm_wb) {
			q_vector->tx.ring[0].tx_stats.tx_force_wb++;
			i40e_enable_wb_on_itr(vsi, q_vector);
		}
		return budget;
	}

	if (vsi->back->flags & I40E_TXR_FLAGS_WB_ON_ITR)
		q_vector->arm_wb_state = false;

	/* Work is done so exit the polling mode and re-enable the interrupt */
	napi_complete_done(napi, work_done);
	i40e_update_enable_itr(vsi, q_vector);
	return 0;
}

/**
 * i40evf_tx_prepare_vlan_flags - prepare generic TX VLAN tagging flags for HW
 * @skb:     send buffer
 * @tx_ring: ring to send buffer on
 * @flags:   the tx flags to be set
 *
 * Checks the skb and set up correspondingly several generic transmit flags
 * related to VLAN tagging for the HW, such as VLAN, DCB, etc.
 *
 * Returns error code indicate the frame should be dropped upon error and the
 * otherwise  returns 0 to indicate the flags has been set properly.
 **/
static inline int i40evf_tx_prepare_vlan_flags(struct sk_buff *skb,
					       struct i40e_ring *tx_ring,
					       u32 *flags)
{
	__be16 protocol = skb->protocol;
	u32  tx_flags = 0;

	if (protocol == htons(ETH_P_8021Q) &&
	    !(tx_ring->netdev->features & NETIF_F_HW_VLAN_CTAG_TX)) {
		/* When HW VLAN acceleration is turned off by the user the
		 * stack sets the protocol to 8021q so that the driver
		 * can take any steps required to support the SW only
		 * VLAN handling.  In our case the driver doesn't need
		 * to take any further steps so just set the protocol
		 * to the encapsulated ethertype.
		 */
		skb->protocol = vlan_get_protocol(skb);
		goto out;
	}

	/* if we have a HW VLAN tag being added, default to the HW one */
	if (skb_vlan_tag_present(skb)) {
		tx_flags |= skb_vlan_tag_get(skb) << I40E_TX_FLAGS_VLAN_SHIFT;
		tx_flags |= I40E_TX_FLAGS_HW_VLAN;
	/* else if it is a SW VLAN, check the next protocol and store the tag */
	} else if (protocol == htons(ETH_P_8021Q)) {
		struct vlan_hdr *vhdr, _vhdr;

		vhdr = skb_header_pointer(skb, ETH_HLEN, sizeof(_vhdr), &_vhdr);
		if (!vhdr)
			return -EINVAL;

		protocol = vhdr->h_vlan_encapsulated_proto;
		tx_flags |= ntohs(vhdr->h_vlan_TCI) << I40E_TX_FLAGS_VLAN_SHIFT;
		tx_flags |= I40E_TX_FLAGS_SW_VLAN;
	}

out:
	*flags = tx_flags;
	return 0;
}

/**
 * i40e_tso - set up the tso context descriptor
 * @skb:      ptr to the skb we're sending
 * @hdr_len:  ptr to the size of the packet header
 * @cd_type_cmd_tso_mss: Quad Word 1
 *
 * Returns 0 if no TSO can happen, 1 if tso is going, or error
 **/
static int i40e_tso(struct sk_buff *skb, u8 *hdr_len, u64 *cd_type_cmd_tso_mss)
{
	u64 cd_cmd, cd_tso_len, cd_mss;
	union {
		struct iphdr *v4;
		struct ipv6hdr *v6;
		unsigned char *hdr;
	} ip;
	union {
		struct tcphdr *tcp;
		struct udphdr *udp;
		unsigned char *hdr;
	} l4;
	u32 paylen, l4_offset;
	int err;

	if (skb->ip_summed != CHECKSUM_PARTIAL)
		return 0;

	if (!skb_is_gso(skb))
		return 0;

	err = skb_cow_head(skb, 0);
	if (err < 0)
		return err;

	ip.hdr = skb_network_header(skb);
	l4.hdr = skb_transport_header(skb);

	/* initialize outer IP header fields */
	if (ip.v4->version == 4) {
		ip.v4->tot_len = 0;
		ip.v4->check = 0;
	} else {
		ip.v6->payload_len = 0;
	}

<<<<<<< HEAD
	if (skb_shinfo(skb)->gso_type & (SKB_GSO_UDP_TUNNEL | SKB_GSO_GRE |
					 SKB_GSO_UDP_TUNNEL_CSUM)) {
		if (skb_shinfo(skb)->gso_type & SKB_GSO_UDP_TUNNEL_CSUM) {
=======
	if (skb_shinfo(skb)->gso_type & (SKB_GSO_GRE |
					 SKB_GSO_GRE_CSUM |
					 SKB_GSO_IPIP |
					 SKB_GSO_SIT |
					 SKB_GSO_UDP_TUNNEL |
					 SKB_GSO_UDP_TUNNEL_CSUM)) {
		if (!(skb_shinfo(skb)->gso_type & SKB_GSO_PARTIAL) &&
		    (skb_shinfo(skb)->gso_type & SKB_GSO_UDP_TUNNEL_CSUM)) {
			l4.udp->len = 0;

>>>>>>> ed596a4a
			/* determine offset of outer transport header */
			l4_offset = l4.hdr - skb->data;

			/* remove payload length from outer checksum */
<<<<<<< HEAD
			paylen = (__force u16)l4.udp->check;
			paylen += ntohs(1) * (u16)~(skb->len - l4_offset);
			l4.udp->check = ~csum_fold((__force __wsum)paylen);
=======
			paylen = skb->len - l4_offset;
			csum_replace_by_diff(&l4.udp->check, htonl(paylen));
>>>>>>> ed596a4a
		}

		/* reset pointers to inner headers */
		ip.hdr = skb_inner_network_header(skb);
		l4.hdr = skb_inner_transport_header(skb);

		/* initialize inner IP header fields */
		if (ip.v4->version == 4) {
			ip.v4->tot_len = 0;
			ip.v4->check = 0;
		} else {
			ip.v6->payload_len = 0;
		}
	}

	/* determine offset of inner transport header */
	l4_offset = l4.hdr - skb->data;

	/* remove payload length from inner checksum */
<<<<<<< HEAD
	paylen = (__force u16)l4.tcp->check;
	paylen += ntohs(1) * (u16)~(skb->len - l4_offset);
	l4.tcp->check = ~csum_fold((__force __wsum)paylen);
=======
	paylen = skb->len - l4_offset;
	csum_replace_by_diff(&l4.tcp->check, htonl(paylen));
>>>>>>> ed596a4a

	/* compute length of segmentation header */
	*hdr_len = (l4.tcp->doff * 4) + l4_offset;

	/* find the field values */
	cd_cmd = I40E_TX_CTX_DESC_TSO;
	cd_tso_len = skb->len - *hdr_len;
	cd_mss = skb_shinfo(skb)->gso_size;
	*cd_type_cmd_tso_mss |= (cd_cmd << I40E_TXD_CTX_QW1_CMD_SHIFT) |
				(cd_tso_len << I40E_TXD_CTX_QW1_TSO_LEN_SHIFT) |
				(cd_mss << I40E_TXD_CTX_QW1_MSS_SHIFT);
	return 1;
}

/**
 * i40e_tx_enable_csum - Enable Tx checksum offloads
 * @skb: send buffer
 * @tx_flags: pointer to Tx flags currently set
 * @td_cmd: Tx descriptor command bits to set
 * @td_offset: Tx descriptor header offsets to set
 * @tx_ring: Tx descriptor ring
 * @cd_tunneling: ptr to context desc bits
 **/
static int i40e_tx_enable_csum(struct sk_buff *skb, u32 *tx_flags,
			       u32 *td_cmd, u32 *td_offset,
			       struct i40e_ring *tx_ring,
			       u32 *cd_tunneling)
{
	union {
		struct iphdr *v4;
		struct ipv6hdr *v6;
		unsigned char *hdr;
	} ip;
	union {
		struct tcphdr *tcp;
		struct udphdr *udp;
		unsigned char *hdr;
	} l4;
	unsigned char *exthdr;
<<<<<<< HEAD
	u32 offset, cmd = 0, tunnel = 0;
=======
	u32 offset, cmd = 0;
>>>>>>> ed596a4a
	__be16 frag_off;
	u8 l4_proto = 0;

	if (skb->ip_summed != CHECKSUM_PARTIAL)
		return 0;

	ip.hdr = skb_network_header(skb);
	l4.hdr = skb_transport_header(skb);

	/* compute outer L2 header size */
	offset = ((ip.hdr - skb->data) / 2) << I40E_TX_DESC_LENGTH_MACLEN_SHIFT;

	if (skb->encapsulation) {
<<<<<<< HEAD
=======
		u32 tunnel = 0;
>>>>>>> ed596a4a
		/* define outer network header type */
		if (*tx_flags & I40E_TX_FLAGS_IPV4) {
			tunnel |= (*tx_flags & I40E_TX_FLAGS_TSO) ?
				  I40E_TX_CTX_EXT_IP_IPV4 :
				  I40E_TX_CTX_EXT_IP_IPV4_NO_CSUM;

			l4_proto = ip.v4->protocol;
		} else if (*tx_flags & I40E_TX_FLAGS_IPV6) {
			tunnel |= I40E_TX_CTX_EXT_IP_IPV6;

			exthdr = ip.hdr + sizeof(*ip.v6);
			l4_proto = ip.v6->nexthdr;
			if (l4.hdr != exthdr)
				ipv6_skip_exthdr(skb, exthdr - skb->data,
						 &l4_proto, &frag_off);
		}

<<<<<<< HEAD
		/* compute outer L3 header size */
		tunnel |= ((l4.hdr - ip.hdr) / 4) <<
			  I40E_TXD_CTX_QW0_EXT_IPLEN_SHIFT;

		/* switch IP header pointer from outer to inner header */
		ip.hdr = skb_inner_network_header(skb);

=======
>>>>>>> ed596a4a
		/* define outer transport */
		switch (l4_proto) {
		case IPPROTO_UDP:
			tunnel |= I40E_TXD_CTX_UDP_TUNNELING;
<<<<<<< HEAD
			*tx_flags |= I40E_TX_FLAGS_VXLAN_TUNNEL;
			break;
		case IPPROTO_GRE:
			tunnel |= I40E_TXD_CTX_GRE_TUNNELING;
=======
>>>>>>> ed596a4a
			*tx_flags |= I40E_TX_FLAGS_VXLAN_TUNNEL;
			break;
		case IPPROTO_GRE:
			tunnel |= I40E_TXD_CTX_GRE_TUNNELING;
			*tx_flags |= I40E_TX_FLAGS_VXLAN_TUNNEL;
			break;
		case IPPROTO_IPIP:
		case IPPROTO_IPV6:
			*tx_flags |= I40E_TX_FLAGS_VXLAN_TUNNEL;
			l4.hdr = skb_inner_network_header(skb);
			break;
		default:
			if (*tx_flags & I40E_TX_FLAGS_TSO)
				return -1;

			skb_checksum_help(skb);
			return 0;
		}

<<<<<<< HEAD
=======
		/* compute outer L3 header size */
		tunnel |= ((l4.hdr - ip.hdr) / 4) <<
			  I40E_TXD_CTX_QW0_EXT_IPLEN_SHIFT;

		/* switch IP header pointer from outer to inner header */
		ip.hdr = skb_inner_network_header(skb);

>>>>>>> ed596a4a
		/* compute tunnel header size */
		tunnel |= ((ip.hdr - l4.hdr) / 2) <<
			  I40E_TXD_CTX_QW0_NATLEN_SHIFT;

		/* indicate if we need to offload outer UDP header */
		if ((*tx_flags & I40E_TX_FLAGS_TSO) &&
<<<<<<< HEAD
=======
		    !(skb_shinfo(skb)->gso_type & SKB_GSO_PARTIAL) &&
>>>>>>> ed596a4a
		    (skb_shinfo(skb)->gso_type & SKB_GSO_UDP_TUNNEL_CSUM))
			tunnel |= I40E_TXD_CTX_QW0_L4T_CS_MASK;

		/* record tunnel offload values */
		*cd_tunneling |= tunnel;

		/* switch L4 header pointer from outer to inner */
		l4.hdr = skb_inner_transport_header(skb);
		l4_proto = 0;

		/* reset type as we transition from outer to inner headers */
		*tx_flags &= ~(I40E_TX_FLAGS_IPV4 | I40E_TX_FLAGS_IPV6);
		if (ip.v4->version == 4)
			*tx_flags |= I40E_TX_FLAGS_IPV4;
		if (ip.v6->version == 6)
			*tx_flags |= I40E_TX_FLAGS_IPV6;
	}

	/* Enable IP checksum offloads */
	if (*tx_flags & I40E_TX_FLAGS_IPV4) {
		l4_proto = ip.v4->protocol;
		/* the stack computes the IP header already, the only time we
		 * need the hardware to recompute it is in the case of TSO.
		 */
		cmd |= (*tx_flags & I40E_TX_FLAGS_TSO) ?
		       I40E_TX_DESC_CMD_IIPT_IPV4_CSUM :
		       I40E_TX_DESC_CMD_IIPT_IPV4;
	} else if (*tx_flags & I40E_TX_FLAGS_IPV6) {
		cmd |= I40E_TX_DESC_CMD_IIPT_IPV6;

		exthdr = ip.hdr + sizeof(*ip.v6);
		l4_proto = ip.v6->nexthdr;
		if (l4.hdr != exthdr)
			ipv6_skip_exthdr(skb, exthdr - skb->data,
					 &l4_proto, &frag_off);
	}

	/* compute inner L3 header size */
	offset |= ((l4.hdr - ip.hdr) / 4) << I40E_TX_DESC_LENGTH_IPLEN_SHIFT;

	/* Enable L4 checksum offloads */
	switch (l4_proto) {
	case IPPROTO_TCP:
		/* enable checksum offloads */
		cmd |= I40E_TX_DESC_CMD_L4T_EOFT_TCP;
		offset |= l4.tcp->doff << I40E_TX_DESC_LENGTH_L4_FC_LEN_SHIFT;
		break;
	case IPPROTO_SCTP:
		/* enable SCTP checksum offload */
		cmd |= I40E_TX_DESC_CMD_L4T_EOFT_SCTP;
		offset |= (sizeof(struct sctphdr) >> 2) <<
			  I40E_TX_DESC_LENGTH_L4_FC_LEN_SHIFT;
		break;
	case IPPROTO_UDP:
		/* enable UDP checksum offload */
		cmd |= I40E_TX_DESC_CMD_L4T_EOFT_UDP;
		offset |= (sizeof(struct udphdr) >> 2) <<
			  I40E_TX_DESC_LENGTH_L4_FC_LEN_SHIFT;
		break;
	default:
		if (*tx_flags & I40E_TX_FLAGS_TSO)
			return -1;
		skb_checksum_help(skb);
		return 0;
	}

	*td_cmd |= cmd;
	*td_offset |= offset;

	return 1;
}

/**
 * i40e_create_tx_ctx Build the Tx context descriptor
 * @tx_ring:  ring to create the descriptor on
 * @cd_type_cmd_tso_mss: Quad Word 1
 * @cd_tunneling: Quad Word 0 - bits 0-31
 * @cd_l2tag2: Quad Word 0 - bits 32-63
 **/
static void i40e_create_tx_ctx(struct i40e_ring *tx_ring,
			       const u64 cd_type_cmd_tso_mss,
			       const u32 cd_tunneling, const u32 cd_l2tag2)
{
	struct i40e_tx_context_desc *context_desc;
	int i = tx_ring->next_to_use;

	if ((cd_type_cmd_tso_mss == I40E_TX_DESC_DTYPE_CONTEXT) &&
	    !cd_tunneling && !cd_l2tag2)
		return;

	/* grab the next descriptor */
	context_desc = I40E_TX_CTXTDESC(tx_ring, i);

	i++;
	tx_ring->next_to_use = (i < tx_ring->count) ? i : 0;

	/* cpu_to_le32 and assign to struct fields */
	context_desc->tunneling_params = cpu_to_le32(cd_tunneling);
	context_desc->l2tag2 = cpu_to_le16(cd_l2tag2);
	context_desc->rsvd = cpu_to_le16(0);
	context_desc->type_cmd_tso_mss = cpu_to_le64(cd_type_cmd_tso_mss);
}

/**
<<<<<<< HEAD
 * __i40evf_chk_linearize - Check if there are more than 8 fragments per packet
=======
 * __i40evf_chk_linearize - Check if there are more than 8 buffers per packet
>>>>>>> ed596a4a
 * @skb:      send buffer
 *
 * Note: Our HW can't DMA more than 8 buffers to build a packet on the wire
 * and so we need to figure out the cases where we need to linearize the skb.
 *
 * For TSO we need to count the TSO header and segment payload separately.
 * As such we need to check cases where we have 7 fragments or more as we
 * can potentially require 9 DMA transactions, 1 for the TSO header, 1 for
 * the segment payload in the first descriptor, and another 7 for the
 * fragments.
 **/
bool __i40evf_chk_linearize(struct sk_buff *skb)
{
	const struct skb_frag_struct *frag, *stale;
<<<<<<< HEAD
	int gso_size, nr_frags, sum;

	/* check to see if TSO is enabled, if so we may get a repreive */
	gso_size = skb_shinfo(skb)->gso_size;
	if (unlikely(!gso_size))
		return true;

	/* no need to check if number of frags is less than 8 */
	nr_frags = skb_shinfo(skb)->nr_frags;
	if (nr_frags < I40E_MAX_BUFFER_TXD)
		return false;

	/* We need to walk through the list and validate that each group
	 * of 6 fragments totals at least gso_size.  However we don't need
	 * to perform such validation on the first or last 6 since the first
	 * 6 cannot inherit any data from a descriptor before them, and the
	 * last 6 cannot inherit any data from a descriptor after them.
	 */
	nr_frags -= I40E_MAX_BUFFER_TXD - 1;
	frag = &skb_shinfo(skb)->frags[0];

	/* Initialize size to the negative value of gso_size minus 1.  We
	 * use this as the worst case scenerio in which the frag ahead
	 * of us only provides one byte which is why we are limited to 6
	 * descriptors for a single transmit as the header and previous
	 * fragment are already consuming 2 descriptors.
	 */
	sum = 1 - gso_size;

	/* Add size of frags 1 through 5 to create our initial sum */
	sum += skb_frag_size(++frag);
	sum += skb_frag_size(++frag);
	sum += skb_frag_size(++frag);
	sum += skb_frag_size(++frag);
	sum += skb_frag_size(++frag);

=======
	int nr_frags, sum;

	/* no need to check if number of frags is less than 7 */
	nr_frags = skb_shinfo(skb)->nr_frags;
	if (nr_frags < (I40E_MAX_BUFFER_TXD - 1))
		return false;

	/* We need to walk through the list and validate that each group
	 * of 6 fragments totals at least gso_size.  However we don't need
	 * to perform such validation on the last 6 since the last 6 cannot
	 * inherit any data from a descriptor after them.
	 */
	nr_frags -= I40E_MAX_BUFFER_TXD - 2;
	frag = &skb_shinfo(skb)->frags[0];

	/* Initialize size to the negative value of gso_size minus 1.  We
	 * use this as the worst case scenerio in which the frag ahead
	 * of us only provides one byte which is why we are limited to 6
	 * descriptors for a single transmit as the header and previous
	 * fragment are already consuming 2 descriptors.
	 */
	sum = 1 - skb_shinfo(skb)->gso_size;

	/* Add size of frags 0 through 4 to create our initial sum */
	sum += skb_frag_size(frag++);
	sum += skb_frag_size(frag++);
	sum += skb_frag_size(frag++);
	sum += skb_frag_size(frag++);
	sum += skb_frag_size(frag++);

>>>>>>> ed596a4a
	/* Walk through fragments adding latest fragment, testing it, and
	 * then removing stale fragments from the sum.
	 */
	stale = &skb_shinfo(skb)->frags[0];
	for (;;) {
<<<<<<< HEAD
		sum += skb_frag_size(++frag);
=======
		sum += skb_frag_size(frag++);
>>>>>>> ed596a4a

		/* if sum is negative we failed to make sufficient progress */
		if (sum < 0)
			return true;

		/* use pre-decrement to avoid processing last fragment */
		if (!--nr_frags)
			break;

<<<<<<< HEAD
		sum -= skb_frag_size(++stale);
=======
		sum -= skb_frag_size(stale++);
>>>>>>> ed596a4a
	}

	return false;
}

/**
 * __i40evf_maybe_stop_tx - 2nd level check for tx stop conditions
 * @tx_ring: the ring to be checked
 * @size:    the size buffer we want to assure is available
 *
 * Returns -EBUSY if a stop is needed, else 0
 **/
int __i40evf_maybe_stop_tx(struct i40e_ring *tx_ring, int size)
{
	netif_stop_subqueue(tx_ring->netdev, tx_ring->queue_index);
	/* Memory barrier before checking head and tail */
	smp_mb();

	/* Check again in a case another CPU has just made room available. */
	if (likely(I40E_DESC_UNUSED(tx_ring) < size))
		return -EBUSY;

	/* A reprieve! - use start_queue because it doesn't call schedule */
	netif_start_subqueue(tx_ring->netdev, tx_ring->queue_index);
	++tx_ring->tx_stats.restart_queue;
	return 0;
}

/**
 * i40evf_tx_map - Build the Tx descriptor
 * @tx_ring:  ring to send buffer on
 * @skb:      send buffer
 * @first:    first buffer info buffer to use
 * @tx_flags: collected send information
 * @hdr_len:  size of the packet header
 * @td_cmd:   the command field in the descriptor
 * @td_offset: offset for checksum or crc
 **/
static inline void i40evf_tx_map(struct i40e_ring *tx_ring, struct sk_buff *skb,
				 struct i40e_tx_buffer *first, u32 tx_flags,
				 const u8 hdr_len, u32 td_cmd, u32 td_offset)
{
	unsigned int data_len = skb->data_len;
	unsigned int size = skb_headlen(skb);
	struct skb_frag_struct *frag;
	struct i40e_tx_buffer *tx_bi;
	struct i40e_tx_desc *tx_desc;
	u16 i = tx_ring->next_to_use;
	u32 td_tag = 0;
	dma_addr_t dma;
	u16 gso_segs;
	u16 desc_count = 0;
	bool tail_bump = true;
	bool do_rs = false;

	if (tx_flags & I40E_TX_FLAGS_HW_VLAN) {
		td_cmd |= I40E_TX_DESC_CMD_IL2TAG1;
		td_tag = (tx_flags & I40E_TX_FLAGS_VLAN_MASK) >>
			 I40E_TX_FLAGS_VLAN_SHIFT;
	}

	if (tx_flags & (I40E_TX_FLAGS_TSO | I40E_TX_FLAGS_FSO))
		gso_segs = skb_shinfo(skb)->gso_segs;
	else
		gso_segs = 1;

	/* multiply data chunks by size of headers */
	first->bytecount = skb->len - hdr_len + (gso_segs * hdr_len);
	first->gso_segs = gso_segs;
	first->skb = skb;
	first->tx_flags = tx_flags;

	dma = dma_map_single(tx_ring->dev, skb->data, size, DMA_TO_DEVICE);

	tx_desc = I40E_TX_DESC(tx_ring, i);
	tx_bi = first;

	for (frag = &skb_shinfo(skb)->frags[0];; frag++) {
		unsigned int max_data = I40E_MAX_DATA_PER_TXD_ALIGNED;

		if (dma_mapping_error(tx_ring->dev, dma))
			goto dma_error;

		/* record length, and DMA address */
		dma_unmap_len_set(tx_bi, len, size);
		dma_unmap_addr_set(tx_bi, dma, dma);

		/* align size to end of page */
		max_data += -dma & (I40E_MAX_READ_REQ_SIZE - 1);
		tx_desc->buffer_addr = cpu_to_le64(dma);

		while (unlikely(size > I40E_MAX_DATA_PER_TXD)) {
			tx_desc->cmd_type_offset_bsz =
				build_ctob(td_cmd, td_offset,
					   max_data, td_tag);

			tx_desc++;
			i++;
			desc_count++;

			if (i == tx_ring->count) {
				tx_desc = I40E_TX_DESC(tx_ring, 0);
				i = 0;
			}

			dma += max_data;
			size -= max_data;

			max_data = I40E_MAX_DATA_PER_TXD_ALIGNED;
			tx_desc->buffer_addr = cpu_to_le64(dma);
		}

		if (likely(!data_len))
			break;

		tx_desc->cmd_type_offset_bsz = build_ctob(td_cmd, td_offset,
							  size, td_tag);

		tx_desc++;
		i++;
		desc_count++;

		if (i == tx_ring->count) {
			tx_desc = I40E_TX_DESC(tx_ring, 0);
			i = 0;
		}

		size = skb_frag_size(frag);
		data_len -= size;

		dma = skb_frag_dma_map(tx_ring->dev, frag, 0, size,
				       DMA_TO_DEVICE);

		tx_bi = &tx_ring->tx_bi[i];
	}

	/* set next_to_watch value indicating a packet is present */
	first->next_to_watch = tx_desc;

	i++;
	if (i == tx_ring->count)
		i = 0;

	tx_ring->next_to_use = i;

	netdev_tx_sent_queue(netdev_get_tx_queue(tx_ring->netdev,
						 tx_ring->queue_index),
						 first->bytecount);
	i40e_maybe_stop_tx(tx_ring, DESC_NEEDED);

	/* Algorithm to optimize tail and RS bit setting:
	 * if xmit_more is supported
	 *	if xmit_more is true
	 *		do not update tail and do not mark RS bit.
	 *	if xmit_more is false and last xmit_more was false
	 *		if every packet spanned less than 4 desc
	 *			then set RS bit on 4th packet and update tail
	 *			on every packet
	 *		else
	 *			update tail and set RS bit on every packet.
	 *	if xmit_more is false and last_xmit_more was true
	 *		update tail and set RS bit.
	 *
	 * Optimization: wmb to be issued only in case of tail update.
	 * Also optimize the Descriptor WB path for RS bit with the same
	 * algorithm.
	 *
	 * Note: If there are less than 4 packets
	 * pending and interrupts were disabled the service task will
	 * trigger a force WB.
	 */
	if (skb->xmit_more  &&
	    !netif_xmit_stopped(netdev_get_tx_queue(tx_ring->netdev,
						    tx_ring->queue_index))) {
		tx_ring->flags |= I40E_TXR_FLAGS_LAST_XMIT_MORE_SET;
		tail_bump = false;
	} else if (!skb->xmit_more &&
		   !netif_xmit_stopped(netdev_get_tx_queue(tx_ring->netdev,
						       tx_ring->queue_index)) &&
		   (!(tx_ring->flags & I40E_TXR_FLAGS_LAST_XMIT_MORE_SET)) &&
		   (tx_ring->packet_stride < WB_STRIDE) &&
		   (desc_count < WB_STRIDE)) {
		tx_ring->packet_stride++;
	} else {
		tx_ring->packet_stride = 0;
		tx_ring->flags &= ~I40E_TXR_FLAGS_LAST_XMIT_MORE_SET;
		do_rs = true;
	}
	if (do_rs)
		tx_ring->packet_stride = 0;

	tx_desc->cmd_type_offset_bsz =
			build_ctob(td_cmd, td_offset, size, td_tag) |
			cpu_to_le64((u64)(do_rs ? I40E_TXD_CMD :
						  I40E_TX_DESC_CMD_EOP) <<
						  I40E_TXD_QW1_CMD_SHIFT);

	/* notify HW of packet */
	if (!tail_bump)
		prefetchw(tx_desc + 1);

	if (tail_bump) {
		/* Force memory writes to complete before letting h/w
		 * know there are new descriptors to fetch.  (Only
		 * applicable for weak-ordered memory model archs,
		 * such as IA-64).
		 */
		wmb();
		writel(i, tx_ring->tail);
	}

	return;

dma_error:
	dev_info(tx_ring->dev, "TX DMA map failed\n");

	/* clear dma mappings for failed tx_bi map */
	for (;;) {
		tx_bi = &tx_ring->tx_bi[i];
		i40e_unmap_and_free_tx_resource(tx_ring, tx_bi);
		if (tx_bi == first)
			break;
		if (i == 0)
			i = tx_ring->count;
		i--;
	}

	tx_ring->next_to_use = i;
}

/**
 * i40e_xmit_frame_ring - Sends buffer on Tx ring
 * @skb:     send buffer
 * @tx_ring: ring to send buffer on
 *
 * Returns NETDEV_TX_OK if sent, else an error code
 **/
static netdev_tx_t i40e_xmit_frame_ring(struct sk_buff *skb,
					struct i40e_ring *tx_ring)
{
	u64 cd_type_cmd_tso_mss = I40E_TX_DESC_DTYPE_CONTEXT;
	u32 cd_tunneling = 0, cd_l2tag2 = 0;
	struct i40e_tx_buffer *first;
	u32 td_offset = 0;
	u32 tx_flags = 0;
	__be16 protocol;
	u32 td_cmd = 0;
	u8 hdr_len = 0;
	int tso, count;

	/* prefetch the data, we'll need it later */
	prefetch(skb->data);

	count = i40e_xmit_descriptor_count(skb);
	if (i40e_chk_linearize(skb, count)) {
		if (__skb_linearize(skb))
			goto out_drop;
<<<<<<< HEAD
		count = TXD_USE_COUNT(skb->len);
=======
		count = i40e_txd_use_count(skb->len);
>>>>>>> ed596a4a
		tx_ring->tx_stats.tx_linearize++;
	}

	/* need: 1 descriptor per page * PAGE_SIZE/I40E_MAX_DATA_PER_TXD,
	 *       + 1 desc for skb_head_len/I40E_MAX_DATA_PER_TXD,
	 *       + 4 desc gap to avoid the cache line where head is,
	 *       + 1 desc for context descriptor,
	 * otherwise try next time
	 */
	if (i40e_maybe_stop_tx(tx_ring, count + 4 + 1)) {
		tx_ring->tx_stats.tx_busy++;
		return NETDEV_TX_BUSY;
	}

	/* prepare the xmit flags */
	if (i40evf_tx_prepare_vlan_flags(skb, tx_ring, &tx_flags))
		goto out_drop;

	/* obtain protocol of skb */
	protocol = vlan_get_protocol(skb);

	/* record the location of the first descriptor for this packet */
	first = &tx_ring->tx_bi[tx_ring->next_to_use];

	/* setup IPv4/IPv6 offloads */
	if (protocol == htons(ETH_P_IP))
		tx_flags |= I40E_TX_FLAGS_IPV4;
	else if (protocol == htons(ETH_P_IPV6))
		tx_flags |= I40E_TX_FLAGS_IPV6;

	tso = i40e_tso(skb, &hdr_len, &cd_type_cmd_tso_mss);

	if (tso < 0)
		goto out_drop;
	else if (tso)
		tx_flags |= I40E_TX_FLAGS_TSO;

	/* Always offload the checksum, since it's in the data descriptor */
	tso = i40e_tx_enable_csum(skb, &tx_flags, &td_cmd, &td_offset,
				  tx_ring, &cd_tunneling);
	if (tso < 0)
		goto out_drop;

	skb_tx_timestamp(skb);

	/* always enable CRC insertion offload */
	td_cmd |= I40E_TX_DESC_CMD_ICRC;

	i40e_create_tx_ctx(tx_ring, cd_type_cmd_tso_mss,
			   cd_tunneling, cd_l2tag2);

	i40evf_tx_map(tx_ring, skb, first, tx_flags, hdr_len,
		      td_cmd, td_offset);

	return NETDEV_TX_OK;

out_drop:
	dev_kfree_skb_any(skb);
	return NETDEV_TX_OK;
}

/**
 * i40evf_xmit_frame - Selects the correct VSI and Tx queue to send buffer
 * @skb:    send buffer
 * @netdev: network interface device structure
 *
 * Returns NETDEV_TX_OK if sent, else an error code
 **/
netdev_tx_t i40evf_xmit_frame(struct sk_buff *skb, struct net_device *netdev)
{
	struct i40evf_adapter *adapter = netdev_priv(netdev);
	struct i40e_ring *tx_ring = &adapter->tx_rings[skb->queue_mapping];

	/* hardware can't handle really short frames, hardware padding works
	 * beyond this point
	 */
	if (unlikely(skb->len < I40E_MIN_TX_LEN)) {
		if (skb_pad(skb, I40E_MIN_TX_LEN - skb->len))
			return NETDEV_TX_OK;
		skb->len = I40E_MIN_TX_LEN;
		skb_set_tail_pointer(skb, I40E_MIN_TX_LEN);
	}

	return i40e_xmit_frame_ring(skb, tx_ring);
}<|MERGE_RESOLUTION|>--- conflicted
+++ resolved
@@ -269,11 +269,7 @@
 
 		if (budget &&
 		    ((j / (WB_STRIDE + 1)) == 0) && (j > 0) &&
-<<<<<<< HEAD
-		    !test_bit(__I40E_DOWN, &tx_ring->vsi->state) &&
-=======
 		    !test_bit(__I40E_DOWN, &vsi->state) &&
->>>>>>> ed596a4a
 		    (I40E_DESC_UNUSED(tx_ring) != tx_ring->count))
 			tx_ring->arm_wb = true;
 	}
@@ -515,20 +511,6 @@
 			dev_kfree_skb(rx_bi->skb);
 			rx_bi->skb = NULL;
 		}
-<<<<<<< HEAD
-		if (rx_bi->page) {
-			if (rx_bi->page_dma) {
-				dma_unmap_page(dev,
-					       rx_bi->page_dma,
-					       PAGE_SIZE,
-					       DMA_FROM_DEVICE);
-				rx_bi->page_dma = 0;
-			}
-			__free_page(rx_bi->page);
-			rx_bi->page = NULL;
-			rx_bi->page_offset = 0;
-		}
-=======
 		if (!rx_bi->page)
 			continue;
 
@@ -537,7 +519,6 @@
 
 		rx_bi->page = NULL;
 		rx_bi->page_offset = 0;
->>>>>>> ed596a4a
 	}
 
 	bi_size = sizeof(struct i40e_rx_buffer) * rx_ring->count;
@@ -635,24 +616,6 @@
 }
 
 /**
-<<<<<<< HEAD
- * i40evf_alloc_rx_buffers_ps - Replace used receive buffers; packet split
- * @rx_ring: ring to place buffers on
- * @cleaned_count: number of buffers to replace
- *
- * Returns true if any errors on allocation
- **/
-bool i40evf_alloc_rx_buffers_ps(struct i40e_ring *rx_ring, u16 cleaned_count)
-{
-	u16 i = rx_ring->next_to_use;
-	union i40e_rx_desc *rx_desc;
-	struct i40e_rx_buffer *bi;
-	const int current_node = numa_node_id();
-
-	/* do nothing if no valid netdev defined */
-	if (!rx_ring->netdev || !cleaned_count)
-		return false;
-=======
  * i40e_alloc_mapped_page - recycle or make a new page
  * @rx_ring: ring to use
  * @bi: rx_buffer struct to modify
@@ -665,7 +628,6 @@
 {
 	struct page *page = bi->page;
 	dma_addr_t dma;
->>>>>>> ed596a4a
 
 	/* since we are recycling buffers we should seldom need to alloc */
 	if (likely(page)) {
@@ -673,73 +635,6 @@
 		return true;
 	}
 
-<<<<<<< HEAD
-		if (bi->skb) /* desc is in use */
-			goto no_buffers;
-
-	/* If we've been moved to a different NUMA node, release the
-	 * page so we can get a new one on the current node.
-	 */
-		if (bi->page &&  page_to_nid(bi->page) != current_node) {
-			dma_unmap_page(rx_ring->dev,
-				       bi->page_dma,
-				       PAGE_SIZE,
-				       DMA_FROM_DEVICE);
-			__free_page(bi->page);
-			bi->page = NULL;
-			bi->page_dma = 0;
-			rx_ring->rx_stats.realloc_count++;
-		} else if (bi->page) {
-			rx_ring->rx_stats.page_reuse_count++;
-		}
-
-		if (!bi->page) {
-			bi->page = alloc_page(GFP_ATOMIC);
-			if (!bi->page) {
-				rx_ring->rx_stats.alloc_page_failed++;
-				goto no_buffers;
-			}
-			bi->page_dma = dma_map_page(rx_ring->dev,
-						    bi->page,
-						    0,
-						    PAGE_SIZE,
-						    DMA_FROM_DEVICE);
-			if (dma_mapping_error(rx_ring->dev, bi->page_dma)) {
-				rx_ring->rx_stats.alloc_page_failed++;
-				__free_page(bi->page);
-				bi->page = NULL;
-				bi->page_dma = 0;
-				bi->page_offset = 0;
-				goto no_buffers;
-			}
-			bi->page_offset = 0;
-		}
-
-		/* Refresh the desc even if buffer_addrs didn't change
-		 * because each write-back erases this info.
-		 */
-		rx_desc->read.pkt_addr =
-				cpu_to_le64(bi->page_dma + bi->page_offset);
-		rx_desc->read.hdr_addr = cpu_to_le64(bi->dma);
-		i++;
-		if (i == rx_ring->count)
-			i = 0;
-	}
-
-	if (rx_ring->next_to_use != i)
-		i40e_release_rx_desc(rx_ring, i);
-
-	return false;
-
-no_buffers:
-	if (rx_ring->next_to_use != i)
-		i40e_release_rx_desc(rx_ring, i);
-
-	/* make sure to come back via polling to try again after
-	 * allocation failure
-	 */
-	return true;
-=======
 	/* alloc new page for storage */
 	page = dev_alloc_page();
 	if (unlikely(!page)) {
@@ -782,7 +677,6 @@
 		__vlan_hwaccel_put_tag(skb, htons(ETH_P_8021Q), vlan_tag);
 
 	napi_gro_receive(&q_vector->napi, skb);
->>>>>>> ed596a4a
 }
 
 /**
@@ -790,15 +684,9 @@
  * @rx_ring: ring to place buffers on
  * @cleaned_count: number of buffers to replace
  *
-<<<<<<< HEAD
- * Returns true if any errors on allocation
- **/
-bool i40evf_alloc_rx_buffers_1buf(struct i40e_ring *rx_ring, u16 cleaned_count)
-=======
  * Returns false if all allocations were successful, true if any fail
  **/
 bool i40evf_alloc_rx_buffers(struct i40e_ring *rx_ring, u16 cleaned_count)
->>>>>>> ed596a4a
 {
 	u16 ntu = rx_ring->next_to_use;
 	union i40e_rx_desc *rx_desc;
@@ -808,47 +696,12 @@
 	if (!rx_ring->netdev || !cleaned_count)
 		return false;
 
-<<<<<<< HEAD
-	while (cleaned_count--) {
-		rx_desc = I40E_RX_DESC(rx_ring, i);
-		bi = &rx_ring->rx_bi[i];
-		skb = bi->skb;
-
-		if (!skb) {
-			skb = __netdev_alloc_skb_ip_align(rx_ring->netdev,
-							  rx_ring->rx_buf_len,
-							  GFP_ATOMIC |
-							  __GFP_NOWARN);
-			if (!skb) {
-				rx_ring->rx_stats.alloc_buff_failed++;
-				goto no_buffers;
-			}
-			/* initialize queue mapping */
-			skb_record_rx_queue(skb, rx_ring->queue_index);
-			bi->skb = skb;
-		}
-
-		if (!bi->dma) {
-			bi->dma = dma_map_single(rx_ring->dev,
-						 skb->data,
-						 rx_ring->rx_buf_len,
-						 DMA_FROM_DEVICE);
-			if (dma_mapping_error(rx_ring->dev, bi->dma)) {
-				rx_ring->rx_stats.alloc_buff_failed++;
-				bi->dma = 0;
-				dev_kfree_skb(bi->skb);
-				bi->skb = NULL;
-				goto no_buffers;
-			}
-		}
-=======
 	rx_desc = I40E_RX_DESC(rx_ring, ntu);
 	bi = &rx_ring->rx_bi[ntu];
 
 	do {
 		if (!i40e_alloc_mapped_page(rx_ring, bi))
 			goto no_buffers;
->>>>>>> ed596a4a
 
 		/* Refresh the desc even if buffer_addrs didn't change
 		 * because each write-back erases this info.
@@ -856,22 +709,6 @@
 		rx_desc->read.pkt_addr = cpu_to_le64(bi->dma + bi->page_offset);
 		rx_desc->read.hdr_addr = 0;
 
-<<<<<<< HEAD
-	if (rx_ring->next_to_use != i)
-		i40e_release_rx_desc(rx_ring, i);
-
-	return false;
-
-no_buffers:
-	if (rx_ring->next_to_use != i)
-		i40e_release_rx_desc(rx_ring, i);
-
-	/* make sure to come back via polling to try again after
-	 * allocation failure
-	 */
-	return true;
-}
-=======
 		rx_desc++;
 		bi++;
 		ntu++;
@@ -880,7 +717,6 @@
 			bi = rx_ring->rx_bi;
 			ntu = 0;
 		}
->>>>>>> ed596a4a
 
 		/* clear the status bits for the next_to_use descriptor */
 		rx_desc->wb.qword1.status_error_len = 0;
@@ -915,10 +751,6 @@
 				    struct sk_buff *skb,
 				    union i40e_rx_desc *rx_desc)
 {
-<<<<<<< HEAD
-	struct i40e_rx_ptype_decoded decoded = decode_rx_desc_ptype(rx_ptype);
-	bool ipv4, ipv6, ipv4_tunnel, ipv6_tunnel;
-=======
 	struct i40e_rx_ptype_decoded decoded;
 	bool ipv4, ipv6, tunnel = false;
 	u32 rx_error, rx_status;
@@ -932,7 +764,6 @@
 	rx_status = (qword & I40E_RXD_QW1_STATUS_MASK) >>
 		    I40E_RXD_QW1_STATUS_SHIFT;
 	decoded = decode_rx_desc_ptype(ptype);
->>>>>>> ed596a4a
 
 	skb->ip_summed = CHECKSUM_NONE;
 
@@ -983,18 +814,10 @@
 	 * doesn't make it a hard requirement so if we have validated the
 	 * inner checksum report CHECKSUM_UNNECESSARY.
 	 */
-<<<<<<< HEAD
-
-	ipv4_tunnel = (rx_ptype >= I40E_RX_PTYPE_GRENAT4_MAC_PAY3) &&
-		     (rx_ptype <= I40E_RX_PTYPE_GRENAT4_MACVLAN_IPV6_ICMP_PAY4);
-	ipv6_tunnel = (rx_ptype >= I40E_RX_PTYPE_GRENAT6_MAC_PAY3) &&
-		     (rx_ptype <= I40E_RX_PTYPE_GRENAT6_MACVLAN_IPV6_ICMP_PAY4);
-=======
 	if (decoded.inner_prot & (I40E_RX_PTYPE_INNER_PROT_TCP |
 				  I40E_RX_PTYPE_INNER_PROT_UDP |
 				  I40E_RX_PTYPE_INNER_PROT_SCTP))
 		tunnel = true;
->>>>>>> ed596a4a
 
 	skb->ip_summed = CHECKSUM_UNNECESSARY;
 	skb->csum_level = tunnel ? 1 : 0;
@@ -1063,33 +886,6 @@
  * order to populate the hash, checksum, VLAN, protocol, and
  * other fields within the skb.
  **/
-<<<<<<< HEAD
-static int i40e_clean_rx_irq_ps(struct i40e_ring *rx_ring, const int budget)
-{
-	unsigned int total_rx_bytes = 0, total_rx_packets = 0;
-	u16 rx_packet_len, rx_header_len, rx_sph, rx_hbo;
-	u16 cleaned_count = I40E_DESC_UNUSED(rx_ring);
-	struct i40e_vsi *vsi = rx_ring->vsi;
-	u16 i = rx_ring->next_to_clean;
-	union i40e_rx_desc *rx_desc;
-	u32 rx_error, rx_status;
-	bool failure = false;
-	u8 rx_ptype;
-	u64 qword;
-	u32 copysize;
-
-	do {
-		struct i40e_rx_buffer *rx_bi;
-		struct sk_buff *skb;
-		u16 vlan_tag;
-		/* return some buffers to hardware, one at a time is too slow */
-		if (cleaned_count >= I40E_RX_BUFFER_WRITE) {
-			failure = failure ||
-				  i40evf_alloc_rx_buffers_ps(rx_ring,
-							     cleaned_count);
-			cleaned_count = 0;
-		}
-=======
 static inline
 void i40evf_process_skb_fields(struct i40e_ring *rx_ring,
 			       union i40e_rx_desc *rx_desc, struct sk_buff *skb,
@@ -1099,128 +895,12 @@
 
 	/* modifies the skb - consumes the enet header */
 	skb->protocol = eth_type_trans(skb, rx_ring->netdev);
->>>>>>> ed596a4a
 
 	i40e_rx_checksum(rx_ring->vsi, skb, rx_desc);
 
 	skb_record_rx_queue(skb, rx_ring->queue_index);
 }
 
-<<<<<<< HEAD
-		/* This memory barrier is needed to keep us from reading
-		 * any other fields out of the rx_desc until we know the
-		 * DD bit is set.
-		 */
-		dma_rmb();
-		/* sync header buffer for reading */
-		dma_sync_single_range_for_cpu(rx_ring->dev,
-					      rx_ring->rx_bi[0].dma,
-					      i * rx_ring->rx_hdr_len,
-					      rx_ring->rx_hdr_len,
-					      DMA_FROM_DEVICE);
-		rx_bi = &rx_ring->rx_bi[i];
-		skb = rx_bi->skb;
-		if (likely(!skb)) {
-			skb = __netdev_alloc_skb_ip_align(rx_ring->netdev,
-							  rx_ring->rx_hdr_len,
-							  GFP_ATOMIC |
-							  __GFP_NOWARN);
-			if (!skb) {
-				rx_ring->rx_stats.alloc_buff_failed++;
-				failure = true;
-				break;
-			}
-
-			/* initialize queue mapping */
-			skb_record_rx_queue(skb, rx_ring->queue_index);
-			/* we are reusing so sync this buffer for CPU use */
-			dma_sync_single_range_for_cpu(rx_ring->dev,
-						      rx_ring->rx_bi[0].dma,
-						      i * rx_ring->rx_hdr_len,
-						      rx_ring->rx_hdr_len,
-						      DMA_FROM_DEVICE);
-		}
-		rx_packet_len = (qword & I40E_RXD_QW1_LENGTH_PBUF_MASK) >>
-				I40E_RXD_QW1_LENGTH_PBUF_SHIFT;
-		rx_header_len = (qword & I40E_RXD_QW1_LENGTH_HBUF_MASK) >>
-				I40E_RXD_QW1_LENGTH_HBUF_SHIFT;
-		rx_sph = (qword & I40E_RXD_QW1_LENGTH_SPH_MASK) >>
-			 I40E_RXD_QW1_LENGTH_SPH_SHIFT;
-
-		rx_error = (qword & I40E_RXD_QW1_ERROR_MASK) >>
-			   I40E_RXD_QW1_ERROR_SHIFT;
-		rx_hbo = rx_error & BIT(I40E_RX_DESC_ERROR_HBO_SHIFT);
-		rx_error &= ~BIT(I40E_RX_DESC_ERROR_HBO_SHIFT);
-
-		rx_ptype = (qword & I40E_RXD_QW1_PTYPE_MASK) >>
-			   I40E_RXD_QW1_PTYPE_SHIFT;
-		/* sync half-page for reading */
-		dma_sync_single_range_for_cpu(rx_ring->dev,
-					      rx_bi->page_dma,
-					      rx_bi->page_offset,
-					      PAGE_SIZE / 2,
-					      DMA_FROM_DEVICE);
-		prefetch(page_address(rx_bi->page) + rx_bi->page_offset);
-		rx_bi->skb = NULL;
-		cleaned_count++;
-		copysize = 0;
-		if (rx_hbo || rx_sph) {
-			int len;
-
-			if (rx_hbo)
-				len = I40E_RX_HDR_SIZE;
-			else
-				len = rx_header_len;
-			memcpy(__skb_put(skb, len), rx_bi->hdr_buf, len);
-		} else if (skb->len == 0) {
-			int len;
-			unsigned char *va = page_address(rx_bi->page) +
-					    rx_bi->page_offset;
-
-			len = min(rx_packet_len, rx_ring->rx_hdr_len);
-			memcpy(__skb_put(skb, len), va, len);
-			copysize = len;
-			rx_packet_len -= len;
-		}
-		/* Get the rest of the data if this was a header split */
-		if (rx_packet_len) {
-			skb_add_rx_frag(skb, skb_shinfo(skb)->nr_frags,
-					rx_bi->page,
-					rx_bi->page_offset + copysize,
-					rx_packet_len, I40E_RXBUFFER_2048);
-
-			/* If the page count is more than 2, then both halves
-			 * of the page are used and we need to free it. Do it
-			 * here instead of in the alloc code. Otherwise one
-			 * of the half-pages might be released between now and
-			 * then, and we wouldn't know which one to use.
-			 * Don't call get_page and free_page since those are
-			 * both expensive atomic operations that just change
-			 * the refcount in opposite directions. Just give the
-			 * page to the stack; he can have our refcount.
-			 */
-			if (page_count(rx_bi->page) > 2) {
-				dma_unmap_page(rx_ring->dev,
-					       rx_bi->page_dma,
-					       PAGE_SIZE,
-					       DMA_FROM_DEVICE);
-				rx_bi->page = NULL;
-				rx_bi->page_dma = 0;
-				rx_ring->rx_stats.realloc_count++;
-			} else {
-				get_page(rx_bi->page);
-				/* switch to the other half-page here; the
-				 * allocation code programs the right addr
-				 * into HW. If we haven't used this half-page,
-				 * the address won't be changed, and HW can
-				 * just use it next time through.
-				 */
-				rx_bi->page_offset ^= PAGE_SIZE / 2;
-			}
-
-		}
-		I40E_RX_INCREMENT(rx_ring, i);
-=======
 /**
  * i40e_pull_tail - i40e specific version of skb_pull_tail
  * @rx_ring: rx descriptor ring packet is being transacted on
@@ -1259,7 +939,6 @@
 	skb->data_len -= pull_len;
 	skb->tail += pull_len;
 }
->>>>>>> ed596a4a
 
 /**
  * i40e_cleanup_headers - Correct empty headers
@@ -1385,9 +1064,6 @@
 	/* move offset up to the next cache line */
 	rx_buffer->page_offset += truesize;
 
-<<<<<<< HEAD
-	return failure ? budget : total_rx_packets;
-=======
 	if (rx_buffer->page_offset > last_offset)
 		return false;
 #endif
@@ -1398,7 +1074,6 @@
 	get_page(rx_buffer->page);
 
 	return true;
->>>>>>> ed596a4a
 }
 
 /**
@@ -1527,18 +1202,7 @@
 {
 	unsigned int total_rx_bytes = 0, total_rx_packets = 0;
 	u16 cleaned_count = I40E_DESC_UNUSED(rx_ring);
-<<<<<<< HEAD
-	struct i40e_vsi *vsi = rx_ring->vsi;
-	union i40e_rx_desc *rx_desc;
-	u32 rx_error, rx_status;
-	u16 rx_packet_len;
 	bool failure = false;
-	u8 rx_ptype;
-	u64 qword;
-	u16 i;
-=======
-	bool failure = false;
->>>>>>> ed596a4a
 
 	while (likely(total_rx_packets < budget)) {
 		union i40e_rx_desc *rx_desc;
@@ -1551,12 +1215,7 @@
 		/* return some buffers to hardware, one at a time is too slow */
 		if (cleaned_count >= I40E_RX_BUFFER_WRITE) {
 			failure = failure ||
-<<<<<<< HEAD
-				  i40evf_alloc_rx_buffers_1buf(rx_ring,
-							       cleaned_count);
-=======
 				  i40evf_alloc_rx_buffers(rx_ring, cleaned_count);
->>>>>>> ed596a4a
 			cleaned_count = 0;
 		}
 
@@ -1630,10 +1289,7 @@
 	rx_ring->q_vector->rx.total_packets += total_rx_packets;
 	rx_ring->q_vector->rx.total_bytes += total_rx_bytes;
 
-<<<<<<< HEAD
-=======
 	/* guarantee a trip back through this routine if there was a failure */
->>>>>>> ed596a4a
 	return failure ? budget : total_rx_packets;
 }
 
@@ -1757,17 +1413,11 @@
 	 * budget and be more aggressive about cleaning up the Tx descriptors.
 	 */
 	i40e_for_each_ring(ring, q_vector->tx) {
-<<<<<<< HEAD
-		clean_complete = clean_complete &&
-				 i40e_clean_tx_irq(ring, vsi->work_limit);
-		arm_wb = arm_wb || ring->arm_wb;
-=======
 		if (!i40e_clean_tx_irq(vsi, ring, budget)) {
 			clean_complete = false;
 			continue;
 		}
 		arm_wb |= ring->arm_wb;
->>>>>>> ed596a4a
 		ring->arm_wb = false;
 	}
 
@@ -1784,14 +1434,9 @@
 		int cleaned = i40e_clean_rx_irq(ring, budget_per_ring);
 
 		work_done += cleaned;
-<<<<<<< HEAD
-		/* if we didn't clean as many as budgeted, we must be done */
-		clean_complete = clean_complete && (budget_per_ring > cleaned);
-=======
 		/* if we clean as many as budgeted, we must not be done */
 		if (cleaned >= budget_per_ring)
 			clean_complete = false;
->>>>>>> ed596a4a
 	}
 
 	/* If work not completed, return budget and polling will return */
@@ -1912,11 +1557,6 @@
 		ip.v6->payload_len = 0;
 	}
 
-<<<<<<< HEAD
-	if (skb_shinfo(skb)->gso_type & (SKB_GSO_UDP_TUNNEL | SKB_GSO_GRE |
-					 SKB_GSO_UDP_TUNNEL_CSUM)) {
-		if (skb_shinfo(skb)->gso_type & SKB_GSO_UDP_TUNNEL_CSUM) {
-=======
 	if (skb_shinfo(skb)->gso_type & (SKB_GSO_GRE |
 					 SKB_GSO_GRE_CSUM |
 					 SKB_GSO_IPIP |
@@ -1927,19 +1567,12 @@
 		    (skb_shinfo(skb)->gso_type & SKB_GSO_UDP_TUNNEL_CSUM)) {
 			l4.udp->len = 0;
 
->>>>>>> ed596a4a
 			/* determine offset of outer transport header */
 			l4_offset = l4.hdr - skb->data;
 
 			/* remove payload length from outer checksum */
-<<<<<<< HEAD
-			paylen = (__force u16)l4.udp->check;
-			paylen += ntohs(1) * (u16)~(skb->len - l4_offset);
-			l4.udp->check = ~csum_fold((__force __wsum)paylen);
-=======
 			paylen = skb->len - l4_offset;
 			csum_replace_by_diff(&l4.udp->check, htonl(paylen));
->>>>>>> ed596a4a
 		}
 
 		/* reset pointers to inner headers */
@@ -1959,14 +1592,8 @@
 	l4_offset = l4.hdr - skb->data;
 
 	/* remove payload length from inner checksum */
-<<<<<<< HEAD
-	paylen = (__force u16)l4.tcp->check;
-	paylen += ntohs(1) * (u16)~(skb->len - l4_offset);
-	l4.tcp->check = ~csum_fold((__force __wsum)paylen);
-=======
 	paylen = skb->len - l4_offset;
 	csum_replace_by_diff(&l4.tcp->check, htonl(paylen));
->>>>>>> ed596a4a
 
 	/* compute length of segmentation header */
 	*hdr_len = (l4.tcp->doff * 4) + l4_offset;
@@ -2006,11 +1633,7 @@
 		unsigned char *hdr;
 	} l4;
 	unsigned char *exthdr;
-<<<<<<< HEAD
-	u32 offset, cmd = 0, tunnel = 0;
-=======
 	u32 offset, cmd = 0;
->>>>>>> ed596a4a
 	__be16 frag_off;
 	u8 l4_proto = 0;
 
@@ -2024,10 +1647,7 @@
 	offset = ((ip.hdr - skb->data) / 2) << I40E_TX_DESC_LENGTH_MACLEN_SHIFT;
 
 	if (skb->encapsulation) {
-<<<<<<< HEAD
-=======
 		u32 tunnel = 0;
->>>>>>> ed596a4a
 		/* define outer network header type */
 		if (*tx_flags & I40E_TX_FLAGS_IPV4) {
 			tunnel |= (*tx_flags & I40E_TX_FLAGS_TSO) ?
@@ -2045,27 +1665,10 @@
 						 &l4_proto, &frag_off);
 		}
 
-<<<<<<< HEAD
-		/* compute outer L3 header size */
-		tunnel |= ((l4.hdr - ip.hdr) / 4) <<
-			  I40E_TXD_CTX_QW0_EXT_IPLEN_SHIFT;
-
-		/* switch IP header pointer from outer to inner header */
-		ip.hdr = skb_inner_network_header(skb);
-
-=======
->>>>>>> ed596a4a
 		/* define outer transport */
 		switch (l4_proto) {
 		case IPPROTO_UDP:
 			tunnel |= I40E_TXD_CTX_UDP_TUNNELING;
-<<<<<<< HEAD
-			*tx_flags |= I40E_TX_FLAGS_VXLAN_TUNNEL;
-			break;
-		case IPPROTO_GRE:
-			tunnel |= I40E_TXD_CTX_GRE_TUNNELING;
-=======
->>>>>>> ed596a4a
 			*tx_flags |= I40E_TX_FLAGS_VXLAN_TUNNEL;
 			break;
 		case IPPROTO_GRE:
@@ -2085,8 +1688,6 @@
 			return 0;
 		}
 
-<<<<<<< HEAD
-=======
 		/* compute outer L3 header size */
 		tunnel |= ((l4.hdr - ip.hdr) / 4) <<
 			  I40E_TXD_CTX_QW0_EXT_IPLEN_SHIFT;
@@ -2094,17 +1695,13 @@
 		/* switch IP header pointer from outer to inner header */
 		ip.hdr = skb_inner_network_header(skb);
 
->>>>>>> ed596a4a
 		/* compute tunnel header size */
 		tunnel |= ((ip.hdr - l4.hdr) / 2) <<
 			  I40E_TXD_CTX_QW0_NATLEN_SHIFT;
 
 		/* indicate if we need to offload outer UDP header */
 		if ((*tx_flags & I40E_TX_FLAGS_TSO) &&
-<<<<<<< HEAD
-=======
 		    !(skb_shinfo(skb)->gso_type & SKB_GSO_PARTIAL) &&
->>>>>>> ed596a4a
 		    (skb_shinfo(skb)->gso_type & SKB_GSO_UDP_TUNNEL_CSUM))
 			tunnel |= I40E_TXD_CTX_QW0_L4T_CS_MASK;
 
@@ -2209,11 +1806,7 @@
 }
 
 /**
-<<<<<<< HEAD
- * __i40evf_chk_linearize - Check if there are more than 8 fragments per packet
-=======
  * __i40evf_chk_linearize - Check if there are more than 8 buffers per packet
->>>>>>> ed596a4a
  * @skb:      send buffer
  *
  * Note: Our HW can't DMA more than 8 buffers to build a packet on the wire
@@ -2228,44 +1821,6 @@
 bool __i40evf_chk_linearize(struct sk_buff *skb)
 {
 	const struct skb_frag_struct *frag, *stale;
-<<<<<<< HEAD
-	int gso_size, nr_frags, sum;
-
-	/* check to see if TSO is enabled, if so we may get a repreive */
-	gso_size = skb_shinfo(skb)->gso_size;
-	if (unlikely(!gso_size))
-		return true;
-
-	/* no need to check if number of frags is less than 8 */
-	nr_frags = skb_shinfo(skb)->nr_frags;
-	if (nr_frags < I40E_MAX_BUFFER_TXD)
-		return false;
-
-	/* We need to walk through the list and validate that each group
-	 * of 6 fragments totals at least gso_size.  However we don't need
-	 * to perform such validation on the first or last 6 since the first
-	 * 6 cannot inherit any data from a descriptor before them, and the
-	 * last 6 cannot inherit any data from a descriptor after them.
-	 */
-	nr_frags -= I40E_MAX_BUFFER_TXD - 1;
-	frag = &skb_shinfo(skb)->frags[0];
-
-	/* Initialize size to the negative value of gso_size minus 1.  We
-	 * use this as the worst case scenerio in which the frag ahead
-	 * of us only provides one byte which is why we are limited to 6
-	 * descriptors for a single transmit as the header and previous
-	 * fragment are already consuming 2 descriptors.
-	 */
-	sum = 1 - gso_size;
-
-	/* Add size of frags 1 through 5 to create our initial sum */
-	sum += skb_frag_size(++frag);
-	sum += skb_frag_size(++frag);
-	sum += skb_frag_size(++frag);
-	sum += skb_frag_size(++frag);
-	sum += skb_frag_size(++frag);
-
-=======
 	int nr_frags, sum;
 
 	/* no need to check if number of frags is less than 7 */
@@ -2296,17 +1851,12 @@
 	sum += skb_frag_size(frag++);
 	sum += skb_frag_size(frag++);
 
->>>>>>> ed596a4a
 	/* Walk through fragments adding latest fragment, testing it, and
 	 * then removing stale fragments from the sum.
 	 */
 	stale = &skb_shinfo(skb)->frags[0];
 	for (;;) {
-<<<<<<< HEAD
-		sum += skb_frag_size(++frag);
-=======
 		sum += skb_frag_size(frag++);
->>>>>>> ed596a4a
 
 		/* if sum is negative we failed to make sufficient progress */
 		if (sum < 0)
@@ -2316,11 +1866,7 @@
 		if (!--nr_frags)
 			break;
 
-<<<<<<< HEAD
-		sum -= skb_frag_size(++stale);
-=======
 		sum -= skb_frag_size(stale++);
->>>>>>> ed596a4a
 	}
 
 	return false;
@@ -2578,11 +2124,7 @@
 	if (i40e_chk_linearize(skb, count)) {
 		if (__skb_linearize(skb))
 			goto out_drop;
-<<<<<<< HEAD
-		count = TXD_USE_COUNT(skb->len);
-=======
 		count = i40e_txd_use_count(skb->len);
->>>>>>> ed596a4a
 		tx_ring->tx_stats.tx_linearize++;
 	}
 
