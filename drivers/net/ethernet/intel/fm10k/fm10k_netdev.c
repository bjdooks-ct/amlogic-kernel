--- conflicted
+++ resolved
@@ -1193,17 +1193,6 @@
 
 static int __fm10k_setup_tc(struct net_device *dev, u32 handle, __be16 proto,
 			    struct tc_to_netdev *tc)
-<<<<<<< HEAD
-{
-	if (tc->type != TC_SETUP_MQPRIO)
-		return -EINVAL;
-
-	return fm10k_setup_tc(dev, tc->tc);
-}
-
-static int fm10k_ioctl(struct net_device *netdev, struct ifreq *ifr, int cmd)
-=======
->>>>>>> ed596a4a
 {
 	if (tc->type != TC_SETUP_MQPRIO)
 		return -EINVAL;
