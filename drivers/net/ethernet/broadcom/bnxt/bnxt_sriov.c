--- conflicted
+++ resolved
@@ -855,13 +855,8 @@
 	 *    default but the stored zero MAC will allow the VF user to change
 	 *    the random MAC address using ndo_set_mac_address() if he wants.
 	 */
-<<<<<<< HEAD
-	if (!ether_addr_equal(resp->perm_mac_address, bp->vf.mac_addr))
-		memcpy(bp->vf.mac_addr, resp->perm_mac_address, ETH_ALEN);
-=======
 	if (!ether_addr_equal(resp->mac_address, bp->vf.mac_addr))
 		memcpy(bp->vf.mac_addr, resp->mac_address, ETH_ALEN);
->>>>>>> ed596a4a
 
 	/* overwrite netdev dev_addr with admin VF MAC */
 	if (is_valid_ether_addr(bp->vf.mac_addr))
