/*
 * This program is free software; you can redistribute it and/or
 * modify it under the terms of the GNU General Public License as
 * published by the Free Software Foundation version 2.
 *
 * Parts of this driver are based on the following:
 *  - Kvaser linux leaf driver (version 4.78)
 *  - CAN driver for esd CAN-USB/2
 *  - Kvaser linux usbcanII driver (version 5.3)
 *
 * Copyright (C) 2002-2006 KVASER AB, Sweden. All rights reserved.
 * Copyright (C) 2010 Matthias Fuchs <matthias.fuchs@esd.eu>, esd gmbh
 * Copyright (C) 2012 Olivier Sobrie <olivier@sobrie.be>
 * Copyright (C) 2015 Valeo S.A.
 */

#include <linux/spinlock.h>
#include <linux/kernel.h>
#include <linux/completion.h>
#include <linux/module.h>
#include <linux/netdevice.h>
#include <linux/usb.h>

#include <linux/can.h>
#include <linux/can/dev.h>
#include <linux/can/error.h>

#define MAX_RX_URBS			4
#define START_TIMEOUT			1000 /* msecs */
#define STOP_TIMEOUT			1000 /* msecs */
#define USB_SEND_TIMEOUT		1000 /* msecs */
#define USB_RECV_TIMEOUT		1000 /* msecs */
#define RX_BUFFER_SIZE			3072
#define CAN_USB_CLOCK			8000000
#define MAX_NET_DEVICES			3
#define MAX_USBCAN_NET_DEVICES		2

/* Kvaser Leaf USB devices */
#define KVASER_VENDOR_ID		0x0bfd
#define USB_LEAF_DEVEL_PRODUCT_ID	10
#define USB_LEAF_LITE_PRODUCT_ID	11
#define USB_LEAF_PRO_PRODUCT_ID		12
#define USB_LEAF_SPRO_PRODUCT_ID	14
#define USB_LEAF_PRO_LS_PRODUCT_ID	15
#define USB_LEAF_PRO_SWC_PRODUCT_ID	16
#define USB_LEAF_PRO_LIN_PRODUCT_ID	17
#define USB_LEAF_SPRO_LS_PRODUCT_ID	18
#define USB_LEAF_SPRO_SWC_PRODUCT_ID	19
#define USB_MEMO2_DEVEL_PRODUCT_ID	22
#define USB_MEMO2_HSHS_PRODUCT_ID	23
#define USB_UPRO_HSHS_PRODUCT_ID	24
#define USB_LEAF_LITE_GI_PRODUCT_ID	25
#define USB_LEAF_PRO_OBDII_PRODUCT_ID	26
#define USB_MEMO2_HSLS_PRODUCT_ID	27
#define USB_LEAF_LITE_CH_PRODUCT_ID	28
#define USB_BLACKBIRD_SPRO_PRODUCT_ID	29
#define USB_OEM_MERCURY_PRODUCT_ID	34
#define USB_OEM_LEAF_PRODUCT_ID		35
#define USB_CAN_R_PRODUCT_ID		39
#define USB_LEAF_LITE_V2_PRODUCT_ID	288
#define USB_MINI_PCIE_HS_PRODUCT_ID	289

static inline bool kvaser_is_leaf(const struct usb_device_id *id)
{
	return id->idProduct >= USB_LEAF_DEVEL_PRODUCT_ID &&
	       id->idProduct <= USB_MINI_PCIE_HS_PRODUCT_ID;
}

/* Kvaser USBCan-II devices */
#define USB_USBCAN_REVB_PRODUCT_ID	2
#define USB_VCI2_PRODUCT_ID		3
#define USB_USBCAN2_PRODUCT_ID		4
#define USB_MEMORATOR_PRODUCT_ID	5

static inline bool kvaser_is_usbcan(const struct usb_device_id *id)
{
	return id->idProduct >= USB_USBCAN_REVB_PRODUCT_ID &&
	       id->idProduct <= USB_MEMORATOR_PRODUCT_ID;
}

/* USB devices features */
#define KVASER_HAS_SILENT_MODE		BIT(0)
#define KVASER_HAS_TXRX_ERRORS		BIT(1)

/* Message header size */
#define MSG_HEADER_LEN			2

/* Can message flags */
#define MSG_FLAG_ERROR_FRAME		BIT(0)
#define MSG_FLAG_OVERRUN		BIT(1)
#define MSG_FLAG_NERR			BIT(2)
#define MSG_FLAG_WAKEUP			BIT(3)
#define MSG_FLAG_REMOTE_FRAME		BIT(4)
#define MSG_FLAG_RESERVED		BIT(5)
#define MSG_FLAG_TX_ACK			BIT(6)
#define MSG_FLAG_TX_REQUEST		BIT(7)

/* Can states (M16C CxSTRH register) */
#define M16C_STATE_BUS_RESET		BIT(0)
#define M16C_STATE_BUS_ERROR		BIT(4)
#define M16C_STATE_BUS_PASSIVE		BIT(5)
#define M16C_STATE_BUS_OFF		BIT(6)

/* Can msg ids */
#define CMD_RX_STD_MESSAGE		12
#define CMD_TX_STD_MESSAGE		13
#define CMD_RX_EXT_MESSAGE		14
#define CMD_TX_EXT_MESSAGE		15
#define CMD_SET_BUS_PARAMS		16
#define CMD_GET_BUS_PARAMS		17
#define CMD_GET_BUS_PARAMS_REPLY	18
#define CMD_GET_CHIP_STATE		19
#define CMD_CHIP_STATE_EVENT		20
#define CMD_SET_CTRL_MODE		21
#define CMD_GET_CTRL_MODE		22
#define CMD_GET_CTRL_MODE_REPLY		23
#define CMD_RESET_CHIP			24
#define CMD_RESET_CARD			25
#define CMD_START_CHIP			26
#define CMD_START_CHIP_REPLY		27
#define CMD_STOP_CHIP			28
#define CMD_STOP_CHIP_REPLY		29

#define CMD_LEAF_GET_CARD_INFO2		32
#define CMD_USBCAN_RESET_CLOCK		32
#define CMD_USBCAN_CLOCK_OVERFLOW_EVENT	33

#define CMD_GET_CARD_INFO		34
#define CMD_GET_CARD_INFO_REPLY		35
#define CMD_GET_SOFTWARE_INFO		38
#define CMD_GET_SOFTWARE_INFO_REPLY	39
#define CMD_ERROR_EVENT			45
#define CMD_FLUSH_QUEUE			48
#define CMD_RESET_ERROR_COUNTER		49
#define CMD_TX_ACKNOWLEDGE		50
#define CMD_CAN_ERROR_EVENT		51

#define CMD_LEAF_USB_THROTTLE		77
#define CMD_LEAF_LOG_MESSAGE		106

/* error factors */
#define M16C_EF_ACKE			BIT(0)
#define M16C_EF_CRCE			BIT(1)
#define M16C_EF_FORME			BIT(2)
#define M16C_EF_STFE			BIT(3)
#define M16C_EF_BITE0			BIT(4)
#define M16C_EF_BITE1			BIT(5)
#define M16C_EF_RCVE			BIT(6)
#define M16C_EF_TRE			BIT(7)

/* Only Leaf-based devices can report M16C error factors,
 * thus define our own error status flags for USBCANII
 */
#define USBCAN_ERROR_STATE_NONE		0
#define USBCAN_ERROR_STATE_TX_ERROR	BIT(0)
#define USBCAN_ERROR_STATE_RX_ERROR	BIT(1)
#define USBCAN_ERROR_STATE_BUSERROR	BIT(2)

/* bittiming parameters */
#define KVASER_USB_TSEG1_MIN		1
#define KVASER_USB_TSEG1_MAX		16
#define KVASER_USB_TSEG2_MIN		1
#define KVASER_USB_TSEG2_MAX		8
#define KVASER_USB_SJW_MAX		4
#define KVASER_USB_BRP_MIN		1
#define KVASER_USB_BRP_MAX		64
#define KVASER_USB_BRP_INC		1

/* ctrl modes */
#define KVASER_CTRL_MODE_NORMAL		1
#define KVASER_CTRL_MODE_SILENT		2
#define KVASER_CTRL_MODE_SELFRECEPTION	3
#define KVASER_CTRL_MODE_OFF		4

/* Extended CAN identifier flag */
#define KVASER_EXTENDED_FRAME		BIT(31)

/* Kvaser USB CAN dongles are divided into two major families:
 * - Leaf: Based on Renesas M32C, running firmware labeled as 'filo'
 * - UsbcanII: Based on Renesas M16C, running firmware labeled as 'helios'
 */
enum kvaser_usb_family {
	KVASER_LEAF,
	KVASER_USBCAN,
};

struct kvaser_msg_simple {
	u8 tid;
	u8 channel;
} __packed;

struct kvaser_msg_cardinfo {
	u8 tid;
	u8 nchannels;
	union {
		struct {
			__le32 serial_number;
			__le32 padding;
		} __packed leaf0;
		struct {
			__le32 serial_number_low;
			__le32 serial_number_high;
		} __packed usbcan0;
	} __packed;
	__le32 clock_resolution;
	__le32 mfgdate;
	u8 ean[8];
	u8 hw_revision;
	union {
		struct {
			u8 usb_hs_mode;
		} __packed leaf1;
		struct {
			u8 padding;
		} __packed usbcan1;
	} __packed;
	__le16 padding;
} __packed;

struct kvaser_msg_cardinfo2 {
	u8 tid;
	u8 reserved;
	u8 pcb_id[24];
	__le32 oem_unlock_code;
} __packed;

struct leaf_msg_softinfo {
	u8 tid;
	u8 padding0;
	__le32 sw_options;
	__le32 fw_version;
	__le16 max_outstanding_tx;
	__le16 padding1[9];
} __packed;

struct usbcan_msg_softinfo {
	u8 tid;
	u8 fw_name[5];
	__le16 max_outstanding_tx;
	u8 padding[6];
	__le32 fw_version;
	__le16 checksum;
	__le16 sw_options;
} __packed;

struct kvaser_msg_busparams {
	u8 tid;
	u8 channel;
	__le32 bitrate;
	u8 tseg1;
	u8 tseg2;
	u8 sjw;
	u8 no_samp;
} __packed;

struct kvaser_msg_tx_can {
	u8 channel;
	u8 tid;
	u8 msg[14];
	union {
		struct {
			u8 padding;
			u8 flags;
		} __packed leaf;
		struct {
			u8 flags;
			u8 padding;
		} __packed usbcan;
	} __packed;
<<<<<<< HEAD
} __packed;

struct kvaser_msg_rx_can_header {
	u8 channel;
	u8 flag;
} __packed;

struct leaf_msg_rx_can {
	u8 channel;
	u8 flag;
=======
} __packed;

struct kvaser_msg_rx_can_header {
	u8 channel;
	u8 flag;
} __packed;

struct leaf_msg_rx_can {
	u8 channel;
	u8 flag;
>>>>>>> 007760cf

	__le16 time[3];
	u8 msg[14];
} __packed;

struct usbcan_msg_rx_can {
	u8 channel;
	u8 flag;

	u8 msg[14];
	__le16 time;
} __packed;

struct leaf_msg_chip_state_event {
	u8 tid;
	u8 channel;

	__le16 time[3];
	u8 tx_errors_count;
	u8 rx_errors_count;

<<<<<<< HEAD
=======
	u8 status;
	u8 padding[3];
} __packed;

struct usbcan_msg_chip_state_event {
	u8 tid;
	u8 channel;

	u8 tx_errors_count;
	u8 rx_errors_count;
	__le16 time;

>>>>>>> 007760cf
	u8 status;
	u8 padding[3];
} __packed;

<<<<<<< HEAD
struct usbcan_msg_chip_state_event {
	u8 tid;
	u8 channel;

	u8 tx_errors_count;
	u8 rx_errors_count;
	__le16 time;

	u8 status;
	u8 padding[3];
} __packed;

=======
>>>>>>> 007760cf
struct kvaser_msg_tx_acknowledge_header {
	u8 channel;
	u8 tid;
} __packed;

struct leaf_msg_tx_acknowledge {
	u8 channel;
	u8 tid;

	__le16 time[3];
	u8 flags;
	u8 time_offset;
} __packed;

struct usbcan_msg_tx_acknowledge {
	u8 channel;
	u8 tid;

	__le16 time;
	__le16 padding;
} __packed;

struct leaf_msg_error_event {
	u8 tid;
	u8 flags;
	__le16 time[3];
	u8 channel;
	u8 padding;
	u8 tx_errors_count;
	u8 rx_errors_count;
	u8 status;
	u8 error_factor;
} __packed;

struct usbcan_msg_error_event {
	u8 tid;
	u8 padding;
	u8 tx_errors_count_ch0;
	u8 rx_errors_count_ch0;
	u8 tx_errors_count_ch1;
	u8 rx_errors_count_ch1;
	u8 status_ch0;
	u8 status_ch1;
	__le16 time;
} __packed;

struct kvaser_msg_ctrl_mode {
	u8 tid;
	u8 channel;
	u8 ctrl_mode;
	u8 padding[3];
} __packed;

struct kvaser_msg_flush_queue {
	u8 tid;
	u8 channel;
	u8 flags;
	u8 padding[3];
} __packed;

struct leaf_msg_log_message {
	u8 channel;
	u8 flags;
	__le16 time[3];
	u8 dlc;
	u8 time_offset;
	__le32 id;
	u8 data[8];
} __packed;

struct kvaser_msg {
	u8 len;
	u8 id;
	union	{
		struct kvaser_msg_simple simple;
		struct kvaser_msg_cardinfo cardinfo;
		struct kvaser_msg_cardinfo2 cardinfo2;
		struct kvaser_msg_busparams busparams;

		struct kvaser_msg_rx_can_header rx_can_header;
		struct kvaser_msg_tx_acknowledge_header tx_acknowledge_header;

		union {
			struct leaf_msg_softinfo softinfo;
			struct leaf_msg_rx_can rx_can;
			struct leaf_msg_chip_state_event chip_state_event;
			struct leaf_msg_tx_acknowledge tx_acknowledge;
			struct leaf_msg_error_event error_event;
			struct leaf_msg_log_message log_message;
		} __packed leaf;

		union {
			struct usbcan_msg_softinfo softinfo;
			struct usbcan_msg_rx_can rx_can;
			struct usbcan_msg_chip_state_event chip_state_event;
			struct usbcan_msg_tx_acknowledge tx_acknowledge;
			struct usbcan_msg_error_event error_event;
		} __packed usbcan;

		struct kvaser_msg_tx_can tx_can;
		struct kvaser_msg_ctrl_mode ctrl_mode;
		struct kvaser_msg_flush_queue flush_queue;
	} u;
} __packed;

/* Summary of a kvaser error event, for a unified Leaf/Usbcan error
 * handling. Some discrepancies between the two families exist:
 *
 * - USBCAN firmware does not report M16C "error factors"
 * - USBCAN controllers has difficulties reporting if the raised error
 *   event is for ch0 or ch1. They leave such arbitration to the OS
 *   driver by letting it compare error counters with previous values
 *   and decide the error event's channel. Thus for USBCAN, the channel
 *   field is only advisory.
 */
struct kvaser_usb_error_summary {
	u8 channel, status, txerr, rxerr;
	union {
		struct {
			u8 error_factor;
		} leaf;
		struct {
			u8 other_ch_status;
			u8 error_state;
		} usbcan;
	};
};

<<<<<<< HEAD
=======
/* Context for an outstanding, not yet ACKed, transmission */
>>>>>>> 007760cf
struct kvaser_usb_tx_urb_context {
	struct kvaser_usb_net_priv *priv;
	u32 echo_index;
	int dlc;
};

struct kvaser_usb {
	struct usb_device *udev;
	struct kvaser_usb_net_priv *nets[MAX_NET_DEVICES];

	struct usb_endpoint_descriptor *bulk_in, *bulk_out;
	struct usb_anchor rx_submitted;

	/* @max_tx_urbs: Firmware-reported maximum number of oustanding,
	 * not yet ACKed, transmissions on this device. This value is
	 * also used as a sentinel for marking free tx contexts.
	 */
	u32 fw_version;
	unsigned int nchannels;
<<<<<<< HEAD
=======
	unsigned int max_tx_urbs;
>>>>>>> 007760cf
	enum kvaser_usb_family family;

	bool rxinitdone;
	void *rxbuf[MAX_RX_URBS];
	dma_addr_t rxbuf_dma[MAX_RX_URBS];
};

struct kvaser_usb_net_priv {
	struct can_priv can;
	struct can_berr_counter bec;

	struct kvaser_usb *dev;
	struct net_device *netdev;
	int channel;

	struct completion start_comp, stop_comp;
	struct usb_anchor tx_submitted;

	spinlock_t tx_contexts_lock;
	int active_tx_contexts;
	struct kvaser_usb_tx_urb_context tx_contexts[];
};

static const struct usb_device_id kvaser_usb_table[] = {
	/* Leaf family IDs */
	{ USB_DEVICE(KVASER_VENDOR_ID, USB_LEAF_DEVEL_PRODUCT_ID) },
	{ USB_DEVICE(KVASER_VENDOR_ID, USB_LEAF_LITE_PRODUCT_ID) },
	{ USB_DEVICE(KVASER_VENDOR_ID, USB_LEAF_PRO_PRODUCT_ID),
		.driver_info = KVASER_HAS_TXRX_ERRORS |
			       KVASER_HAS_SILENT_MODE },
	{ USB_DEVICE(KVASER_VENDOR_ID, USB_LEAF_SPRO_PRODUCT_ID),
		.driver_info = KVASER_HAS_TXRX_ERRORS |
			       KVASER_HAS_SILENT_MODE },
	{ USB_DEVICE(KVASER_VENDOR_ID, USB_LEAF_PRO_LS_PRODUCT_ID),
		.driver_info = KVASER_HAS_TXRX_ERRORS |
			       KVASER_HAS_SILENT_MODE },
	{ USB_DEVICE(KVASER_VENDOR_ID, USB_LEAF_PRO_SWC_PRODUCT_ID),
		.driver_info = KVASER_HAS_TXRX_ERRORS |
			       KVASER_HAS_SILENT_MODE },
	{ USB_DEVICE(KVASER_VENDOR_ID, USB_LEAF_PRO_LIN_PRODUCT_ID),
		.driver_info = KVASER_HAS_TXRX_ERRORS |
			       KVASER_HAS_SILENT_MODE },
	{ USB_DEVICE(KVASER_VENDOR_ID, USB_LEAF_SPRO_LS_PRODUCT_ID),
		.driver_info = KVASER_HAS_TXRX_ERRORS |
			       KVASER_HAS_SILENT_MODE },
	{ USB_DEVICE(KVASER_VENDOR_ID, USB_LEAF_SPRO_SWC_PRODUCT_ID),
		.driver_info = KVASER_HAS_TXRX_ERRORS |
			       KVASER_HAS_SILENT_MODE },
	{ USB_DEVICE(KVASER_VENDOR_ID, USB_MEMO2_DEVEL_PRODUCT_ID),
		.driver_info = KVASER_HAS_TXRX_ERRORS |
			       KVASER_HAS_SILENT_MODE },
	{ USB_DEVICE(KVASER_VENDOR_ID, USB_MEMO2_HSHS_PRODUCT_ID),
		.driver_info = KVASER_HAS_TXRX_ERRORS |
			       KVASER_HAS_SILENT_MODE },
	{ USB_DEVICE(KVASER_VENDOR_ID, USB_UPRO_HSHS_PRODUCT_ID),
		.driver_info = KVASER_HAS_TXRX_ERRORS },
	{ USB_DEVICE(KVASER_VENDOR_ID, USB_LEAF_LITE_GI_PRODUCT_ID) },
	{ USB_DEVICE(KVASER_VENDOR_ID, USB_LEAF_PRO_OBDII_PRODUCT_ID),
		.driver_info = KVASER_HAS_TXRX_ERRORS |
			       KVASER_HAS_SILENT_MODE },
	{ USB_DEVICE(KVASER_VENDOR_ID, USB_MEMO2_HSLS_PRODUCT_ID),
		.driver_info = KVASER_HAS_TXRX_ERRORS },
	{ USB_DEVICE(KVASER_VENDOR_ID, USB_LEAF_LITE_CH_PRODUCT_ID),
		.driver_info = KVASER_HAS_TXRX_ERRORS },
	{ USB_DEVICE(KVASER_VENDOR_ID, USB_BLACKBIRD_SPRO_PRODUCT_ID),
		.driver_info = KVASER_HAS_TXRX_ERRORS },
	{ USB_DEVICE(KVASER_VENDOR_ID, USB_OEM_MERCURY_PRODUCT_ID),
		.driver_info = KVASER_HAS_TXRX_ERRORS },
	{ USB_DEVICE(KVASER_VENDOR_ID, USB_OEM_LEAF_PRODUCT_ID),
		.driver_info = KVASER_HAS_TXRX_ERRORS },
	{ USB_DEVICE(KVASER_VENDOR_ID, USB_CAN_R_PRODUCT_ID),
		.driver_info = KVASER_HAS_TXRX_ERRORS },
	{ USB_DEVICE(KVASER_VENDOR_ID, USB_LEAF_LITE_V2_PRODUCT_ID) },
	{ USB_DEVICE(KVASER_VENDOR_ID, USB_MINI_PCIE_HS_PRODUCT_ID) },

	/* USBCANII family IDs */
	{ USB_DEVICE(KVASER_VENDOR_ID, USB_USBCAN2_PRODUCT_ID),
		.driver_info = KVASER_HAS_TXRX_ERRORS },
	{ USB_DEVICE(KVASER_VENDOR_ID, USB_USBCAN_REVB_PRODUCT_ID),
		.driver_info = KVASER_HAS_TXRX_ERRORS },
	{ USB_DEVICE(KVASER_VENDOR_ID, USB_MEMORATOR_PRODUCT_ID),
		.driver_info = KVASER_HAS_TXRX_ERRORS },
	{ USB_DEVICE(KVASER_VENDOR_ID, USB_VCI2_PRODUCT_ID),
		.driver_info = KVASER_HAS_TXRX_ERRORS },

	{ }
};
MODULE_DEVICE_TABLE(usb, kvaser_usb_table);

static inline int kvaser_usb_send_msg(const struct kvaser_usb *dev,
				      struct kvaser_msg *msg)
{
	int actual_len;

	return usb_bulk_msg(dev->udev,
			    usb_sndbulkpipe(dev->udev,
					dev->bulk_out->bEndpointAddress),
			    msg, msg->len, &actual_len,
			    USB_SEND_TIMEOUT);
}

static int kvaser_usb_wait_msg(const struct kvaser_usb *dev, u8 id,
			       struct kvaser_msg *msg)
{
	struct kvaser_msg *tmp;
	void *buf;
	int actual_len;
	int err;
	int pos;
	unsigned long to = jiffies + msecs_to_jiffies(USB_RECV_TIMEOUT);

	buf = kzalloc(RX_BUFFER_SIZE, GFP_KERNEL);
	if (!buf)
		return -ENOMEM;

	do {
		err = usb_bulk_msg(dev->udev,
				   usb_rcvbulkpipe(dev->udev,
					dev->bulk_in->bEndpointAddress),
				   buf, RX_BUFFER_SIZE, &actual_len,
				   USB_RECV_TIMEOUT);
		if (err < 0)
			goto end;

		pos = 0;
		while (pos <= actual_len - MSG_HEADER_LEN) {
			tmp = buf + pos;

			/* Handle messages crossing the USB endpoint max packet
			 * size boundary. Check kvaser_usb_read_bulk_callback()
			 * for further details.
			 */
			if (tmp->len == 0) {
				pos = round_up(pos, le16_to_cpu(dev->bulk_in->
								wMaxPacketSize));
				continue;
			}

			if (pos + tmp->len > actual_len) {
				dev_err(dev->udev->dev.parent,
					"Format error\n");
				break;
			}

			if (tmp->id == id) {
				memcpy(msg, tmp, tmp->len);
				goto end;
			}

			pos += tmp->len;
		}
	} while (time_before(jiffies, to));

	err = -EINVAL;

end:
	kfree(buf);

	return err;
}

static int kvaser_usb_send_simple_msg(const struct kvaser_usb *dev,
				      u8 msg_id, int channel)
{
	struct kvaser_msg *msg;
	int rc;

	msg = kmalloc(sizeof(*msg), GFP_KERNEL);
	if (!msg)
		return -ENOMEM;

	msg->id = msg_id;
	msg->len = MSG_HEADER_LEN + sizeof(struct kvaser_msg_simple);
	msg->u.simple.channel = channel;
	msg->u.simple.tid = 0xff;

	rc = kvaser_usb_send_msg(dev, msg);

	kfree(msg);
	return rc;
}

static int kvaser_usb_get_software_info(struct kvaser_usb *dev)
{
	struct kvaser_msg msg;
	int err;

	err = kvaser_usb_send_simple_msg(dev, CMD_GET_SOFTWARE_INFO, 0);
	if (err)
		return err;

	err = kvaser_usb_wait_msg(dev, CMD_GET_SOFTWARE_INFO_REPLY, &msg);
	if (err)
		return err;

	switch (dev->family) {
	case KVASER_LEAF:
		dev->fw_version = le32_to_cpu(msg.u.leaf.softinfo.fw_version);
<<<<<<< HEAD
		break;
	case KVASER_USBCAN:
		dev->fw_version = le32_to_cpu(msg.u.usbcan.softinfo.fw_version);
=======
		dev->max_tx_urbs =
			le16_to_cpu(msg.u.leaf.softinfo.max_outstanding_tx);
		break;
	case KVASER_USBCAN:
		dev->fw_version = le32_to_cpu(msg.u.usbcan.softinfo.fw_version);
		dev->max_tx_urbs =
			le16_to_cpu(msg.u.usbcan.softinfo.max_outstanding_tx);
>>>>>>> 007760cf
		break;
	}

	return 0;
}

static int kvaser_usb_get_card_info(struct kvaser_usb *dev)
{
	struct kvaser_msg msg;
	int err;

	err = kvaser_usb_send_simple_msg(dev, CMD_GET_CARD_INFO, 0);
	if (err)
		return err;

	err = kvaser_usb_wait_msg(dev, CMD_GET_CARD_INFO_REPLY, &msg);
	if (err)
		return err;

	dev->nchannels = msg.u.cardinfo.nchannels;
	if ((dev->nchannels > MAX_NET_DEVICES) ||
	    (dev->family == KVASER_USBCAN &&
	     dev->nchannels > MAX_USBCAN_NET_DEVICES))
		return -EINVAL;

	return 0;
}

static void kvaser_usb_tx_acknowledge(const struct kvaser_usb *dev,
				      const struct kvaser_msg *msg)
{
	struct net_device_stats *stats;
	struct kvaser_usb_tx_urb_context *context;
	struct kvaser_usb_net_priv *priv;
	struct sk_buff *skb;
	struct can_frame *cf;
<<<<<<< HEAD
=======
	unsigned long flags;
>>>>>>> 007760cf
	u8 channel, tid;

	channel = msg->u.tx_acknowledge_header.channel;
	tid = msg->u.tx_acknowledge_header.tid;

	if (channel >= dev->nchannels) {
		dev_err(dev->udev->dev.parent,
			"Invalid channel number (%d)\n", channel);
		return;
	}

	priv = dev->nets[channel];

	if (!netif_device_present(priv->netdev))
		return;

	stats = &priv->netdev->stats;

	context = &priv->tx_contexts[tid % dev->max_tx_urbs];

	/* Sometimes the state change doesn't come after a bus-off event */
	if (priv->can.restart_ms &&
	    (priv->can.state >= CAN_STATE_BUS_OFF)) {
		skb = alloc_can_err_skb(priv->netdev, &cf);
		if (skb) {
			cf->can_id |= CAN_ERR_RESTARTED;

			stats->rx_packets++;
			stats->rx_bytes += cf->can_dlc;
			netif_rx(skb);
		} else {
			netdev_err(priv->netdev,
				   "No memory left for err_skb\n");
		}

		priv->can.can_stats.restarts++;
		netif_carrier_on(priv->netdev);

		priv->can.state = CAN_STATE_ERROR_ACTIVE;
	}

	stats->tx_packets++;
	stats->tx_bytes += context->dlc;

	spin_lock_irqsave(&priv->tx_contexts_lock, flags);

	can_get_echo_skb(priv->netdev, context->echo_index);
	context->echo_index = dev->max_tx_urbs;
	--priv->active_tx_contexts;
	netif_wake_queue(priv->netdev);

	spin_unlock_irqrestore(&priv->tx_contexts_lock, flags);
}

static void kvaser_usb_simple_msg_callback(struct urb *urb)
{
	struct net_device *netdev = urb->context;

	kfree(urb->transfer_buffer);

	if (urb->status)
		netdev_warn(netdev, "urb status received: %d\n",
			    urb->status);
}

static int kvaser_usb_simple_msg_async(struct kvaser_usb_net_priv *priv,
				       u8 msg_id)
{
	struct kvaser_usb *dev = priv->dev;
	struct net_device *netdev = priv->netdev;
	struct kvaser_msg *msg;
	struct urb *urb;
	void *buf;
	int err;

	urb = usb_alloc_urb(0, GFP_ATOMIC);
	if (!urb) {
		netdev_err(netdev, "No memory left for URBs\n");
		return -ENOMEM;
	}

	buf = kmalloc(sizeof(struct kvaser_msg), GFP_ATOMIC);
	if (!buf) {
		usb_free_urb(urb);
		return -ENOMEM;
	}

	msg = (struct kvaser_msg *)buf;
	msg->len = MSG_HEADER_LEN + sizeof(struct kvaser_msg_simple);
	msg->id = msg_id;
	msg->u.simple.channel = priv->channel;

	usb_fill_bulk_urb(urb, dev->udev,
			  usb_sndbulkpipe(dev->udev,
					  dev->bulk_out->bEndpointAddress),
			  buf, msg->len,
			  kvaser_usb_simple_msg_callback, netdev);
	usb_anchor_urb(urb, &priv->tx_submitted);

	err = usb_submit_urb(urb, GFP_ATOMIC);
	if (err) {
		netdev_err(netdev, "Error transmitting URB\n");
		usb_unanchor_urb(urb);
		usb_free_urb(urb);
		return err;
	}

	usb_free_urb(urb);

	return 0;
}

static void kvaser_usb_rx_error_update_can_state(struct kvaser_usb_net_priv *priv,
						 const struct kvaser_usb_error_summary *es,
						 struct can_frame *cf)
{
	struct kvaser_usb *dev = priv->dev;
	struct net_device_stats *stats = &priv->netdev->stats;
	enum can_state cur_state, new_state, tx_state, rx_state;

	netdev_dbg(priv->netdev, "Error status: 0x%02x\n", es->status);

	new_state = cur_state = priv->can.state;

	if (es->status & (M16C_STATE_BUS_OFF | M16C_STATE_BUS_RESET))
		new_state = CAN_STATE_BUS_OFF;
	else if (es->status & M16C_STATE_BUS_PASSIVE)
		new_state = CAN_STATE_ERROR_PASSIVE;
	else if (es->status & M16C_STATE_BUS_ERROR) {
		/* Guard against spurious error events after a busoff */
		if (cur_state < CAN_STATE_BUS_OFF) {
			if ((es->txerr >= 128) || (es->rxerr >= 128))
				new_state = CAN_STATE_ERROR_PASSIVE;
			else if ((es->txerr >= 96) || (es->rxerr >= 96))
				new_state = CAN_STATE_ERROR_WARNING;
			else if (cur_state > CAN_STATE_ERROR_ACTIVE)
				new_state = CAN_STATE_ERROR_ACTIVE;
		}
	}

	if (!es->status)
		new_state = CAN_STATE_ERROR_ACTIVE;

	if (new_state != cur_state) {
		tx_state = (es->txerr >= es->rxerr) ? new_state : 0;
		rx_state = (es->txerr <= es->rxerr) ? new_state : 0;

		can_change_state(priv->netdev, cf, tx_state, rx_state);
	}

	if (priv->can.restart_ms &&
	    (cur_state >= CAN_STATE_BUS_OFF) &&
	    (new_state < CAN_STATE_BUS_OFF)) {
		priv->can.can_stats.restarts++;
	}

	switch (dev->family) {
	case KVASER_LEAF:
		if (es->leaf.error_factor) {
			priv->can.can_stats.bus_error++;
			stats->rx_errors++;
		}
		break;
	case KVASER_USBCAN:
		if (es->usbcan.error_state & USBCAN_ERROR_STATE_TX_ERROR)
			stats->tx_errors++;
		if (es->usbcan.error_state & USBCAN_ERROR_STATE_RX_ERROR)
			stats->rx_errors++;
		if (es->usbcan.error_state & USBCAN_ERROR_STATE_BUSERROR) {
			priv->can.can_stats.bus_error++;
		}
		break;
	}

	priv->bec.txerr = es->txerr;
	priv->bec.rxerr = es->rxerr;
}

<<<<<<< HEAD
static void kvaser_usb_rx_error_update_can_state(struct kvaser_usb_net_priv *priv,
						 const struct kvaser_usb_error_summary *es,
						 struct can_frame *cf)
{
	struct kvaser_usb *dev = priv->dev;
	struct net_device_stats *stats = &priv->netdev->stats;
	enum can_state cur_state, new_state, tx_state, rx_state;

	netdev_dbg(priv->netdev, "Error status: 0x%02x\n", es->status);

	new_state = cur_state = priv->can.state;

	if (es->status & (M16C_STATE_BUS_OFF | M16C_STATE_BUS_RESET))
		new_state = CAN_STATE_BUS_OFF;
	else if (es->status & M16C_STATE_BUS_PASSIVE)
		new_state = CAN_STATE_ERROR_PASSIVE;
	else if (es->status & M16C_STATE_BUS_ERROR) {
		/* Guard against spurious error events after a busoff */
		if (cur_state < CAN_STATE_BUS_OFF) {
			if ((es->txerr >= 128) || (es->rxerr >= 128))
				new_state = CAN_STATE_ERROR_PASSIVE;
			else if ((es->txerr >= 96) || (es->rxerr >= 96))
				new_state = CAN_STATE_ERROR_WARNING;
			else if (cur_state > CAN_STATE_ERROR_ACTIVE)
				new_state = CAN_STATE_ERROR_ACTIVE;
		}
	}

	if (!es->status)
		new_state = CAN_STATE_ERROR_ACTIVE;

	if (new_state != cur_state) {
		tx_state = (es->txerr >= es->rxerr) ? new_state : 0;
		rx_state = (es->txerr <= es->rxerr) ? new_state : 0;

		can_change_state(priv->netdev, cf, tx_state, rx_state);
	}

	if (priv->can.restart_ms &&
	    (cur_state >= CAN_STATE_BUS_OFF) &&
	    (new_state < CAN_STATE_BUS_OFF)) {
		priv->can.can_stats.restarts++;
	}

	switch (dev->family) {
	case KVASER_LEAF:
		if (es->leaf.error_factor) {
			priv->can.can_stats.bus_error++;
			stats->rx_errors++;
		}
		break;
	case KVASER_USBCAN:
		if (es->usbcan.error_state & USBCAN_ERROR_STATE_TX_ERROR)
			stats->tx_errors++;
		if (es->usbcan.error_state & USBCAN_ERROR_STATE_RX_ERROR)
			stats->rx_errors++;
		if (es->usbcan.error_state & USBCAN_ERROR_STATE_BUSERROR) {
			priv->can.can_stats.bus_error++;
		}
		break;
	}

	priv->bec.txerr = es->txerr;
	priv->bec.rxerr = es->rxerr;
}

static void kvaser_usb_rx_error(const struct kvaser_usb *dev,
				const struct kvaser_usb_error_summary *es)
{
	struct can_frame *cf, tmp_cf = { .can_id = CAN_ERR_FLAG, .can_dlc = CAN_ERR_DLC };
	struct sk_buff *skb;
	struct net_device_stats *stats;
	struct kvaser_usb_net_priv *priv;
	enum can_state old_state, new_state;

=======
static void kvaser_usb_rx_error(const struct kvaser_usb *dev,
				const struct kvaser_usb_error_summary *es)
{
	struct can_frame *cf, tmp_cf = { .can_id = CAN_ERR_FLAG, .can_dlc = CAN_ERR_DLC };
	struct sk_buff *skb;
	struct net_device_stats *stats;
	struct kvaser_usb_net_priv *priv;
	enum can_state old_state, new_state;

>>>>>>> 007760cf
	if (es->channel >= dev->nchannels) {
		dev_err(dev->udev->dev.parent,
			"Invalid channel number (%d)\n", es->channel);
		return;
	}

	priv = dev->nets[es->channel];
	stats = &priv->netdev->stats;

	/* Update all of the can interface's state and error counters before
	 * trying any memory allocation that can actually fail with -ENOMEM.
	 *
	 * We send a temporary stack-allocated error can frame to
	 * can_change_state() for the very same reason.
	 *
	 * TODO: Split can_change_state() responsibility between updating the
	 * can interface's state and counters, and the setting up of can error
	 * frame ID and data to userspace. Remove stack allocation afterwards.
	 */
	old_state = priv->can.state;
	kvaser_usb_rx_error_update_can_state(priv, es, &tmp_cf);
	new_state = priv->can.state;

	skb = alloc_can_err_skb(priv->netdev, &cf);
	if (!skb) {
		stats->rx_dropped++;
		return;
	}
	memcpy(cf, &tmp_cf, sizeof(*cf));

	if (new_state != old_state) {
		if (es->status &
		    (M16C_STATE_BUS_OFF | M16C_STATE_BUS_RESET)) {
			if (!priv->can.restart_ms)
				kvaser_usb_simple_msg_async(priv, CMD_STOP_CHIP);
			netif_carrier_off(priv->netdev);
		}

		if (priv->can.restart_ms &&
		    (old_state >= CAN_STATE_BUS_OFF) &&
		    (new_state < CAN_STATE_BUS_OFF)) {
			cf->can_id |= CAN_ERR_RESTARTED;
			netif_carrier_on(priv->netdev);
		}
	}

	switch (dev->family) {
	case KVASER_LEAF:
		if (es->leaf.error_factor) {
			cf->can_id |= CAN_ERR_BUSERROR | CAN_ERR_PROT;

			if (es->leaf.error_factor & M16C_EF_ACKE)
				cf->data[3] |= (CAN_ERR_PROT_LOC_ACK);
			if (es->leaf.error_factor & M16C_EF_CRCE)
				cf->data[3] |= (CAN_ERR_PROT_LOC_CRC_SEQ |
						CAN_ERR_PROT_LOC_CRC_DEL);
			if (es->leaf.error_factor & M16C_EF_FORME)
				cf->data[2] |= CAN_ERR_PROT_FORM;
			if (es->leaf.error_factor & M16C_EF_STFE)
				cf->data[2] |= CAN_ERR_PROT_STUFF;
			if (es->leaf.error_factor & M16C_EF_BITE0)
				cf->data[2] |= CAN_ERR_PROT_BIT0;
			if (es->leaf.error_factor & M16C_EF_BITE1)
				cf->data[2] |= CAN_ERR_PROT_BIT1;
			if (es->leaf.error_factor & M16C_EF_TRE)
				cf->data[2] |= CAN_ERR_PROT_TX;
		}
		break;
	case KVASER_USBCAN:
		if (es->usbcan.error_state & USBCAN_ERROR_STATE_BUSERROR) {
			cf->can_id |= CAN_ERR_BUSERROR;
		}
		break;
	}

	cf->data[6] = es->txerr;
	cf->data[7] = es->rxerr;

	stats->rx_packets++;
	stats->rx_bytes += cf->can_dlc;
	netif_rx(skb);
}

/* For USBCAN, report error to userspace iff the channels's errors counter
 * has changed, or we're the only channel seeing a bus error state.
 */
static void kvaser_usbcan_conditionally_rx_error(const struct kvaser_usb *dev,
						 struct kvaser_usb_error_summary *es)
{
	struct kvaser_usb_net_priv *priv;
	int channel;
	bool report_error;

	channel = es->channel;
	if (channel >= dev->nchannels) {
		dev_err(dev->udev->dev.parent,
			"Invalid channel number (%d)\n", channel);
		return;
	}

	priv = dev->nets[channel];
	report_error = false;

	if (es->txerr != priv->bec.txerr) {
		es->usbcan.error_state |= USBCAN_ERROR_STATE_TX_ERROR;
		report_error = true;
	}
	if (es->rxerr != priv->bec.rxerr) {
		es->usbcan.error_state |= USBCAN_ERROR_STATE_RX_ERROR;
		report_error = true;
	}
	if ((es->status & M16C_STATE_BUS_ERROR) &&
	    !(es->usbcan.other_ch_status & M16C_STATE_BUS_ERROR)) {
		es->usbcan.error_state |= USBCAN_ERROR_STATE_BUSERROR;
		report_error = true;
	}

	if (report_error)
		kvaser_usb_rx_error(dev, es);
}

static void kvaser_usbcan_rx_error(const struct kvaser_usb *dev,
				   const struct kvaser_msg *msg)
{
	struct kvaser_usb_error_summary es = { };

	switch (msg->id) {
	/* Sometimes errors are sent as unsolicited chip state events */
	case CMD_CHIP_STATE_EVENT:
		es.channel = msg->u.usbcan.chip_state_event.channel;
		es.status =  msg->u.usbcan.chip_state_event.status;
		es.txerr = msg->u.usbcan.chip_state_event.tx_errors_count;
		es.rxerr = msg->u.usbcan.chip_state_event.rx_errors_count;
		kvaser_usbcan_conditionally_rx_error(dev, &es);
		break;

	case CMD_CAN_ERROR_EVENT:
		es.channel = 0;
		es.status = msg->u.usbcan.error_event.status_ch0;
		es.txerr = msg->u.usbcan.error_event.tx_errors_count_ch0;
		es.rxerr = msg->u.usbcan.error_event.rx_errors_count_ch0;
		es.usbcan.other_ch_status =
			msg->u.usbcan.error_event.status_ch1;
		kvaser_usbcan_conditionally_rx_error(dev, &es);

		/* The USBCAN firmware supports up to 2 channels.
		 * Now that ch0 was checked, check if ch1 has any errors.
		 */
		if (dev->nchannels == MAX_USBCAN_NET_DEVICES) {
			es.channel = 1;
			es.status = msg->u.usbcan.error_event.status_ch1;
			es.txerr = msg->u.usbcan.error_event.tx_errors_count_ch1;
			es.rxerr = msg->u.usbcan.error_event.rx_errors_count_ch1;
			es.usbcan.other_ch_status =
				msg->u.usbcan.error_event.status_ch0;
			kvaser_usbcan_conditionally_rx_error(dev, &es);
		}
		break;

	default:
		dev_err(dev->udev->dev.parent, "Invalid msg id (%d)\n",
			msg->id);
	}
}

static void kvaser_leaf_rx_error(const struct kvaser_usb *dev,
				 const struct kvaser_msg *msg)
{
	struct kvaser_usb_error_summary es = { };

	switch (msg->id) {
	case CMD_CAN_ERROR_EVENT:
		es.channel = msg->u.leaf.error_event.channel;
		es.status =  msg->u.leaf.error_event.status;
		es.txerr = msg->u.leaf.error_event.tx_errors_count;
		es.rxerr = msg->u.leaf.error_event.rx_errors_count;
		es.leaf.error_factor = msg->u.leaf.error_event.error_factor;
		break;
	case CMD_LEAF_LOG_MESSAGE:
		es.channel = msg->u.leaf.log_message.channel;
		es.status = msg->u.leaf.log_message.data[0];
		es.txerr = msg->u.leaf.log_message.data[2];
		es.rxerr = msg->u.leaf.log_message.data[3];
		es.leaf.error_factor = msg->u.leaf.log_message.data[1];
		break;
	case CMD_CHIP_STATE_EVENT:
		es.channel = msg->u.leaf.chip_state_event.channel;
		es.status =  msg->u.leaf.chip_state_event.status;
		es.txerr = msg->u.leaf.chip_state_event.tx_errors_count;
		es.rxerr = msg->u.leaf.chip_state_event.rx_errors_count;
		es.leaf.error_factor = 0;
		break;
	default:
		dev_err(dev->udev->dev.parent, "Invalid msg id (%d)\n",
			msg->id);
		return;
	}

	kvaser_usb_rx_error(dev, &es);
}

static void kvaser_usb_rx_can_err(const struct kvaser_usb_net_priv *priv,
				  const struct kvaser_msg *msg)
{
	struct can_frame *cf;
	struct sk_buff *skb;
	struct net_device_stats *stats = &priv->netdev->stats;

	if (msg->u.rx_can_header.flag & (MSG_FLAG_ERROR_FRAME |
					 MSG_FLAG_NERR)) {
		netdev_err(priv->netdev, "Unknow error (flags: 0x%02x)\n",
			   msg->u.rx_can_header.flag);

		stats->rx_errors++;
		return;
	}

	if (msg->u.rx_can_header.flag & MSG_FLAG_OVERRUN) {
		stats->rx_over_errors++;
		stats->rx_errors++;

		skb = alloc_can_err_skb(priv->netdev, &cf);
		if (!skb) {
			stats->rx_dropped++;
			return;
		}

		cf->can_id |= CAN_ERR_CRTL;
		cf->data[1] = CAN_ERR_CRTL_RX_OVERFLOW;

		stats->rx_packets++;
		stats->rx_bytes += cf->can_dlc;
		netif_rx(skb);
	}
}

static void kvaser_usb_rx_can_msg(const struct kvaser_usb *dev,
				  const struct kvaser_msg *msg)
{
	struct kvaser_usb_net_priv *priv;
	struct can_frame *cf;
	struct sk_buff *skb;
	struct net_device_stats *stats;
	u8 channel = msg->u.rx_can_header.channel;
	const u8 *rx_msg = NULL;	/* GCC */

	if (channel >= dev->nchannels) {
		dev_err(dev->udev->dev.parent,
			"Invalid channel number (%d)\n", channel);
		return;
	}

	priv = dev->nets[channel];
	stats = &priv->netdev->stats;

	if ((msg->u.rx_can_header.flag & MSG_FLAG_ERROR_FRAME) &&
	    (dev->family == KVASER_LEAF && msg->id == CMD_LEAF_LOG_MESSAGE)) {
		kvaser_leaf_rx_error(dev, msg);
		return;
	} else if (msg->u.rx_can_header.flag & (MSG_FLAG_ERROR_FRAME |
						MSG_FLAG_NERR |
						MSG_FLAG_OVERRUN)) {
		kvaser_usb_rx_can_err(priv, msg);
		return;
	} else if (msg->u.rx_can_header.flag & ~MSG_FLAG_REMOTE_FRAME) {
		netdev_warn(priv->netdev,
			    "Unhandled frame (flags: 0x%02x)",
			    msg->u.rx_can_header.flag);
		return;
	}

	switch (dev->family) {
	case KVASER_LEAF:
		rx_msg = msg->u.leaf.rx_can.msg;
		break;
	case KVASER_USBCAN:
		rx_msg = msg->u.usbcan.rx_can.msg;
		break;
	}

	skb = alloc_can_skb(priv->netdev, &cf);
	if (!skb) {
		stats->tx_dropped++;
		return;
	}

	if (dev->family == KVASER_LEAF && msg->id == CMD_LEAF_LOG_MESSAGE) {
		cf->can_id = le32_to_cpu(msg->u.leaf.log_message.id);
		if (cf->can_id & KVASER_EXTENDED_FRAME)
			cf->can_id &= CAN_EFF_MASK | CAN_EFF_FLAG;
		else
			cf->can_id &= CAN_SFF_MASK;

		cf->can_dlc = get_can_dlc(msg->u.leaf.log_message.dlc);

		if (msg->u.leaf.log_message.flags & MSG_FLAG_REMOTE_FRAME)
			cf->can_id |= CAN_RTR_FLAG;
		else
			memcpy(cf->data, &msg->u.leaf.log_message.data,
			       cf->can_dlc);
	} else {
		cf->can_id = ((rx_msg[0] & 0x1f) << 6) | (rx_msg[1] & 0x3f);

		if (msg->id == CMD_RX_EXT_MESSAGE) {
			cf->can_id <<= 18;
			cf->can_id |= ((rx_msg[2] & 0x0f) << 14) |
				      ((rx_msg[3] & 0xff) << 6) |
				      (rx_msg[4] & 0x3f);
			cf->can_id |= CAN_EFF_FLAG;
		}

		cf->can_dlc = get_can_dlc(rx_msg[5]);

		if (msg->u.rx_can_header.flag & MSG_FLAG_REMOTE_FRAME)
			cf->can_id |= CAN_RTR_FLAG;
		else
			memcpy(cf->data, &rx_msg[6],
			       cf->can_dlc);
	}

	stats->rx_packets++;
	stats->rx_bytes += cf->can_dlc;
	netif_rx(skb);
}

static void kvaser_usb_start_chip_reply(const struct kvaser_usb *dev,
					const struct kvaser_msg *msg)
{
	struct kvaser_usb_net_priv *priv;
	u8 channel = msg->u.simple.channel;

	if (channel >= dev->nchannels) {
		dev_err(dev->udev->dev.parent,
			"Invalid channel number (%d)\n", channel);
		return;
	}

	priv = dev->nets[channel];

	if (completion_done(&priv->start_comp) &&
	    netif_queue_stopped(priv->netdev)) {
		netif_wake_queue(priv->netdev);
	} else {
		netif_start_queue(priv->netdev);
		complete(&priv->start_comp);
	}
}

static void kvaser_usb_stop_chip_reply(const struct kvaser_usb *dev,
				       const struct kvaser_msg *msg)
{
	struct kvaser_usb_net_priv *priv;
	u8 channel = msg->u.simple.channel;

	if (channel >= dev->nchannels) {
		dev_err(dev->udev->dev.parent,
			"Invalid channel number (%d)\n", channel);
		return;
	}

	priv = dev->nets[channel];

	complete(&priv->stop_comp);
}

static void kvaser_usb_handle_message(const struct kvaser_usb *dev,
				      const struct kvaser_msg *msg)
{
	switch (msg->id) {
	case CMD_START_CHIP_REPLY:
		kvaser_usb_start_chip_reply(dev, msg);
		break;

	case CMD_STOP_CHIP_REPLY:
		kvaser_usb_stop_chip_reply(dev, msg);
		break;

	case CMD_RX_STD_MESSAGE:
	case CMD_RX_EXT_MESSAGE:
		kvaser_usb_rx_can_msg(dev, msg);
		break;

	case CMD_LEAF_LOG_MESSAGE:
		if (dev->family != KVASER_LEAF)
			goto warn;
		kvaser_usb_rx_can_msg(dev, msg);
		break;

	case CMD_CHIP_STATE_EVENT:
	case CMD_CAN_ERROR_EVENT:
		if (dev->family == KVASER_LEAF)
			kvaser_leaf_rx_error(dev, msg);
		else
			kvaser_usbcan_rx_error(dev, msg);
		break;

	case CMD_TX_ACKNOWLEDGE:
		kvaser_usb_tx_acknowledge(dev, msg);
		break;

	/* Ignored messages */
	case CMD_USBCAN_CLOCK_OVERFLOW_EVENT:
		if (dev->family != KVASER_USBCAN)
			goto warn;
		break;

	default:
warn:		dev_warn(dev->udev->dev.parent,
			 "Unhandled message (%d)\n", msg->id);
		break;
	}
}

static void kvaser_usb_read_bulk_callback(struct urb *urb)
{
	struct kvaser_usb *dev = urb->context;
	struct kvaser_msg *msg;
	int pos = 0;
	int err, i;

	switch (urb->status) {
	case 0:
		break;
	case -ENOENT:
	case -ESHUTDOWN:
		return;
	default:
		dev_info(dev->udev->dev.parent, "Rx URB aborted (%d)\n",
			 urb->status);
		goto resubmit_urb;
	}

	while (pos <= urb->actual_length - MSG_HEADER_LEN) {
		msg = urb->transfer_buffer + pos;

		/* The Kvaser firmware can only read and write messages that
		 * does not cross the USB's endpoint wMaxPacketSize boundary.
		 * If a follow-up command crosses such boundary, firmware puts
		 * a placeholder zero-length command in its place then aligns
		 * the real command to the next max packet size.
		 *
		 * Handle such cases or we're going to miss a significant
		 * number of events in case of a heavy rx load on the bus.
		 */
		if (msg->len == 0) {
			pos = round_up(pos, le16_to_cpu(dev->bulk_in->
							wMaxPacketSize));
			continue;
		}

		if (pos + msg->len > urb->actual_length) {
			dev_err(dev->udev->dev.parent, "Format error\n");
			break;
		}

		kvaser_usb_handle_message(dev, msg);
		pos += msg->len;
	}

resubmit_urb:
	usb_fill_bulk_urb(urb, dev->udev,
			  usb_rcvbulkpipe(dev->udev,
					  dev->bulk_in->bEndpointAddress),
			  urb->transfer_buffer, RX_BUFFER_SIZE,
			  kvaser_usb_read_bulk_callback, dev);

	err = usb_submit_urb(urb, GFP_ATOMIC);
	if (err == -ENODEV) {
		for (i = 0; i < dev->nchannels; i++) {
			if (!dev->nets[i])
				continue;

			netif_device_detach(dev->nets[i]->netdev);
		}
	} else if (err) {
		dev_err(dev->udev->dev.parent,
			"Failed resubmitting read bulk urb: %d\n", err);
	}

	return;
}

static int kvaser_usb_setup_rx_urbs(struct kvaser_usb *dev)
{
	int i, err = 0;

	if (dev->rxinitdone)
		return 0;

	for (i = 0; i < MAX_RX_URBS; i++) {
		struct urb *urb = NULL;
		u8 *buf = NULL;
		dma_addr_t buf_dma;

		urb = usb_alloc_urb(0, GFP_KERNEL);
		if (!urb) {
			dev_warn(dev->udev->dev.parent,
				 "No memory left for URBs\n");
			err = -ENOMEM;
			break;
		}

		buf = usb_alloc_coherent(dev->udev, RX_BUFFER_SIZE,
					 GFP_KERNEL, &buf_dma);
		if (!buf) {
			dev_warn(dev->udev->dev.parent,
				 "No memory left for USB buffer\n");
			usb_free_urb(urb);
			err = -ENOMEM;
			break;
		}

		usb_fill_bulk_urb(urb, dev->udev,
				  usb_rcvbulkpipe(dev->udev,
					  dev->bulk_in->bEndpointAddress),
				  buf, RX_BUFFER_SIZE,
				  kvaser_usb_read_bulk_callback,
				  dev);
		urb->transfer_dma = buf_dma;
		urb->transfer_flags |= URB_NO_TRANSFER_DMA_MAP;
		usb_anchor_urb(urb, &dev->rx_submitted);

		err = usb_submit_urb(urb, GFP_KERNEL);
		if (err) {
			usb_unanchor_urb(urb);
			usb_free_coherent(dev->udev, RX_BUFFER_SIZE, buf,
					  buf_dma);
			usb_free_urb(urb);
			break;
		}

		dev->rxbuf[i] = buf;
		dev->rxbuf_dma[i] = buf_dma;

		usb_free_urb(urb);
	}

	if (i == 0) {
		dev_warn(dev->udev->dev.parent,
			 "Cannot setup read URBs, error %d\n", err);
		return err;
	} else if (i < MAX_RX_URBS) {
		dev_warn(dev->udev->dev.parent,
			 "RX performances may be slow\n");
	}

	dev->rxinitdone = true;

	return 0;
}

static int kvaser_usb_set_opt_mode(const struct kvaser_usb_net_priv *priv)
{
	struct kvaser_msg *msg;
	int rc;

	msg = kmalloc(sizeof(*msg), GFP_KERNEL);
	if (!msg)
		return -ENOMEM;

	msg->id = CMD_SET_CTRL_MODE;
	msg->len = MSG_HEADER_LEN + sizeof(struct kvaser_msg_ctrl_mode);
	msg->u.ctrl_mode.tid = 0xff;
	msg->u.ctrl_mode.channel = priv->channel;

	if (priv->can.ctrlmode & CAN_CTRLMODE_LISTENONLY)
		msg->u.ctrl_mode.ctrl_mode = KVASER_CTRL_MODE_SILENT;
	else
		msg->u.ctrl_mode.ctrl_mode = KVASER_CTRL_MODE_NORMAL;

	rc = kvaser_usb_send_msg(priv->dev, msg);

	kfree(msg);
	return rc;
}

static int kvaser_usb_start_chip(struct kvaser_usb_net_priv *priv)
{
	int err;

	init_completion(&priv->start_comp);

	err = kvaser_usb_send_simple_msg(priv->dev, CMD_START_CHIP,
					 priv->channel);
	if (err)
		return err;

	if (!wait_for_completion_timeout(&priv->start_comp,
					 msecs_to_jiffies(START_TIMEOUT)))
		return -ETIMEDOUT;

	return 0;
}

static int kvaser_usb_open(struct net_device *netdev)
{
	struct kvaser_usb_net_priv *priv = netdev_priv(netdev);
	struct kvaser_usb *dev = priv->dev;
	int err;

	err = open_candev(netdev);
	if (err)
		return err;

	err = kvaser_usb_setup_rx_urbs(dev);
	if (err)
		goto error;

	err = kvaser_usb_set_opt_mode(priv);
	if (err)
		goto error;

	err = kvaser_usb_start_chip(priv);
	if (err) {
		netdev_warn(netdev, "Cannot start device, error %d\n", err);
		goto error;
	}

	priv->can.state = CAN_STATE_ERROR_ACTIVE;

	return 0;

error:
	close_candev(netdev);
	return err;
}

static void kvaser_usb_reset_tx_urb_contexts(struct kvaser_usb_net_priv *priv)
{
	int i, max_tx_urbs;

	max_tx_urbs = priv->dev->max_tx_urbs;

	priv->active_tx_contexts = 0;
	for (i = 0; i < max_tx_urbs; i++)
		priv->tx_contexts[i].echo_index = max_tx_urbs;
}

/* This method might sleep. Do not call it in the atomic context
 * of URB completions.
 */
static void kvaser_usb_unlink_tx_urbs(struct kvaser_usb_net_priv *priv)
{
	usb_kill_anchored_urbs(&priv->tx_submitted);
	kvaser_usb_reset_tx_urb_contexts(priv);
}

static void kvaser_usb_unlink_all_urbs(struct kvaser_usb *dev)
{
	int i;

	usb_kill_anchored_urbs(&dev->rx_submitted);

	for (i = 0; i < MAX_RX_URBS; i++)
		usb_free_coherent(dev->udev, RX_BUFFER_SIZE,
				  dev->rxbuf[i],
				  dev->rxbuf_dma[i]);

	for (i = 0; i < dev->nchannels; i++) {
		struct kvaser_usb_net_priv *priv = dev->nets[i];

		if (priv)
			kvaser_usb_unlink_tx_urbs(priv);
	}
}

static int kvaser_usb_stop_chip(struct kvaser_usb_net_priv *priv)
{
	int err;

	init_completion(&priv->stop_comp);

	err = kvaser_usb_send_simple_msg(priv->dev, CMD_STOP_CHIP,
					 priv->channel);
	if (err)
		return err;

	if (!wait_for_completion_timeout(&priv->stop_comp,
					 msecs_to_jiffies(STOP_TIMEOUT)))
		return -ETIMEDOUT;

	return 0;
}

static int kvaser_usb_flush_queue(struct kvaser_usb_net_priv *priv)
{
	struct kvaser_msg *msg;
	int rc;

	msg = kmalloc(sizeof(*msg), GFP_KERNEL);
	if (!msg)
		return -ENOMEM;

	msg->id = CMD_FLUSH_QUEUE;
	msg->len = MSG_HEADER_LEN + sizeof(struct kvaser_msg_flush_queue);
	msg->u.flush_queue.channel = priv->channel;
	msg->u.flush_queue.flags = 0x00;

	rc = kvaser_usb_send_msg(priv->dev, msg);

	kfree(msg);
	return rc;
}

static int kvaser_usb_close(struct net_device *netdev)
{
	struct kvaser_usb_net_priv *priv = netdev_priv(netdev);
	struct kvaser_usb *dev = priv->dev;
	int err;

	netif_stop_queue(netdev);

	err = kvaser_usb_flush_queue(priv);
	if (err)
		netdev_warn(netdev, "Cannot flush queue, error %d\n", err);

	if (kvaser_usb_send_simple_msg(dev, CMD_RESET_CHIP, priv->channel))
		netdev_warn(netdev, "Cannot reset card, error %d\n", err);

	err = kvaser_usb_stop_chip(priv);
	if (err)
		netdev_warn(netdev, "Cannot stop device, error %d\n", err);

	/* reset tx contexts */
	kvaser_usb_unlink_tx_urbs(priv);

	priv->can.state = CAN_STATE_STOPPED;
	close_candev(priv->netdev);

	return 0;
}

static void kvaser_usb_write_bulk_callback(struct urb *urb)
{
	struct kvaser_usb_tx_urb_context *context = urb->context;
	struct kvaser_usb_net_priv *priv;
	struct net_device *netdev;

	if (WARN_ON(!context))
		return;

	priv = context->priv;
	netdev = priv->netdev;

	kfree(urb->transfer_buffer);

	if (!netif_device_present(netdev))
		return;

	if (urb->status)
		netdev_info(netdev, "Tx URB aborted (%d)\n", urb->status);
}

static netdev_tx_t kvaser_usb_start_xmit(struct sk_buff *skb,
					 struct net_device *netdev)
{
	struct kvaser_usb_net_priv *priv = netdev_priv(netdev);
	struct kvaser_usb *dev = priv->dev;
	struct net_device_stats *stats = &netdev->stats;
	struct can_frame *cf = (struct can_frame *)skb->data;
	struct kvaser_usb_tx_urb_context *context = NULL;
	struct urb *urb;
	void *buf;
	struct kvaser_msg *msg;
<<<<<<< HEAD
	int i, err;
	int ret = NETDEV_TX_OK;
	u8 *msg_tx_can_flags = NULL;		/* GCC */
=======
	int i, err, ret = NETDEV_TX_OK;
	u8 *msg_tx_can_flags = NULL;		/* GCC */
	unsigned long flags;
>>>>>>> 007760cf

	if (can_dropped_invalid_skb(netdev, skb))
		return NETDEV_TX_OK;

	urb = usb_alloc_urb(0, GFP_ATOMIC);
	if (!urb) {
		netdev_err(netdev, "No memory left for URBs\n");
		stats->tx_dropped++;
		dev_kfree_skb(skb);
		return NETDEV_TX_OK;
	}

	buf = kmalloc(sizeof(struct kvaser_msg), GFP_ATOMIC);
	if (!buf) {
		stats->tx_dropped++;
		dev_kfree_skb(skb);
		goto freeurb;
	}

	msg = buf;
	msg->len = MSG_HEADER_LEN + sizeof(struct kvaser_msg_tx_can);
	msg->u.tx_can.channel = priv->channel;

	switch (dev->family) {
	case KVASER_LEAF:
		msg_tx_can_flags = &msg->u.tx_can.leaf.flags;
		break;
	case KVASER_USBCAN:
		msg_tx_can_flags = &msg->u.tx_can.usbcan.flags;
		break;
	}

	*msg_tx_can_flags = 0;

	if (cf->can_id & CAN_EFF_FLAG) {
		msg->id = CMD_TX_EXT_MESSAGE;
		msg->u.tx_can.msg[0] = (cf->can_id >> 24) & 0x1f;
		msg->u.tx_can.msg[1] = (cf->can_id >> 18) & 0x3f;
		msg->u.tx_can.msg[2] = (cf->can_id >> 14) & 0x0f;
		msg->u.tx_can.msg[3] = (cf->can_id >> 6) & 0xff;
		msg->u.tx_can.msg[4] = cf->can_id & 0x3f;
	} else {
		msg->id = CMD_TX_STD_MESSAGE;
		msg->u.tx_can.msg[0] = (cf->can_id >> 6) & 0x1f;
		msg->u.tx_can.msg[1] = cf->can_id & 0x3f;
	}

	msg->u.tx_can.msg[5] = cf->can_dlc;
	memcpy(&msg->u.tx_can.msg[6], cf->data, cf->can_dlc);

	if (cf->can_id & CAN_RTR_FLAG)
		*msg_tx_can_flags |= MSG_FLAG_REMOTE_FRAME;

	spin_lock_irqsave(&priv->tx_contexts_lock, flags);
	for (i = 0; i < dev->max_tx_urbs; i++) {
		if (priv->tx_contexts[i].echo_index == dev->max_tx_urbs) {
			context = &priv->tx_contexts[i];

			context->echo_index = i;
			can_put_echo_skb(skb, netdev, context->echo_index);
			++priv->active_tx_contexts;
			if (priv->active_tx_contexts >= dev->max_tx_urbs)
				netif_stop_queue(netdev);

			break;
		}
	}
	spin_unlock_irqrestore(&priv->tx_contexts_lock, flags);

	/* This should never happen; it implies a flow control bug */
	if (!context) {
		netdev_warn(netdev, "cannot find free context\n");

		kfree(buf);
		ret =  NETDEV_TX_BUSY;
		goto freeurb;
	}

	context->priv = priv;
	context->dlc = cf->can_dlc;

	msg->u.tx_can.tid = context->echo_index;

	usb_fill_bulk_urb(urb, dev->udev,
			  usb_sndbulkpipe(dev->udev,
					  dev->bulk_out->bEndpointAddress),
			  buf, msg->len,
			  kvaser_usb_write_bulk_callback, context);
	usb_anchor_urb(urb, &priv->tx_submitted);

	err = usb_submit_urb(urb, GFP_ATOMIC);
	if (unlikely(err)) {
		spin_lock_irqsave(&priv->tx_contexts_lock, flags);

		can_free_echo_skb(netdev, context->echo_index);
		context->echo_index = dev->max_tx_urbs;
		--priv->active_tx_contexts;
		netif_wake_queue(netdev);

		spin_unlock_irqrestore(&priv->tx_contexts_lock, flags);

		usb_unanchor_urb(urb);

		stats->tx_dropped++;

		if (err == -ENODEV)
			netif_device_detach(netdev);
		else
			netdev_warn(netdev, "Failed tx_urb %d\n", err);

		goto freeurb;
	}

	ret = NETDEV_TX_OK;

freeurb:
	usb_free_urb(urb);
	return ret;
}

static const struct net_device_ops kvaser_usb_netdev_ops = {
	.ndo_open = kvaser_usb_open,
	.ndo_stop = kvaser_usb_close,
	.ndo_start_xmit = kvaser_usb_start_xmit,
	.ndo_change_mtu = can_change_mtu,
};

static const struct can_bittiming_const kvaser_usb_bittiming_const = {
	.name = "kvaser_usb",
	.tseg1_min = KVASER_USB_TSEG1_MIN,
	.tseg1_max = KVASER_USB_TSEG1_MAX,
	.tseg2_min = KVASER_USB_TSEG2_MIN,
	.tseg2_max = KVASER_USB_TSEG2_MAX,
	.sjw_max = KVASER_USB_SJW_MAX,
	.brp_min = KVASER_USB_BRP_MIN,
	.brp_max = KVASER_USB_BRP_MAX,
	.brp_inc = KVASER_USB_BRP_INC,
};

static int kvaser_usb_set_bittiming(struct net_device *netdev)
{
	struct kvaser_usb_net_priv *priv = netdev_priv(netdev);
	struct can_bittiming *bt = &priv->can.bittiming;
	struct kvaser_usb *dev = priv->dev;
	struct kvaser_msg *msg;
	int rc;

	msg = kmalloc(sizeof(*msg), GFP_KERNEL);
	if (!msg)
		return -ENOMEM;

	msg->id = CMD_SET_BUS_PARAMS;
	msg->len = MSG_HEADER_LEN + sizeof(struct kvaser_msg_busparams);
	msg->u.busparams.channel = priv->channel;
	msg->u.busparams.tid = 0xff;
	msg->u.busparams.bitrate = cpu_to_le32(bt->bitrate);
	msg->u.busparams.sjw = bt->sjw;
	msg->u.busparams.tseg1 = bt->prop_seg + bt->phase_seg1;
	msg->u.busparams.tseg2 = bt->phase_seg2;

	if (priv->can.ctrlmode & CAN_CTRLMODE_3_SAMPLES)
		msg->u.busparams.no_samp = 3;
	else
		msg->u.busparams.no_samp = 1;

	rc = kvaser_usb_send_msg(dev, msg);

	kfree(msg);
	return rc;
}

static int kvaser_usb_set_mode(struct net_device *netdev,
			       enum can_mode mode)
{
	struct kvaser_usb_net_priv *priv = netdev_priv(netdev);
	int err;

	switch (mode) {
	case CAN_MODE_START:
		err = kvaser_usb_simple_msg_async(priv, CMD_START_CHIP);
		if (err)
			return err;
		break;
	default:
		return -EOPNOTSUPP;
	}

	return 0;
}

static int kvaser_usb_get_berr_counter(const struct net_device *netdev,
				       struct can_berr_counter *bec)
{
	struct kvaser_usb_net_priv *priv = netdev_priv(netdev);

	*bec = priv->bec;

	return 0;
}

static void kvaser_usb_remove_interfaces(struct kvaser_usb *dev)
{
	int i;

	for (i = 0; i < dev->nchannels; i++) {
		if (!dev->nets[i])
			continue;

		unregister_netdev(dev->nets[i]->netdev);
	}

	kvaser_usb_unlink_all_urbs(dev);

	for (i = 0; i < dev->nchannels; i++) {
		if (!dev->nets[i])
			continue;

		free_candev(dev->nets[i]->netdev);
	}
}

static int kvaser_usb_init_one(struct usb_interface *intf,
			       const struct usb_device_id *id, int channel)
{
	struct kvaser_usb *dev = usb_get_intfdata(intf);
	struct net_device *netdev;
	struct kvaser_usb_net_priv *priv;
	int err;

	err = kvaser_usb_send_simple_msg(dev, CMD_RESET_CHIP, channel);
	if (err)
		return err;

	netdev = alloc_candev(sizeof(*priv) +
			      dev->max_tx_urbs * sizeof(*priv->tx_contexts),
			      dev->max_tx_urbs);
	if (!netdev) {
		dev_err(&intf->dev, "Cannot alloc candev\n");
		return -ENOMEM;
	}

	priv = netdev_priv(netdev);

	init_usb_anchor(&priv->tx_submitted);
	init_completion(&priv->start_comp);
	init_completion(&priv->stop_comp);

	priv->dev = dev;
	priv->netdev = netdev;
	priv->channel = channel;

	spin_lock_init(&priv->tx_contexts_lock);
	kvaser_usb_reset_tx_urb_contexts(priv);

	priv->can.state = CAN_STATE_STOPPED;
	priv->can.clock.freq = CAN_USB_CLOCK;
	priv->can.bittiming_const = &kvaser_usb_bittiming_const;
	priv->can.do_set_bittiming = kvaser_usb_set_bittiming;
	priv->can.do_set_mode = kvaser_usb_set_mode;
	if (id->driver_info & KVASER_HAS_TXRX_ERRORS)
		priv->can.do_get_berr_counter = kvaser_usb_get_berr_counter;
	priv->can.ctrlmode_supported = CAN_CTRLMODE_3_SAMPLES;
	if (id->driver_info & KVASER_HAS_SILENT_MODE)
		priv->can.ctrlmode_supported |= CAN_CTRLMODE_LISTENONLY;

	netdev->flags |= IFF_ECHO;

	netdev->netdev_ops = &kvaser_usb_netdev_ops;

	SET_NETDEV_DEV(netdev, &intf->dev);
	netdev->dev_id = channel;

	dev->nets[channel] = priv;

	err = register_candev(netdev);
	if (err) {
		dev_err(&intf->dev, "Failed to register can device\n");
		free_candev(netdev);
		dev->nets[channel] = NULL;
		return err;
	}

	netdev_dbg(netdev, "device registered\n");

	return 0;
}

static int kvaser_usb_get_endpoints(const struct usb_interface *intf,
				    struct usb_endpoint_descriptor **in,
				    struct usb_endpoint_descriptor **out)
{
	const struct usb_host_interface *iface_desc;
	struct usb_endpoint_descriptor *endpoint;
	int i;

	iface_desc = &intf->altsetting[0];

	for (i = 0; i < iface_desc->desc.bNumEndpoints; ++i) {
		endpoint = &iface_desc->endpoint[i].desc;

		if (!*in && usb_endpoint_is_bulk_in(endpoint))
			*in = endpoint;

		if (!*out && usb_endpoint_is_bulk_out(endpoint))
			*out = endpoint;

		/* use first bulk endpoint for in and out */
		if (*in && *out)
			return 0;
	}

	return -ENODEV;
}

static int kvaser_usb_probe(struct usb_interface *intf,
			    const struct usb_device_id *id)
{
	struct kvaser_usb *dev;
	int err = -ENOMEM;
	int i, retry = 3;

	dev = devm_kzalloc(&intf->dev, sizeof(*dev), GFP_KERNEL);
	if (!dev)
		return -ENOMEM;

	if (kvaser_is_leaf(id)) {
		dev->family = KVASER_LEAF;
	} else if (kvaser_is_usbcan(id)) {
		dev->family = KVASER_USBCAN;
	} else {
		dev_err(&intf->dev,
			"Product ID (%d) does not belong to any known Kvaser USB family",
			id->idProduct);
		return -ENODEV;
	}

	err = kvaser_usb_get_endpoints(intf, &dev->bulk_in, &dev->bulk_out);
	if (err) {
		dev_err(&intf->dev, "Cannot get usb endpoint(s)");
		return err;
	}

	dev->udev = interface_to_usbdev(intf);

	init_usb_anchor(&dev->rx_submitted);

	usb_set_intfdata(intf, dev);

	/* On some x86 laptops, plugging a Kvaser device again after
	 * an unplug makes the firmware always ignore the very first
	 * command. For such a case, provide some room for retries
	 * instead of completely exiting the driver.
	 */
	do {
		err = kvaser_usb_get_software_info(dev);
	} while (--retry && err == -ETIMEDOUT);

	if (err) {
		dev_err(&intf->dev,
			"Cannot get software infos, error %d\n", err);
		return err;
	}

	dev_dbg(&intf->dev, "Firmware version: %d.%d.%d\n",
		((dev->fw_version >> 24) & 0xff),
		((dev->fw_version >> 16) & 0xff),
		(dev->fw_version & 0xffff));

	dev_dbg(&intf->dev, "Max oustanding tx = %d URBs\n", dev->max_tx_urbs);

	err = kvaser_usb_get_card_info(dev);
	if (err) {
		dev_err(&intf->dev,
			"Cannot get card infos, error %d\n", err);
		return err;
	}

	for (i = 0; i < dev->nchannels; i++) {
		err = kvaser_usb_init_one(intf, id, i);
		if (err) {
			kvaser_usb_remove_interfaces(dev);
			return err;
		}
	}

	return 0;
}

static void kvaser_usb_disconnect(struct usb_interface *intf)
{
	struct kvaser_usb *dev = usb_get_intfdata(intf);

	usb_set_intfdata(intf, NULL);

	if (!dev)
		return;

	kvaser_usb_remove_interfaces(dev);
}

static struct usb_driver kvaser_usb_driver = {
	.name = "kvaser_usb",
	.probe = kvaser_usb_probe,
	.disconnect = kvaser_usb_disconnect,
	.id_table = kvaser_usb_table,
};

module_usb_driver(kvaser_usb_driver);

MODULE_AUTHOR("Olivier Sobrie <olivier@sobrie.be>");
MODULE_DESCRIPTION("CAN driver for Kvaser CAN/USB devices");
MODULE_LICENSE("GPL v2");<|MERGE_RESOLUTION|>--- conflicted
+++ resolved
@@ -267,7 +267,6 @@
 			u8 padding;
 		} __packed usbcan;
 	} __packed;
-<<<<<<< HEAD
 } __packed;
 
 struct kvaser_msg_rx_can_header {
@@ -278,18 +277,6 @@
 struct leaf_msg_rx_can {
 	u8 channel;
 	u8 flag;
-=======
-} __packed;
-
-struct kvaser_msg_rx_can_header {
-	u8 channel;
-	u8 flag;
-} __packed;
-
-struct leaf_msg_rx_can {
-	u8 channel;
-	u8 flag;
->>>>>>> 007760cf
 
 	__le16 time[3];
 	u8 msg[14];
@@ -311,8 +298,6 @@
 	u8 tx_errors_count;
 	u8 rx_errors_count;
 
-<<<<<<< HEAD
-=======
 	u8 status;
 	u8 padding[3];
 } __packed;
@@ -325,26 +310,10 @@
 	u8 rx_errors_count;
 	__le16 time;
 
->>>>>>> 007760cf
 	u8 status;
 	u8 padding[3];
 } __packed;
 
-<<<<<<< HEAD
-struct usbcan_msg_chip_state_event {
-	u8 tid;
-	u8 channel;
-
-	u8 tx_errors_count;
-	u8 rx_errors_count;
-	__le16 time;
-
-	u8 status;
-	u8 padding[3];
-} __packed;
-
-=======
->>>>>>> 007760cf
 struct kvaser_msg_tx_acknowledge_header {
 	u8 channel;
 	u8 tid;
@@ -473,10 +442,7 @@
 	};
 };
 
-<<<<<<< HEAD
-=======
 /* Context for an outstanding, not yet ACKed, transmission */
->>>>>>> 007760cf
 struct kvaser_usb_tx_urb_context {
 	struct kvaser_usb_net_priv *priv;
 	u32 echo_index;
@@ -496,10 +462,7 @@
 	 */
 	u32 fw_version;
 	unsigned int nchannels;
-<<<<<<< HEAD
-=======
 	unsigned int max_tx_urbs;
->>>>>>> 007760cf
 	enum kvaser_usb_family family;
 
 	bool rxinitdone;
@@ -698,11 +661,6 @@
 	switch (dev->family) {
 	case KVASER_LEAF:
 		dev->fw_version = le32_to_cpu(msg.u.leaf.softinfo.fw_version);
-<<<<<<< HEAD
-		break;
-	case KVASER_USBCAN:
-		dev->fw_version = le32_to_cpu(msg.u.usbcan.softinfo.fw_version);
-=======
 		dev->max_tx_urbs =
 			le16_to_cpu(msg.u.leaf.softinfo.max_outstanding_tx);
 		break;
@@ -710,7 +668,6 @@
 		dev->fw_version = le32_to_cpu(msg.u.usbcan.softinfo.fw_version);
 		dev->max_tx_urbs =
 			le16_to_cpu(msg.u.usbcan.softinfo.max_outstanding_tx);
->>>>>>> 007760cf
 		break;
 	}
 
@@ -747,10 +704,7 @@
 	struct kvaser_usb_net_priv *priv;
 	struct sk_buff *skb;
 	struct can_frame *cf;
-<<<<<<< HEAD
-=======
 	unsigned long flags;
->>>>>>> 007760cf
 	u8 channel, tid;
 
 	channel = msg->u.tx_acknowledge_header.channel;
@@ -929,73 +883,6 @@
 	priv->bec.rxerr = es->rxerr;
 }
 
-<<<<<<< HEAD
-static void kvaser_usb_rx_error_update_can_state(struct kvaser_usb_net_priv *priv,
-						 const struct kvaser_usb_error_summary *es,
-						 struct can_frame *cf)
-{
-	struct kvaser_usb *dev = priv->dev;
-	struct net_device_stats *stats = &priv->netdev->stats;
-	enum can_state cur_state, new_state, tx_state, rx_state;
-
-	netdev_dbg(priv->netdev, "Error status: 0x%02x\n", es->status);
-
-	new_state = cur_state = priv->can.state;
-
-	if (es->status & (M16C_STATE_BUS_OFF | M16C_STATE_BUS_RESET))
-		new_state = CAN_STATE_BUS_OFF;
-	else if (es->status & M16C_STATE_BUS_PASSIVE)
-		new_state = CAN_STATE_ERROR_PASSIVE;
-	else if (es->status & M16C_STATE_BUS_ERROR) {
-		/* Guard against spurious error events after a busoff */
-		if (cur_state < CAN_STATE_BUS_OFF) {
-			if ((es->txerr >= 128) || (es->rxerr >= 128))
-				new_state = CAN_STATE_ERROR_PASSIVE;
-			else if ((es->txerr >= 96) || (es->rxerr >= 96))
-				new_state = CAN_STATE_ERROR_WARNING;
-			else if (cur_state > CAN_STATE_ERROR_ACTIVE)
-				new_state = CAN_STATE_ERROR_ACTIVE;
-		}
-	}
-
-	if (!es->status)
-		new_state = CAN_STATE_ERROR_ACTIVE;
-
-	if (new_state != cur_state) {
-		tx_state = (es->txerr >= es->rxerr) ? new_state : 0;
-		rx_state = (es->txerr <= es->rxerr) ? new_state : 0;
-
-		can_change_state(priv->netdev, cf, tx_state, rx_state);
-	}
-
-	if (priv->can.restart_ms &&
-	    (cur_state >= CAN_STATE_BUS_OFF) &&
-	    (new_state < CAN_STATE_BUS_OFF)) {
-		priv->can.can_stats.restarts++;
-	}
-
-	switch (dev->family) {
-	case KVASER_LEAF:
-		if (es->leaf.error_factor) {
-			priv->can.can_stats.bus_error++;
-			stats->rx_errors++;
-		}
-		break;
-	case KVASER_USBCAN:
-		if (es->usbcan.error_state & USBCAN_ERROR_STATE_TX_ERROR)
-			stats->tx_errors++;
-		if (es->usbcan.error_state & USBCAN_ERROR_STATE_RX_ERROR)
-			stats->rx_errors++;
-		if (es->usbcan.error_state & USBCAN_ERROR_STATE_BUSERROR) {
-			priv->can.can_stats.bus_error++;
-		}
-		break;
-	}
-
-	priv->bec.txerr = es->txerr;
-	priv->bec.rxerr = es->rxerr;
-}
-
 static void kvaser_usb_rx_error(const struct kvaser_usb *dev,
 				const struct kvaser_usb_error_summary *es)
 {
@@ -1005,17 +892,6 @@
 	struct kvaser_usb_net_priv *priv;
 	enum can_state old_state, new_state;
 
-=======
-static void kvaser_usb_rx_error(const struct kvaser_usb *dev,
-				const struct kvaser_usb_error_summary *es)
-{
-	struct can_frame *cf, tmp_cf = { .can_id = CAN_ERR_FLAG, .can_dlc = CAN_ERR_DLC };
-	struct sk_buff *skb;
-	struct net_device_stats *stats;
-	struct kvaser_usb_net_priv *priv;
-	enum can_state old_state, new_state;
-
->>>>>>> 007760cf
 	if (es->channel >= dev->nchannels) {
 		dev_err(dev->udev->dev.parent,
 			"Invalid channel number (%d)\n", es->channel);
@@ -1780,15 +1656,9 @@
 	struct urb *urb;
 	void *buf;
 	struct kvaser_msg *msg;
-<<<<<<< HEAD
-	int i, err;
-	int ret = NETDEV_TX_OK;
-	u8 *msg_tx_can_flags = NULL;		/* GCC */
-=======
 	int i, err, ret = NETDEV_TX_OK;
 	u8 *msg_tx_can_flags = NULL;		/* GCC */
 	unsigned long flags;
->>>>>>> 007760cf
 
 	if (can_dropped_invalid_skb(netdev, skb))
 		return NETDEV_TX_OK;
