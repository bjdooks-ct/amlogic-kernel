--- conflicted
+++ resolved
@@ -983,11 +983,6 @@
 	int ret;
 	unsigned long flags;
 
-<<<<<<< HEAD
-	nvscdev = hv_get_drvdata(new_sc->primary_channel->device_obj);
-
-=======
->>>>>>> ed596a4a
 	if (chn_index >= nvscdev->num_chn)
 		return;
 
