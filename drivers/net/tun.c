--- conflicted
+++ resolved
@@ -634,14 +634,9 @@
 
 	/* Re-attach the filter to persist device */
 	if (!skip_filter && (tun->filter_attached == true)) {
-<<<<<<< HEAD
-		err = __sk_attach_filter(&tun->fprog, tfile->socket.sk,
-					 lockdep_rtnl_is_held());
-=======
 		lock_sock(tfile->socket.sk);
 		err = sk_attach_filter(&tun->fprog, tfile->socket.sk);
 		release_sock(tfile->socket.sk);
->>>>>>> ed596a4a
 		if (!err)
 			goto out;
 	}
@@ -968,8 +963,6 @@
 	tun->align = new_hr;
 }
 
-<<<<<<< HEAD
-=======
 static struct rtnl_link_stats64 *
 tun_net_get_stats64(struct net_device *dev, struct rtnl_link_stats64 *stats)
 {
@@ -1007,7 +1000,6 @@
 	return stats;
 }
 
->>>>>>> ed596a4a
 static const struct net_device_ops tun_netdev_ops = {
 	.ndo_uninit		= tun_net_uninit,
 	.ndo_open		= tun_net_open,
@@ -1020,10 +1012,7 @@
 	.ndo_poll_controller	= tun_poll_controller,
 #endif
 	.ndo_set_rx_headroom	= tun_set_headroom,
-<<<<<<< HEAD
-=======
 	.ndo_get_stats64	= tun_net_get_stats64,
->>>>>>> ed596a4a
 };
 
 static const struct net_device_ops tap_netdev_ops = {
@@ -1042,10 +1031,7 @@
 #endif
 	.ndo_features_check	= passthru_features_check,
 	.ndo_set_rx_headroom	= tun_set_headroom,
-<<<<<<< HEAD
-=======
 	.ndo_get_stats64	= tun_net_get_stats64,
->>>>>>> ed596a4a
 };
 
 static void tun_flow_init(struct tun_struct *tun)
@@ -1912,13 +1898,9 @@
 
 	for (i = 0; i < n; i++) {
 		tfile = rtnl_dereference(tun->tfiles[i]);
-<<<<<<< HEAD
-		__sk_detach_filter(tfile->socket.sk, lockdep_rtnl_is_held());
-=======
 		lock_sock(tfile->socket.sk);
 		sk_detach_filter(tfile->socket.sk);
 		release_sock(tfile->socket.sk);
->>>>>>> ed596a4a
 	}
 
 	tun->filter_attached = false;
@@ -1931,14 +1913,9 @@
 
 	for (i = 0; i < tun->numqueues; i++) {
 		tfile = rtnl_dereference(tun->tfiles[i]);
-<<<<<<< HEAD
-		ret = __sk_attach_filter(&tun->fprog, tfile->socket.sk,
-					 lockdep_rtnl_is_held());
-=======
 		lock_sock(tfile->socket.sk);
 		ret = sk_attach_filter(&tun->fprog, tfile->socket.sk);
 		release_sock(tfile->socket.sk);
->>>>>>> ed596a4a
 		if (ret) {
 			tun_detach_filter(tun, i);
 			return ret;
