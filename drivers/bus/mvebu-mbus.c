/*
 * Address map functions for Marvell EBU SoCs (Kirkwood, Armada
 * 370/XP, Dove, Orion5x and MV78xx0)
 *
 * This file is licensed under the terms of the GNU General Public
 * License version 2.  This program is licensed "as is" without any
 * warranty of any kind, whether express or implied.
 *
 * The Marvell EBU SoCs have a configurable physical address space:
 * the physical address at which certain devices (PCIe, NOR, NAND,
 * etc.) sit can be configured. The configuration takes place through
 * two sets of registers:
 *
 * - One to configure the access of the CPU to the devices. Depending
 *   on the families, there are between 8 and 20 configurable windows,
 *   each can be use to create a physical memory window that maps to a
 *   specific device. Devices are identified by a tuple (target,
 *   attribute).
 *
 * - One to configure the access to the CPU to the SDRAM. There are
 *   either 2 (for Dove) or 4 (for other families) windows to map the
 *   SDRAM into the physical address space.
 *
 * This driver:
 *
 * - Reads out the SDRAM address decoding windows at initialization
 *   time, and fills the mvebu_mbus_dram_info structure with these
 *   informations. The exported function mv_mbus_dram_info() allow
 *   device drivers to get those informations related to the SDRAM
 *   address decoding windows. This is because devices also have their
 *   own windows (configured through registers that are part of each
 *   device register space), and therefore the drivers for Marvell
 *   devices have to configure those device -> SDRAM windows to ensure
 *   that DMA works properly.
 *
 * - Provides an API for platform code or device drivers to
 *   dynamically add or remove address decoding windows for the CPU ->
 *   device accesses. This API is mvebu_mbus_add_window_by_id(),
 *   mvebu_mbus_add_window_remap_by_id() and
 *   mvebu_mbus_del_window().
 *
 * - Provides a debugfs interface in /sys/kernel/debug/mvebu-mbus/ to
 *   see the list of CPU -> SDRAM windows and their configuration
 *   (file 'sdram') and the list of CPU -> devices windows and their
 *   configuration (file 'devices').
 */

#define pr_fmt(fmt) KBUILD_MODNAME ": " fmt

#include <linux/kernel.h>
#include <linux/module.h>
#include <linux/init.h>
#include <linux/mbus.h>
#include <linux/io.h>
#include <linux/ioport.h>
#include <linux/of.h>
#include <linux/of_address.h>
#include <linux/debugfs.h>
#include <linux/log2.h>
#include <linux/memblock.h>
#include <linux/syscore_ops.h>

/*
 * DDR target is the same on all platforms.
 */
#define TARGET_DDR		0

/*
 * CPU Address Decode Windows registers
 */
#define WIN_CTRL_OFF		0x0000
#define   WIN_CTRL_ENABLE       BIT(0)
/* Only on HW I/O coherency capable platforms */
#define   WIN_CTRL_SYNCBARRIER  BIT(1)
#define   WIN_CTRL_TGT_MASK     0xf0
#define   WIN_CTRL_TGT_SHIFT    4
#define   WIN_CTRL_ATTR_MASK    0xff00
#define   WIN_CTRL_ATTR_SHIFT   8
#define   WIN_CTRL_SIZE_MASK    0xffff0000
#define   WIN_CTRL_SIZE_SHIFT   16
#define WIN_BASE_OFF		0x0004
#define   WIN_BASE_LOW          0xffff0000
#define   WIN_BASE_HIGH         0xf
#define WIN_REMAP_LO_OFF	0x0008
#define   WIN_REMAP_LOW         0xffff0000
#define WIN_REMAP_HI_OFF	0x000c

#define UNIT_SYNC_BARRIER_OFF   0x84
#define   UNIT_SYNC_BARRIER_ALL 0xFFFF

#define ATTR_HW_COHERENCY	(0x1 << 4)

#define DDR_BASE_CS_OFF(n)	(0x0000 + ((n) << 3))
#define  DDR_BASE_CS_HIGH_MASK  0xf
#define  DDR_BASE_CS_LOW_MASK   0xff000000
#define DDR_SIZE_CS_OFF(n)	(0x0004 + ((n) << 3))
#define  DDR_SIZE_ENABLED       BIT(0)
#define  DDR_SIZE_CS_MASK       0x1c
#define  DDR_SIZE_CS_SHIFT      2
#define  DDR_SIZE_MASK          0xff000000

#define DOVE_DDR_BASE_CS_OFF(n) ((n) << 4)

/* Relative to mbusbridge_base */
#define MBUS_BRIDGE_CTRL_OFF	0x0
#define MBUS_BRIDGE_BASE_OFF	0x4

/* Maximum number of windows, for all known platforms */
#define MBUS_WINS_MAX           20

struct mvebu_mbus_state;

struct mvebu_mbus_soc_data {
	unsigned int num_wins;
	bool has_mbus_bridge;
	unsigned int (*win_cfg_offset)(const int win);
	unsigned int (*win_remap_offset)(const int win);
	void (*setup_cpu_target)(struct mvebu_mbus_state *s);
	int (*save_cpu_target)(struct mvebu_mbus_state *s,
			       u32 *store_addr);
	int (*show_cpu_target)(struct mvebu_mbus_state *s,
			       struct seq_file *seq, void *v);
};

/*
 * Used to store the state of one MBus window accross suspend/resume.
 */
struct mvebu_mbus_win_data {
	u32 ctrl;
	u32 base;
	u32 remap_lo;
	u32 remap_hi;
};

struct mvebu_mbus_state {
	void __iomem *mbuswins_base;
	void __iomem *sdramwins_base;
	void __iomem *mbusbridge_base;
	phys_addr_t sdramwins_phys_base;
	struct dentry *debugfs_root;
	struct dentry *debugfs_sdram;
	struct dentry *debugfs_devs;
	struct resource pcie_mem_aperture;
	struct resource pcie_io_aperture;
	const struct mvebu_mbus_soc_data *soc;
	int hw_io_coherency;

	/* Used during suspend/resume */
	u32 mbus_bridge_ctrl;
	u32 mbus_bridge_base;
	struct mvebu_mbus_win_data wins[MBUS_WINS_MAX];
};

static struct mvebu_mbus_state mbus_state;

/*
 * We provide two variants of the mv_mbus_dram_info() function:
 *
 * - The normal one, where the described DRAM ranges may overlap with
 *   the I/O windows, but for which the DRAM ranges are guaranteed to
 *   have a power of two size. Such ranges are suitable for the DMA
 *   masters that only DMA between the RAM and the device, which is
 *   actually all devices except the crypto engines.
 *
 * - The 'nooverlap' one, where the described DRAM ranges are
 *   guaranteed to not overlap with the I/O windows, but for which the
 *   DRAM ranges will not have power of two sizes. They will only be
 *   aligned on a 64 KB boundary, and have a size multiple of 64
 *   KB. Such ranges are suitable for the DMA masters that DMA between
 *   the crypto SRAM (which is mapped through an I/O window) and a
 *   device. This is the case for the crypto engines.
 */

static struct mbus_dram_target_info mvebu_mbus_dram_info;
static struct mbus_dram_target_info mvebu_mbus_dram_info_nooverlap;

const struct mbus_dram_target_info *mv_mbus_dram_info(void)
{
	return &mvebu_mbus_dram_info;
}
EXPORT_SYMBOL_GPL(mv_mbus_dram_info);

const struct mbus_dram_target_info *mv_mbus_dram_info_nooverlap(void)
{
	return &mvebu_mbus_dram_info_nooverlap;
}
EXPORT_SYMBOL_GPL(mv_mbus_dram_info_nooverlap);

/* Checks whether the given window has remap capability */
static bool mvebu_mbus_window_is_remappable(struct mvebu_mbus_state *mbus,
					    const int win)
{
	return mbus->soc->win_remap_offset(win) != MVEBU_MBUS_NO_REMAP;
}

/*
 * Functions to manipulate the address decoding windows
 */

static void mvebu_mbus_read_window(struct mvebu_mbus_state *mbus,
				   int win, int *enabled, u64 *base,
				   u32 *size, u8 *target, u8 *attr,
				   u64 *remap)
{
	void __iomem *addr = mbus->mbuswins_base +
		mbus->soc->win_cfg_offset(win);
	u32 basereg = readl(addr + WIN_BASE_OFF);
	u32 ctrlreg = readl(addr + WIN_CTRL_OFF);

	if (!(ctrlreg & WIN_CTRL_ENABLE)) {
		*enabled = 0;
		return;
	}

	*enabled = 1;
	*base = ((u64)basereg & WIN_BASE_HIGH) << 32;
	*base |= (basereg & WIN_BASE_LOW);
	*size = (ctrlreg | ~WIN_CTRL_SIZE_MASK) + 1;

	if (target)
		*target = (ctrlreg & WIN_CTRL_TGT_MASK) >> WIN_CTRL_TGT_SHIFT;

	if (attr)
		*attr = (ctrlreg & WIN_CTRL_ATTR_MASK) >> WIN_CTRL_ATTR_SHIFT;

	if (remap) {
		if (mvebu_mbus_window_is_remappable(mbus, win)) {
			u32 remap_low, remap_hi;
			void __iomem *addr_rmp = mbus->mbuswins_base +
				mbus->soc->win_remap_offset(win);
			remap_low = readl(addr_rmp + WIN_REMAP_LO_OFF);
			remap_hi  = readl(addr_rmp + WIN_REMAP_HI_OFF);
			*remap = ((u64)remap_hi << 32) | remap_low;
		} else
			*remap = 0;
	}
}

static void mvebu_mbus_disable_window(struct mvebu_mbus_state *mbus,
				      int win)
{
	void __iomem *addr;

	addr = mbus->mbuswins_base + mbus->soc->win_cfg_offset(win);
	writel(0, addr + WIN_BASE_OFF);
	writel(0, addr + WIN_CTRL_OFF);

	if (mvebu_mbus_window_is_remappable(mbus, win)) {
		addr = mbus->mbuswins_base + mbus->soc->win_remap_offset(win);
		writel(0, addr + WIN_REMAP_LO_OFF);
		writel(0, addr + WIN_REMAP_HI_OFF);
	}
}

/* Checks whether the given window number is available */

static int mvebu_mbus_window_is_free(struct mvebu_mbus_state *mbus,
				     const int win)
{
	void __iomem *addr = mbus->mbuswins_base +
		mbus->soc->win_cfg_offset(win);
	u32 ctrl = readl(addr + WIN_CTRL_OFF);

	return !(ctrl & WIN_CTRL_ENABLE);
}

/*
 * Checks whether the given (base, base+size) area doesn't overlap an
 * existing region
 */
static int mvebu_mbus_window_conflicts(struct mvebu_mbus_state *mbus,
				       phys_addr_t base, size_t size,
				       u8 target, u8 attr)
{
	u64 end = (u64)base + size;
	int win;

	for (win = 0; win < mbus->soc->num_wins; win++) {
		u64 wbase, wend;
		u32 wsize;
		u8 wtarget, wattr;
		int enabled;

		mvebu_mbus_read_window(mbus, win,
				       &enabled, &wbase, &wsize,
				       &wtarget, &wattr, NULL);

		if (!enabled)
			continue;

		wend = wbase + wsize;

		/*
		 * Check if the current window overlaps with the
		 * proposed physical range
		 */
		if ((u64)base < wend && end > wbase)
			return 0;
	}

	return 1;
}

static int mvebu_mbus_find_window(struct mvebu_mbus_state *mbus,
				  phys_addr_t base, size_t size)
{
	int win;

	for (win = 0; win < mbus->soc->num_wins; win++) {
		u64 wbase;
		u32 wsize;
		int enabled;

		mvebu_mbus_read_window(mbus, win,
				       &enabled, &wbase, &wsize,
				       NULL, NULL, NULL);

		if (!enabled)
			continue;

		if (base == wbase && size == wsize)
			return win;
	}

	return -ENODEV;
}

static int mvebu_mbus_setup_window(struct mvebu_mbus_state *mbus,
				   int win, phys_addr_t base, size_t size,
				   phys_addr_t remap, u8 target,
				   u8 attr)
{
	void __iomem *addr = mbus->mbuswins_base +
		mbus->soc->win_cfg_offset(win);
	u32 ctrl, remap_addr;

	if (!is_power_of_2(size)) {
		WARN(true, "Invalid MBus window size: 0x%zx\n", size);
		return -EINVAL;
	}

	if ((base & (phys_addr_t)(size - 1)) != 0) {
		WARN(true, "Invalid MBus base/size: %pa len 0x%zx\n", &base,
		     size);
		return -EINVAL;
	}

	ctrl = ((size - 1) & WIN_CTRL_SIZE_MASK) |
		(attr << WIN_CTRL_ATTR_SHIFT)    |
		(target << WIN_CTRL_TGT_SHIFT)   |
		WIN_CTRL_ENABLE;
	if (mbus->hw_io_coherency)
		ctrl |= WIN_CTRL_SYNCBARRIER;

	writel(base & WIN_BASE_LOW, addr + WIN_BASE_OFF);
	writel(ctrl, addr + WIN_CTRL_OFF);

	if (mvebu_mbus_window_is_remappable(mbus, win)) {
		void __iomem *addr_rmp = mbus->mbuswins_base +
			mbus->soc->win_remap_offset(win);

		if (remap == MVEBU_MBUS_NO_REMAP)
			remap_addr = base;
		else
			remap_addr = remap;
		writel(remap_addr & WIN_REMAP_LOW, addr_rmp + WIN_REMAP_LO_OFF);
		writel(0, addr_rmp + WIN_REMAP_HI_OFF);
	}

	return 0;
}

static int mvebu_mbus_alloc_window(struct mvebu_mbus_state *mbus,
				   phys_addr_t base, size_t size,
				   phys_addr_t remap, u8 target,
				   u8 attr)
{
	int win;

	if (remap == MVEBU_MBUS_NO_REMAP) {
		for (win = 0; win < mbus->soc->num_wins; win++) {
			if (mvebu_mbus_window_is_remappable(mbus, win))
				continue;

			if (mvebu_mbus_window_is_free(mbus, win))
				return mvebu_mbus_setup_window(mbus, win, base,
							       size, remap,
							       target, attr);
		}
	}

	for (win = 0; win < mbus->soc->num_wins; win++) {
		/* Skip window if need remap but is not supported */
		if ((remap != MVEBU_MBUS_NO_REMAP) &&
		    !mvebu_mbus_window_is_remappable(mbus, win))
			continue;

		if (mvebu_mbus_window_is_free(mbus, win))
			return mvebu_mbus_setup_window(mbus, win, base, size,
						       remap, target, attr);
	}

	return -ENOMEM;
}

/*
 * Debugfs debugging
 */

/* Common function used for Dove, Kirkwood, Armada 370/XP and Orion 5x */
static int mvebu_sdram_debug_show_orion(struct mvebu_mbus_state *mbus,
					struct seq_file *seq, void *v)
{
	int i;

	for (i = 0; i < 4; i++) {
		u32 basereg = readl(mbus->sdramwins_base + DDR_BASE_CS_OFF(i));
		u32 sizereg = readl(mbus->sdramwins_base + DDR_SIZE_CS_OFF(i));
		u64 base;
		u32 size;

		if (!(sizereg & DDR_SIZE_ENABLED)) {
			seq_printf(seq, "[%d] disabled\n", i);
			continue;
		}

		base = ((u64)basereg & DDR_BASE_CS_HIGH_MASK) << 32;
		base |= basereg & DDR_BASE_CS_LOW_MASK;
		size = (sizereg | ~DDR_SIZE_MASK);

		seq_printf(seq, "[%d] %016llx - %016llx : cs%d\n",
			   i, (unsigned long long)base,
			   (unsigned long long)base + size + 1,
			   (sizereg & DDR_SIZE_CS_MASK) >> DDR_SIZE_CS_SHIFT);
	}

	return 0;
}

/* Special function for Dove */
static int mvebu_sdram_debug_show_dove(struct mvebu_mbus_state *mbus,
				       struct seq_file *seq, void *v)
{
	int i;

	for (i = 0; i < 2; i++) {
		u32 map = readl(mbus->sdramwins_base + DOVE_DDR_BASE_CS_OFF(i));
		u64 base;
		u32 size;

		if (!(map & 1)) {
			seq_printf(seq, "[%d] disabled\n", i);
			continue;
		}

		base = map & 0xff800000;
		size = 0x100000 << (((map & 0x000f0000) >> 16) - 4);

		seq_printf(seq, "[%d] %016llx - %016llx : cs%d\n",
			   i, (unsigned long long)base,
			   (unsigned long long)base + size, i);
	}

	return 0;
}

static int mvebu_sdram_debug_show(struct seq_file *seq, void *v)
{
	struct mvebu_mbus_state *mbus = &mbus_state;
	return mbus->soc->show_cpu_target(mbus, seq, v);
}

static int mvebu_sdram_debug_open(struct inode *inode, struct file *file)
{
	return single_open(file, mvebu_sdram_debug_show, inode->i_private);
}

static const struct file_operations mvebu_sdram_debug_fops = {
	.open = mvebu_sdram_debug_open,
	.read = seq_read,
	.llseek = seq_lseek,
	.release = single_release,
};

static int mvebu_devs_debug_show(struct seq_file *seq, void *v)
{
	struct mvebu_mbus_state *mbus = &mbus_state;
	int win;

	for (win = 0; win < mbus->soc->num_wins; win++) {
		u64 wbase, wremap;
		u32 wsize;
		u8 wtarget, wattr;
		int enabled;

		mvebu_mbus_read_window(mbus, win,
				       &enabled, &wbase, &wsize,
				       &wtarget, &wattr, &wremap);

		if (!enabled) {
			seq_printf(seq, "[%02d] disabled\n", win);
			continue;
		}

		seq_printf(seq, "[%02d] %016llx - %016llx : %04x:%04x",
			   win, (unsigned long long)wbase,
			   (unsigned long long)(wbase + wsize), wtarget, wattr);

		if (!is_power_of_2(wsize) ||
		    ((wbase & (u64)(wsize - 1)) != 0))
			seq_puts(seq, " (Invalid base/size!!)");

		if (mvebu_mbus_window_is_remappable(mbus, win)) {
			seq_printf(seq, " (remap %016llx)\n",
				   (unsigned long long)wremap);
		} else
			seq_printf(seq, "\n");
	}

	return 0;
}

static int mvebu_devs_debug_open(struct inode *inode, struct file *file)
{
	return single_open(file, mvebu_devs_debug_show, inode->i_private);
}

static const struct file_operations mvebu_devs_debug_fops = {
	.open = mvebu_devs_debug_open,
	.read = seq_read,
	.llseek = seq_lseek,
	.release = single_release,
};

/*
 * SoC-specific functions and definitions
 */

static unsigned int generic_mbus_win_cfg_offset(int win)
{
	return win << 4;
}

static unsigned int armada_370_xp_mbus_win_cfg_offset(int win)
{
	/* The register layout is a bit annoying and the below code
	 * tries to cope with it.
	 * - At offset 0x0, there are the registers for the first 8
	 *   windows, with 4 registers of 32 bits per window (ctrl,
	 *   base, remap low, remap high)
	 * - Then at offset 0x80, there is a hole of 0x10 bytes for
	 *   the internal registers base address and internal units
	 *   sync barrier register.
	 * - Then at offset 0x90, there the registers for 12
	 *   windows, with only 2 registers of 32 bits per window
	 *   (ctrl, base).
	 */
	if (win < 8)
		return win << 4;
	else
		return 0x90 + ((win - 8) << 3);
}

static unsigned int mv78xx0_mbus_win_cfg_offset(int win)
{
	if (win < 8)
		return win << 4;
	else
		return 0x900 + ((win - 8) << 4);
}

static unsigned int generic_mbus_win_remap_2_offset(int win)
{
	if (win < 2)
		return generic_mbus_win_cfg_offset(win);
	else
		return MVEBU_MBUS_NO_REMAP;
}

static unsigned int generic_mbus_win_remap_4_offset(int win)
{
	if (win < 4)
		return generic_mbus_win_cfg_offset(win);
	else
		return MVEBU_MBUS_NO_REMAP;
}

static unsigned int generic_mbus_win_remap_8_offset(int win)
{
	if (win < 8)
		return generic_mbus_win_cfg_offset(win);
	else
		return MVEBU_MBUS_NO_REMAP;
}

static unsigned int armada_xp_mbus_win_remap_offset(int win)
{
	if (win < 8)
		return generic_mbus_win_cfg_offset(win);
	else if (win == 13)
		return 0xF0 - WIN_REMAP_LO_OFF;
	else
		return MVEBU_MBUS_NO_REMAP;
}

/*
 * Use the memblock information to find the MBus bridge hole in the
 * physical address space.
 */
static void __init
mvebu_mbus_find_bridge_hole(uint64_t *start, uint64_t *end)
{
	struct memblock_region *r;
	uint64_t s = 0;

	for_each_memblock(memory, r) {
		/*
		 * This part of the memory is above 4 GB, so we don't
		 * care for the MBus bridge hole.
		 */
		if (r->base >= 0x100000000ULL)
			continue;

		/*
		 * The MBus bridge hole is at the end of the RAM under
		 * the 4 GB limit.
		 */
		if (r->base + r->size > s)
			s = r->base + r->size;
	}

	*start = s;
	*end = 0x100000000ULL;
}

/*
 * This function fills in the mvebu_mbus_dram_info_nooverlap data
 * structure, by looking at the mvebu_mbus_dram_info data, and
 * removing the parts of it that overlap with I/O windows.
 */
static void __init
mvebu_mbus_setup_cpu_target_nooverlap(struct mvebu_mbus_state *mbus)
{
	uint64_t mbus_bridge_base, mbus_bridge_end;
	int cs_nooverlap = 0;
	int i;

	mvebu_mbus_find_bridge_hole(&mbus_bridge_base, &mbus_bridge_end);

	for (i = 0; i < mvebu_mbus_dram_info.num_cs; i++) {
		struct mbus_dram_window *w;
		u64 base, size, end;

		w = &mvebu_mbus_dram_info.cs[i];
		base = w->base;
		size = w->size;
		end = base + size;

		/*
		 * The CS is fully enclosed inside the MBus bridge
		 * area, so ignore it.
		 */
		if (base >= mbus_bridge_base && end <= mbus_bridge_end)
			continue;

		/*
		 * Beginning of CS overlaps with end of MBus, raise CS
		 * base address, and shrink its size.
		 */
		if (base >= mbus_bridge_base && end > mbus_bridge_end) {
			size -= mbus_bridge_end - base;
			base = mbus_bridge_end;
		}

		/*
		 * End of CS overlaps with beginning of MBus, shrink
		 * CS size.
		 */
		if (base < mbus_bridge_base && end > mbus_bridge_base)
			size -= end - mbus_bridge_base;

		w = &mvebu_mbus_dram_info_nooverlap.cs[cs_nooverlap++];
		w->cs_index = i;
		w->mbus_attr = 0xf & ~(1 << i);
		if (mbus->hw_io_coherency)
			w->mbus_attr |= ATTR_HW_COHERENCY;
		w->base = base;
		w->size = size;
	}

	mvebu_mbus_dram_info_nooverlap.mbus_dram_target_id = TARGET_DDR;
	mvebu_mbus_dram_info_nooverlap.num_cs = cs_nooverlap;
}

static void __init
mvebu_mbus_default_setup_cpu_target(struct mvebu_mbus_state *mbus)
{
	int i;
	int cs;

	mvebu_mbus_dram_info.mbus_dram_target_id = TARGET_DDR;

	for (i = 0, cs = 0; i < 4; i++) {
		u32 base = readl(mbus->sdramwins_base + DDR_BASE_CS_OFF(i));
		u32 size = readl(mbus->sdramwins_base + DDR_SIZE_CS_OFF(i));

		/*
		 * We only take care of entries for which the chip
		 * select is enabled, and that don't have high base
		 * address bits set (devices can only access the first
		 * 32 bits of the memory).
		 */
		if ((size & DDR_SIZE_ENABLED) &&
		    !(base & DDR_BASE_CS_HIGH_MASK)) {
			struct mbus_dram_window *w;

			w = &mvebu_mbus_dram_info.cs[cs++];
			w->cs_index = i;
			w->mbus_attr = 0xf & ~(1 << i);
			if (mbus->hw_io_coherency)
				w->mbus_attr |= ATTR_HW_COHERENCY;
			w->base = base & DDR_BASE_CS_LOW_MASK;
			w->size = (size | ~DDR_SIZE_MASK) + 1;
		}
	}
	mvebu_mbus_dram_info.num_cs = cs;
}

static int
mvebu_mbus_default_save_cpu_target(struct mvebu_mbus_state *mbus,
				   u32 *store_addr)
{
	int i;

	for (i = 0; i < 4; i++) {
		u32 base = readl(mbus->sdramwins_base + DDR_BASE_CS_OFF(i));
		u32 size = readl(mbus->sdramwins_base + DDR_SIZE_CS_OFF(i));

		writel(mbus->sdramwins_phys_base + DDR_BASE_CS_OFF(i),
		       store_addr++);
		writel(base, store_addr++);
		writel(mbus->sdramwins_phys_base + DDR_SIZE_CS_OFF(i),
		       store_addr++);
		writel(size, store_addr++);
	}

	/* We've written 16 words to the store address */
	return 16;
}

static void __init
mvebu_mbus_dove_setup_cpu_target(struct mvebu_mbus_state *mbus)
{
	int i;
	int cs;

	mvebu_mbus_dram_info.mbus_dram_target_id = TARGET_DDR;

	for (i = 0, cs = 0; i < 2; i++) {
		u32 map = readl(mbus->sdramwins_base + DOVE_DDR_BASE_CS_OFF(i));

		/*
		 * Chip select enabled?
		 */
		if (map & 1) {
			struct mbus_dram_window *w;

			w = &mvebu_mbus_dram_info.cs[cs++];
			w->cs_index = i;
			w->mbus_attr = 0; /* CS address decoding done inside */
					  /* the DDR controller, no need to  */
					  /* provide attributes */
			w->base = map & 0xff800000;
			w->size = 0x100000 << (((map & 0x000f0000) >> 16) - 4);
		}
	}

	mvebu_mbus_dram_info.num_cs = cs;
}

static int
mvebu_mbus_dove_save_cpu_target(struct mvebu_mbus_state *mbus,
				u32 *store_addr)
{
	int i;

	for (i = 0; i < 2; i++) {
		u32 map = readl(mbus->sdramwins_base + DOVE_DDR_BASE_CS_OFF(i));

		writel(mbus->sdramwins_phys_base + DOVE_DDR_BASE_CS_OFF(i),
		       store_addr++);
		writel(map, store_addr++);
	}

	/* We've written 4 words to the store address */
	return 4;
}

int mvebu_mbus_save_cpu_target(u32 *store_addr)
{
	return mbus_state.soc->save_cpu_target(&mbus_state, store_addr);
}

static const struct mvebu_mbus_soc_data armada_370_mbus_data = {
	.num_wins            = 20,
	.has_mbus_bridge     = true,
	.win_cfg_offset      = armada_370_xp_mbus_win_cfg_offset,
	.win_remap_offset    = generic_mbus_win_remap_8_offset,
	.setup_cpu_target    = mvebu_mbus_default_setup_cpu_target,
	.show_cpu_target     = mvebu_sdram_debug_show_orion,
	.save_cpu_target     = mvebu_mbus_default_save_cpu_target,
};

static const struct mvebu_mbus_soc_data armada_xp_mbus_data = {
	.num_wins            = 20,
	.has_mbus_bridge     = true,
	.win_cfg_offset      = armada_370_xp_mbus_win_cfg_offset,
	.win_remap_offset    = armada_xp_mbus_win_remap_offset,
	.setup_cpu_target    = mvebu_mbus_default_setup_cpu_target,
	.show_cpu_target     = mvebu_sdram_debug_show_orion,
	.save_cpu_target     = mvebu_mbus_default_save_cpu_target,
};

static const struct mvebu_mbus_soc_data kirkwood_mbus_data = {
	.num_wins            = 8,
	.win_cfg_offset      = generic_mbus_win_cfg_offset,
	.save_cpu_target     = mvebu_mbus_default_save_cpu_target,
	.win_remap_offset    = generic_mbus_win_remap_4_offset,
	.setup_cpu_target    = mvebu_mbus_default_setup_cpu_target,
	.show_cpu_target     = mvebu_sdram_debug_show_orion,
};

static const struct mvebu_mbus_soc_data dove_mbus_data = {
	.num_wins            = 8,
	.win_cfg_offset      = generic_mbus_win_cfg_offset,
	.save_cpu_target     = mvebu_mbus_dove_save_cpu_target,
	.win_remap_offset    = generic_mbus_win_remap_4_offset,
	.setup_cpu_target    = mvebu_mbus_dove_setup_cpu_target,
	.show_cpu_target     = mvebu_sdram_debug_show_dove,
};

/*
 * Some variants of Orion5x have 4 remappable windows, some other have
 * only two of them.
 */
static const struct mvebu_mbus_soc_data orion5x_4win_mbus_data = {
	.num_wins            = 8,
	.win_cfg_offset      = generic_mbus_win_cfg_offset,
	.save_cpu_target     = mvebu_mbus_default_save_cpu_target,
	.win_remap_offset    = generic_mbus_win_remap_4_offset,
	.setup_cpu_target    = mvebu_mbus_default_setup_cpu_target,
	.show_cpu_target     = mvebu_sdram_debug_show_orion,
};

static const struct mvebu_mbus_soc_data orion5x_2win_mbus_data = {
	.num_wins            = 8,
	.win_cfg_offset      = generic_mbus_win_cfg_offset,
	.save_cpu_target     = mvebu_mbus_default_save_cpu_target,
	.win_remap_offset    = generic_mbus_win_remap_2_offset,
	.setup_cpu_target    = mvebu_mbus_default_setup_cpu_target,
	.show_cpu_target     = mvebu_sdram_debug_show_orion,
};

static const struct mvebu_mbus_soc_data mv78xx0_mbus_data = {
	.num_wins            = 14,
	.win_cfg_offset      = mv78xx0_mbus_win_cfg_offset,
	.save_cpu_target     = mvebu_mbus_default_save_cpu_target,
	.win_remap_offset    = generic_mbus_win_remap_8_offset,
	.setup_cpu_target    = mvebu_mbus_default_setup_cpu_target,
	.show_cpu_target     = mvebu_sdram_debug_show_orion,
};

static const struct of_device_id of_mvebu_mbus_ids[] = {
	{ .compatible = "marvell,armada370-mbus",
	  .data = &armada_370_mbus_data, },
	{ .compatible = "marvell,armada375-mbus",
	  .data = &armada_xp_mbus_data, },
	{ .compatible = "marvell,armada380-mbus",
	  .data = &armada_xp_mbus_data, },
	{ .compatible = "marvell,armadaxp-mbus",
	  .data = &armada_xp_mbus_data, },
	{ .compatible = "marvell,kirkwood-mbus",
	  .data = &kirkwood_mbus_data, },
	{ .compatible = "marvell,dove-mbus",
	  .data = &dove_mbus_data, },
	{ .compatible = "marvell,orion5x-88f5281-mbus",
	  .data = &orion5x_4win_mbus_data, },
	{ .compatible = "marvell,orion5x-88f5182-mbus",
	  .data = &orion5x_2win_mbus_data, },
	{ .compatible = "marvell,orion5x-88f5181-mbus",
	  .data = &orion5x_2win_mbus_data, },
	{ .compatible = "marvell,orion5x-88f6183-mbus",
	  .data = &orion5x_4win_mbus_data, },
	{ .compatible = "marvell,mv78xx0-mbus",
	  .data = &mv78xx0_mbus_data, },
	{ },
};

/*
 * Public API of the driver
 */
int mvebu_mbus_add_window_remap_by_id(unsigned int target,
				      unsigned int attribute,
				      phys_addr_t base, size_t size,
				      phys_addr_t remap)
{
	struct mvebu_mbus_state *s = &mbus_state;

	if (!mvebu_mbus_window_conflicts(s, base, size, target, attribute)) {
		pr_err("cannot add window '%x:%x', conflicts with another window\n",
		       target, attribute);
		return -EINVAL;
	}

	return mvebu_mbus_alloc_window(s, base, size, remap, target, attribute);
}

int mvebu_mbus_add_window_by_id(unsigned int target, unsigned int attribute,
				phys_addr_t base, size_t size)
{
	return mvebu_mbus_add_window_remap_by_id(target, attribute, base,
						 size, MVEBU_MBUS_NO_REMAP);
}

int mvebu_mbus_del_window(phys_addr_t base, size_t size)
{
	int win;

	win = mvebu_mbus_find_window(&mbus_state, base, size);
	if (win < 0)
		return win;

	mvebu_mbus_disable_window(&mbus_state, win);
	return 0;
}

void mvebu_mbus_get_pcie_mem_aperture(struct resource *res)
{
	if (!res)
		return;
	*res = mbus_state.pcie_mem_aperture;
}

void mvebu_mbus_get_pcie_io_aperture(struct resource *res)
{
	if (!res)
		return;
	*res = mbus_state.pcie_io_aperture;
}

int mvebu_mbus_get_dram_win_info(phys_addr_t phyaddr, u8 *target, u8 *attr)
{
	const struct mbus_dram_target_info *dram;
	int i;

	/* Get dram info */
	dram = mv_mbus_dram_info();
	if (!dram) {
		pr_err("missing DRAM information\n");
		return -ENODEV;
	}

	/* Try to find matching DRAM window for phyaddr */
	for (i = 0; i < dram->num_cs; i++) {
		const struct mbus_dram_window *cs = dram->cs + i;

		if (cs->base <= phyaddr &&
			phyaddr <= (cs->base + cs->size - 1)) {
			*target = dram->mbus_dram_target_id;
			*attr = cs->mbus_attr;
			return 0;
		}
	}

<<<<<<< HEAD
	pr_err("invalid dram address 0x%x\n", phyaddr);
=======
	pr_err("invalid dram address %pa\n", &phyaddr);
>>>>>>> ed596a4a
	return -EINVAL;
}
EXPORT_SYMBOL_GPL(mvebu_mbus_get_dram_win_info);

int mvebu_mbus_get_io_win_info(phys_addr_t phyaddr, u32 *size, u8 *target,
			       u8 *attr)
{
	int win;

	for (win = 0; win < mbus_state.soc->num_wins; win++) {
		u64 wbase;
		int enabled;

		mvebu_mbus_read_window(&mbus_state, win, &enabled, &wbase,
				       size, target, attr, NULL);

		if (!enabled)
			continue;

		if (wbase <= phyaddr && phyaddr <= wbase + *size)
			return win;
	}

	return -EINVAL;
}
EXPORT_SYMBOL_GPL(mvebu_mbus_get_io_win_info);

static __init int mvebu_mbus_debugfs_init(void)
{
	struct mvebu_mbus_state *s = &mbus_state;

	/*
	 * If no base has been initialized, doesn't make sense to
	 * register the debugfs entries. We may be on a multiplatform
	 * kernel that isn't running a Marvell EBU SoC.
	 */
	if (!s->mbuswins_base)
		return 0;

	s->debugfs_root = debugfs_create_dir("mvebu-mbus", NULL);
	if (s->debugfs_root) {
		s->debugfs_sdram = debugfs_create_file("sdram", S_IRUGO,
						       s->debugfs_root, NULL,
						       &mvebu_sdram_debug_fops);
		s->debugfs_devs = debugfs_create_file("devices", S_IRUGO,
						      s->debugfs_root, NULL,
						      &mvebu_devs_debug_fops);
	}

	return 0;
}
fs_initcall(mvebu_mbus_debugfs_init);

static int mvebu_mbus_suspend(void)
{
	struct mvebu_mbus_state *s = &mbus_state;
	int win;

	if (!s->mbusbridge_base)
		return -ENODEV;

	for (win = 0; win < s->soc->num_wins; win++) {
		void __iomem *addr = s->mbuswins_base +
			s->soc->win_cfg_offset(win);
		void __iomem *addr_rmp;

		s->wins[win].base = readl(addr + WIN_BASE_OFF);
		s->wins[win].ctrl = readl(addr + WIN_CTRL_OFF);

		if (!mvebu_mbus_window_is_remappable(s, win))
			continue;

		addr_rmp = s->mbuswins_base +
			s->soc->win_remap_offset(win);

		s->wins[win].remap_lo = readl(addr_rmp + WIN_REMAP_LO_OFF);
		s->wins[win].remap_hi = readl(addr_rmp + WIN_REMAP_HI_OFF);
	}

	s->mbus_bridge_ctrl = readl(s->mbusbridge_base +
				    MBUS_BRIDGE_CTRL_OFF);
	s->mbus_bridge_base = readl(s->mbusbridge_base +
				    MBUS_BRIDGE_BASE_OFF);

	return 0;
}

static void mvebu_mbus_resume(void)
{
	struct mvebu_mbus_state *s = &mbus_state;
	int win;

	writel(s->mbus_bridge_ctrl,
	       s->mbusbridge_base + MBUS_BRIDGE_CTRL_OFF);
	writel(s->mbus_bridge_base,
	       s->mbusbridge_base + MBUS_BRIDGE_BASE_OFF);

	for (win = 0; win < s->soc->num_wins; win++) {
		void __iomem *addr = s->mbuswins_base +
			s->soc->win_cfg_offset(win);
		void __iomem *addr_rmp;

		writel(s->wins[win].base, addr + WIN_BASE_OFF);
		writel(s->wins[win].ctrl, addr + WIN_CTRL_OFF);

		if (!mvebu_mbus_window_is_remappable(s, win))
			continue;

		addr_rmp = s->mbuswins_base +
			s->soc->win_remap_offset(win);

		writel(s->wins[win].remap_lo, addr_rmp + WIN_REMAP_LO_OFF);
		writel(s->wins[win].remap_hi, addr_rmp + WIN_REMAP_HI_OFF);
	}
}

struct syscore_ops mvebu_mbus_syscore_ops = {
	.suspend	= mvebu_mbus_suspend,
	.resume		= mvebu_mbus_resume,
};

static int __init mvebu_mbus_common_init(struct mvebu_mbus_state *mbus,
					 phys_addr_t mbuswins_phys_base,
					 size_t mbuswins_size,
					 phys_addr_t sdramwins_phys_base,
					 size_t sdramwins_size,
					 phys_addr_t mbusbridge_phys_base,
					 size_t mbusbridge_size,
					 bool is_coherent)
{
	int win;

	mbus->mbuswins_base = ioremap(mbuswins_phys_base, mbuswins_size);
	if (!mbus->mbuswins_base)
		return -ENOMEM;

	mbus->sdramwins_base = ioremap(sdramwins_phys_base, sdramwins_size);
	if (!mbus->sdramwins_base) {
		iounmap(mbus_state.mbuswins_base);
		return -ENOMEM;
	}

	mbus->sdramwins_phys_base = sdramwins_phys_base;

	if (mbusbridge_phys_base) {
		mbus->mbusbridge_base = ioremap(mbusbridge_phys_base,
						mbusbridge_size);
		if (!mbus->mbusbridge_base) {
			iounmap(mbus->sdramwins_base);
			iounmap(mbus->mbuswins_base);
			return -ENOMEM;
		}
	} else
		mbus->mbusbridge_base = NULL;

	for (win = 0; win < mbus->soc->num_wins; win++)
		mvebu_mbus_disable_window(mbus, win);

	mbus->soc->setup_cpu_target(mbus);
	mvebu_mbus_setup_cpu_target_nooverlap(mbus);

	if (is_coherent)
		writel(UNIT_SYNC_BARRIER_ALL,
		       mbus->mbuswins_base + UNIT_SYNC_BARRIER_OFF);

	register_syscore_ops(&mvebu_mbus_syscore_ops);

	return 0;
}

int __init mvebu_mbus_init(const char *soc, phys_addr_t mbuswins_phys_base,
			   size_t mbuswins_size,
			   phys_addr_t sdramwins_phys_base,
			   size_t sdramwins_size)
{
	const struct of_device_id *of_id;

	for (of_id = of_mvebu_mbus_ids; of_id->compatible[0]; of_id++)
		if (!strcmp(of_id->compatible, soc))
			break;

	if (!of_id->compatible[0]) {
		pr_err("could not find a matching SoC family\n");
		return -ENODEV;
	}

	mbus_state.soc = of_id->data;

	return mvebu_mbus_common_init(&mbus_state,
			mbuswins_phys_base,
			mbuswins_size,
			sdramwins_phys_base,
			sdramwins_size, 0, 0, false);
}

#ifdef CONFIG_OF
/*
 * The window IDs in the ranges DT property have the following format:
 *  - bits 28 to 31: MBus custom field
 *  - bits 24 to 27: window target ID
 *  - bits 16 to 23: window attribute ID
 *  - bits  0 to 15: unused
 */
#define CUSTOM(id) (((id) & 0xF0000000) >> 24)
#define TARGET(id) (((id) & 0x0F000000) >> 24)
#define ATTR(id)   (((id) & 0x00FF0000) >> 16)

static int __init mbus_dt_setup_win(struct mvebu_mbus_state *mbus,
				    u32 base, u32 size,
				    u8 target, u8 attr)
{
	if (!mvebu_mbus_window_conflicts(mbus, base, size, target, attr)) {
		pr_err("cannot add window '%04x:%04x', conflicts with another window\n",
		       target, attr);
		return -EBUSY;
	}

	if (mvebu_mbus_alloc_window(mbus, base, size, MVEBU_MBUS_NO_REMAP,
				    target, attr)) {
		pr_err("cannot add window '%04x:%04x', too many windows\n",
		       target, attr);
		return -ENOMEM;
	}
	return 0;
}

static int __init
mbus_parse_ranges(struct device_node *node,
		  int *addr_cells, int *c_addr_cells, int *c_size_cells,
		  int *cell_count, const __be32 **ranges_start,
		  const __be32 **ranges_end)
{
	const __be32 *prop;
	int ranges_len, tuple_len;

	/* Allow a node with no 'ranges' property */
	*ranges_start = of_get_property(node, "ranges", &ranges_len);
	if (*ranges_start == NULL) {
		*addr_cells = *c_addr_cells = *c_size_cells = *cell_count = 0;
		*ranges_start = *ranges_end = NULL;
		return 0;
	}
	*ranges_end = *ranges_start + ranges_len / sizeof(__be32);

	*addr_cells = of_n_addr_cells(node);

	prop = of_get_property(node, "#address-cells", NULL);
	*c_addr_cells = be32_to_cpup(prop);

	prop = of_get_property(node, "#size-cells", NULL);
	*c_size_cells = be32_to_cpup(prop);

	*cell_count = *addr_cells + *c_addr_cells + *c_size_cells;
	tuple_len = (*cell_count) * sizeof(__be32);

	if (ranges_len % tuple_len) {
		pr_warn("malformed ranges entry '%s'\n", node->name);
		return -EINVAL;
	}
	return 0;
}

static int __init mbus_dt_setup(struct mvebu_mbus_state *mbus,
				struct device_node *np)
{
	int addr_cells, c_addr_cells, c_size_cells;
	int i, ret, cell_count;
	const __be32 *r, *ranges_start, *ranges_end;

	ret = mbus_parse_ranges(np, &addr_cells, &c_addr_cells,
				&c_size_cells, &cell_count,
				&ranges_start, &ranges_end);
	if (ret < 0)
		return ret;

	for (i = 0, r = ranges_start; r < ranges_end; r += cell_count, i++) {
		u32 windowid, base, size;
		u8 target, attr;

		/*
		 * An entry with a non-zero custom field do not
		 * correspond to a static window, so skip it.
		 */
		windowid = of_read_number(r, 1);
		if (CUSTOM(windowid))
			continue;

		target = TARGET(windowid);
		attr = ATTR(windowid);

		base = of_read_number(r + c_addr_cells, addr_cells);
		size = of_read_number(r + c_addr_cells + addr_cells,
				      c_size_cells);
		ret = mbus_dt_setup_win(mbus, base, size, target, attr);
		if (ret < 0)
			return ret;
	}
	return 0;
}

static void __init mvebu_mbus_get_pcie_resources(struct device_node *np,
						 struct resource *mem,
						 struct resource *io)
{
	u32 reg[2];
	int ret;

	/*
	 * These are optional, so we make sure that resource_size(x) will
	 * return 0.
	 */
	memset(mem, 0, sizeof(struct resource));
	mem->end = -1;
	memset(io, 0, sizeof(struct resource));
	io->end = -1;

	ret = of_property_read_u32_array(np, "pcie-mem-aperture", reg, ARRAY_SIZE(reg));
	if (!ret) {
		mem->start = reg[0];
		mem->end = mem->start + reg[1] - 1;
		mem->flags = IORESOURCE_MEM;
	}

	ret = of_property_read_u32_array(np, "pcie-io-aperture", reg, ARRAY_SIZE(reg));
	if (!ret) {
		io->start = reg[0];
		io->end = io->start + reg[1] - 1;
		io->flags = IORESOURCE_IO;
	}
}

int __init mvebu_mbus_dt_init(bool is_coherent)
{
	struct resource mbuswins_res, sdramwins_res, mbusbridge_res;
	struct device_node *np, *controller;
	const struct of_device_id *of_id;
	const __be32 *prop;
	int ret;

	np = of_find_matching_node_and_match(NULL, of_mvebu_mbus_ids, &of_id);
	if (!np) {
		pr_err("could not find a matching SoC family\n");
		return -ENODEV;
	}

	mbus_state.soc = of_id->data;

	prop = of_get_property(np, "controller", NULL);
	if (!prop) {
		pr_err("required 'controller' property missing\n");
		return -EINVAL;
	}

	controller = of_find_node_by_phandle(be32_to_cpup(prop));
	if (!controller) {
		pr_err("could not find an 'mbus-controller' node\n");
		return -ENODEV;
	}

	if (of_address_to_resource(controller, 0, &mbuswins_res)) {
		pr_err("cannot get MBUS register address\n");
		return -EINVAL;
	}

	if (of_address_to_resource(controller, 1, &sdramwins_res)) {
		pr_err("cannot get SDRAM register address\n");
		return -EINVAL;
	}

	/*
	 * Set the resource to 0 so that it can be left unmapped by
	 * mvebu_mbus_common_init() if the DT doesn't carry the
	 * necessary information. This is needed to preserve backward
	 * compatibility.
	 */
	memset(&mbusbridge_res, 0, sizeof(mbusbridge_res));

	if (mbus_state.soc->has_mbus_bridge) {
		if (of_address_to_resource(controller, 2, &mbusbridge_res))
			pr_warn(FW_WARN "deprecated mbus-mvebu Device Tree, suspend/resume will not work\n");
	}

	mbus_state.hw_io_coherency = is_coherent;

	/* Get optional pcie-{mem,io}-aperture properties */
	mvebu_mbus_get_pcie_resources(np, &mbus_state.pcie_mem_aperture,
					  &mbus_state.pcie_io_aperture);

	ret = mvebu_mbus_common_init(&mbus_state,
				     mbuswins_res.start,
				     resource_size(&mbuswins_res),
				     sdramwins_res.start,
				     resource_size(&sdramwins_res),
				     mbusbridge_res.start,
				     resource_size(&mbusbridge_res),
				     is_coherent);
	if (ret)
		return ret;

	/* Setup statically declared windows in the DT */
	return mbus_dt_setup(&mbus_state, np);
}
#endif<|MERGE_RESOLUTION|>--- conflicted
+++ resolved
@@ -972,11 +972,7 @@
 		}
 	}
 
-<<<<<<< HEAD
-	pr_err("invalid dram address 0x%x\n", phyaddr);
-=======
 	pr_err("invalid dram address %pa\n", &phyaddr);
->>>>>>> ed596a4a
 	return -EINVAL;
 }
 EXPORT_SYMBOL_GPL(mvebu_mbus_get_dram_win_info);
