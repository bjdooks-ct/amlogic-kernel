--- conflicted
+++ resolved
@@ -730,11 +730,7 @@
 	/* synchronized under device mutex */
 	if (waitqueue_active(&cl->wait)) {
 		cl_dbg(dev, cl, "Waking up ctrl write clients!\n");
-<<<<<<< HEAD
-		wake_up_interruptible(&cl->wait);
-=======
 		wake_up(&cl->wait);
->>>>>>> 33688abb
 	}
 }
 
