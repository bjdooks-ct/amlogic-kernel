--- conflicted
+++ resolved
@@ -1027,12 +1027,8 @@
 		goto err_mad;
 	}
 
-<<<<<<< HEAD
-	if (ib_add_ibnl_clients()) {
-=======
 	ret = ib_add_ibnl_clients();
 	if (ret) {
->>>>>>> 33688abb
 		pr_warn("Couldn't register ibnl clients\n");
 		goto err_sa;
 	}
