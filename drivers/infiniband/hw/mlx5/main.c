--- conflicted
+++ resolved
@@ -1022,7 +1022,11 @@
 	if (field_avail(typeof(resp), cqe_version, udata->outlen))
 		resp.response_length += sizeof(resp.cqe_version);
 
-<<<<<<< HEAD
+	if (field_avail(typeof(resp), cmds_supp_uhw, udata->outlen)) {
+		resp.cmds_supp_uhw |= MLX5_USER_CMDS_SUPP_UHW_QUERY_DEVICE;
+		resp.response_length += sizeof(resp.cmds_supp_uhw);
+	}
+
 	/*
 	 * We don't want to expose information from the PCI bar that is located
 	 * after 4096 bytes, so if the arch only supports larger pages, let's
@@ -1031,14 +1035,6 @@
 	 */
 	if (PAGE_SIZE <= 4096 &&
 	    field_avail(typeof(resp), hca_core_clock_offset, udata->outlen)) {
-=======
-	if (field_avail(typeof(resp), cmds_supp_uhw, udata->outlen)) {
-		resp.cmds_supp_uhw |= MLX5_USER_CMDS_SUPP_UHW_QUERY_DEVICE;
-		resp.response_length += sizeof(resp.cmds_supp_uhw);
-	}
-
-	if (field_avail(typeof(resp), hca_core_clock_offset, udata->outlen)) {
->>>>>>> f7146e84
 		resp.comp_mask |=
 			MLX5_IB_ALLOC_UCONTEXT_RESP_MASK_CORE_CLOCK_OFFSET;
 		resp.hca_core_clock_offset =
