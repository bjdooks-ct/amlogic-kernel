--- conflicted
+++ resolved
@@ -524,12 +524,9 @@
 	    MLX5_CAP_ETH(dev->mdev, scatter_fcs))
 		props->device_cap_flags |= IB_DEVICE_RAW_SCATTER_FCS;
 
-<<<<<<< HEAD
-=======
 	if (mlx5_get_flow_namespace(dev->mdev, MLX5_FLOW_NAMESPACE_BYPASS))
 		props->device_cap_flags |= IB_DEVICE_MANAGED_FLOW_STEERING;
 
->>>>>>> 33688abb
 	props->vendor_part_id	   = mdev->pdev->device;
 	props->hw_ver		   = mdev->pdev->revision;
 
