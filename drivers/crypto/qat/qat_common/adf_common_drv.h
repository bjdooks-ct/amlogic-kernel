--- conflicted
+++ resolved
@@ -236,10 +236,6 @@
 				 uint32_t vf_mask);
 void adf_enable_pf2vf_interrupts(struct adf_accel_dev *accel_dev);
 void adf_disable_pf2vf_interrupts(struct adf_accel_dev *accel_dev);
-<<<<<<< HEAD
-int adf_init_pf_wq(void);
-void adf_exit_pf_wq(void);
-=======
 
 int adf_vf2pf_init(struct adf_accel_dev *accel_dev);
 void adf_vf2pf_shutdown(struct adf_accel_dev *accel_dev);
@@ -247,7 +243,6 @@
 void adf_exit_pf_wq(void);
 int adf_init_vf_wq(void);
 void adf_exit_vf_wq(void);
->>>>>>> a8640479
 #else
 static inline int adf_sriov_configure(struct pci_dev *pdev, int numvfs)
 {
@@ -266,8 +261,6 @@
 {
 }
 
-<<<<<<< HEAD
-=======
 static inline int adf_vf2pf_init(struct adf_accel_dev *accel_dev)
 {
 	return 0;
@@ -277,7 +270,6 @@
 {
 }
 
->>>>>>> a8640479
 static inline int adf_init_pf_wq(void)
 {
 	return 0;
@@ -286,8 +278,6 @@
 static inline void adf_exit_pf_wq(void)
 {
 }
-<<<<<<< HEAD
-=======
 
 static inline int adf_init_vf_wq(void)
 {
@@ -298,6 +288,5 @@
 {
 }
 
->>>>>>> a8640479
 #endif
 #endif