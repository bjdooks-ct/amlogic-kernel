#ifndef __SOUND_PCM_H
#define __SOUND_PCM_H

/*
 *  Digital Audio (PCM) abstract layer
 *  Copyright (c) by Jaroslav Kysela <perex@perex.cz>
 *                   Abramo Bagnara <abramo@alsa-project.org>
 *
 *
 *   This program is free software; you can redistribute it and/or modify
 *   it under the terms of the GNU General Public License as published by
 *   the Free Software Foundation; either version 2 of the License, or
 *   (at your option) any later version.
 *
 *   This program is distributed in the hope that it will be useful,
 *   but WITHOUT ANY WARRANTY; without even the implied warranty of
 *   MERCHANTABILITY or FITNESS FOR A PARTICULAR PURPOSE.  See the
 *   GNU General Public License for more details.
 *
 *   You should have received a copy of the GNU General Public License
 *   along with this program; if not, write to the Free Software
 *   Foundation, Inc., 59 Temple Place, Suite 330, Boston, MA  02111-1307 USA
 *
 */

#include <sound/asound.h>
#include <sound/memalloc.h>
#include <sound/minors.h>
#include <linux/poll.h>
#include <linux/mm.h>
#include <linux/bitops.h>
#include <linux/pm_qos.h>

#define snd_pcm_substream_chip(substream) ((substream)->private_data)
#define snd_pcm_chip(pcm) ((pcm)->private_data)

#if defined(CONFIG_SND_PCM_OSS) || defined(CONFIG_SND_PCM_OSS_MODULE)
#include "pcm_oss.h"
#endif

/*
 *  Hardware (lowlevel) section
 */

struct snd_pcm_hardware {
	unsigned int info;		/* SNDRV_PCM_INFO_* */
	u64 formats;			/* SNDRV_PCM_FMTBIT_* */
	unsigned int rates;		/* SNDRV_PCM_RATE_* */
	unsigned int rate_min;		/* min rate */
	unsigned int rate_max;		/* max rate */
	unsigned int channels_min;	/* min channels */
	unsigned int channels_max;	/* max channels */
	size_t buffer_bytes_max;	/* max buffer size */
	size_t period_bytes_min;	/* min period size */
	size_t period_bytes_max;	/* max period size */
	unsigned int periods_min;	/* min # of periods */
	unsigned int periods_max;	/* max # of periods */
	size_t fifo_size;		/* fifo size in bytes */
};

struct snd_pcm_substream;

struct snd_pcm_ops {
	int (*open)(struct snd_pcm_substream *substream);
	int (*close)(struct snd_pcm_substream *substream);
	int (*ioctl)(struct snd_pcm_substream * substream,
		     unsigned int cmd, void *arg);
	int (*hw_params)(struct snd_pcm_substream *substream,
			 struct snd_pcm_hw_params *params);
	int (*hw_free)(struct snd_pcm_substream *substream);
	int (*prepare)(struct snd_pcm_substream *substream);
	int (*trigger)(struct snd_pcm_substream *substream, int cmd);
	snd_pcm_uframes_t (*pointer)(struct snd_pcm_substream *substream);
	int (*copy)(struct snd_pcm_substream *substream, int channel,
		    snd_pcm_uframes_t pos,
		    void __user *buf, snd_pcm_uframes_t count);
	int (*silence)(struct snd_pcm_substream *substream, int channel, 
		       snd_pcm_uframes_t pos, snd_pcm_uframes_t count);
	struct page *(*page)(struct snd_pcm_substream *substream,
			     unsigned long offset);
	int (*mmap)(struct snd_pcm_substream *substream, struct vm_area_struct *vma);
	int (*ack)(struct snd_pcm_substream *substream);
};

/*
 *
 */

#if defined(CONFIG_SND_DYNAMIC_MINORS)
#define SNDRV_PCM_DEVICES	(SNDRV_OS_MINORS-2)
#else
#define SNDRV_PCM_DEVICES	8
#endif

#define SNDRV_PCM_IOCTL1_FALSE		((void *)0)
#define SNDRV_PCM_IOCTL1_TRUE		((void *)1)

#define SNDRV_PCM_IOCTL1_RESET		0
#define SNDRV_PCM_IOCTL1_INFO		1
#define SNDRV_PCM_IOCTL1_CHANNEL_INFO	2
#define SNDRV_PCM_IOCTL1_GSTATE		3
#define SNDRV_PCM_IOCTL1_FIFO_SIZE	4

#define SNDRV_PCM_TRIGGER_STOP		0
#define SNDRV_PCM_TRIGGER_START		1
#define SNDRV_PCM_TRIGGER_PAUSE_PUSH	3
#define SNDRV_PCM_TRIGGER_PAUSE_RELEASE	4
#define SNDRV_PCM_TRIGGER_SUSPEND	5
#define SNDRV_PCM_TRIGGER_RESUME	6

#define SNDRV_PCM_POS_XRUN		((snd_pcm_uframes_t)-1)

/* If you change this don't forget to change rates[] table in pcm_native.c */
#define SNDRV_PCM_RATE_5512		(1<<0)		/* 5512Hz */
#define SNDRV_PCM_RATE_8000		(1<<1)		/* 8000Hz */
#define SNDRV_PCM_RATE_11025		(1<<2)		/* 11025Hz */
#define SNDRV_PCM_RATE_16000		(1<<3)		/* 16000Hz */
#define SNDRV_PCM_RATE_22050		(1<<4)		/* 22050Hz */
#define SNDRV_PCM_RATE_32000		(1<<5)		/* 32000Hz */
#define SNDRV_PCM_RATE_44100		(1<<6)		/* 44100Hz */
#define SNDRV_PCM_RATE_48000		(1<<7)		/* 48000Hz */
#define SNDRV_PCM_RATE_64000		(1<<8)		/* 64000Hz */
#define SNDRV_PCM_RATE_88200		(1<<9)		/* 88200Hz */
#define SNDRV_PCM_RATE_96000		(1<<10)		/* 96000Hz */
#define SNDRV_PCM_RATE_176400		(1<<11)		/* 176400Hz */
#define SNDRV_PCM_RATE_192000		(1<<12)		/* 192000Hz */

#define SNDRV_PCM_RATE_CONTINUOUS	(1<<30)		/* continuous range */
#define SNDRV_PCM_RATE_KNOT		(1<<31)		/* supports more non-continuos rates */

#define SNDRV_PCM_RATE_8000_44100	(SNDRV_PCM_RATE_8000|SNDRV_PCM_RATE_11025|\
					 SNDRV_PCM_RATE_16000|SNDRV_PCM_RATE_22050|\
					 SNDRV_PCM_RATE_32000|SNDRV_PCM_RATE_44100)
#define SNDRV_PCM_RATE_8000_48000	(SNDRV_PCM_RATE_8000_44100|SNDRV_PCM_RATE_48000)
#define SNDRV_PCM_RATE_8000_96000	(SNDRV_PCM_RATE_8000_48000|SNDRV_PCM_RATE_64000|\
					 SNDRV_PCM_RATE_88200|SNDRV_PCM_RATE_96000)
#define SNDRV_PCM_RATE_8000_192000	(SNDRV_PCM_RATE_8000_96000|SNDRV_PCM_RATE_176400|\
					 SNDRV_PCM_RATE_192000)
#define _SNDRV_PCM_FMTBIT(fmt)		(1ULL << (__force int)SNDRV_PCM_FORMAT_##fmt)
#define SNDRV_PCM_FMTBIT_S8		_SNDRV_PCM_FMTBIT(S8)
#define SNDRV_PCM_FMTBIT_U8		_SNDRV_PCM_FMTBIT(U8)
#define SNDRV_PCM_FMTBIT_S16_LE		_SNDRV_PCM_FMTBIT(S16_LE)
#define SNDRV_PCM_FMTBIT_S16_BE		_SNDRV_PCM_FMTBIT(S16_BE)
#define SNDRV_PCM_FMTBIT_U16_LE		_SNDRV_PCM_FMTBIT(U16_LE)
#define SNDRV_PCM_FMTBIT_U16_BE		_SNDRV_PCM_FMTBIT(U16_BE)
#define SNDRV_PCM_FMTBIT_S24_LE		_SNDRV_PCM_FMTBIT(S24_LE)
#define SNDRV_PCM_FMTBIT_S24_BE		_SNDRV_PCM_FMTBIT(S24_BE)
#define SNDRV_PCM_FMTBIT_U24_LE		_SNDRV_PCM_FMTBIT(U24_LE)
#define SNDRV_PCM_FMTBIT_U24_BE		_SNDRV_PCM_FMTBIT(U24_BE)
#define SNDRV_PCM_FMTBIT_S32_LE		_SNDRV_PCM_FMTBIT(S32_LE)
#define SNDRV_PCM_FMTBIT_S32_BE		_SNDRV_PCM_FMTBIT(S32_BE)
#define SNDRV_PCM_FMTBIT_U32_LE		_SNDRV_PCM_FMTBIT(U32_LE)
#define SNDRV_PCM_FMTBIT_U32_BE		_SNDRV_PCM_FMTBIT(U32_BE)
#define SNDRV_PCM_FMTBIT_FLOAT_LE	_SNDRV_PCM_FMTBIT(FLOAT_LE)
#define SNDRV_PCM_FMTBIT_FLOAT_BE	_SNDRV_PCM_FMTBIT(FLOAT_BE)
#define SNDRV_PCM_FMTBIT_FLOAT64_LE	_SNDRV_PCM_FMTBIT(FLOAT64_LE)
#define SNDRV_PCM_FMTBIT_FLOAT64_BE	_SNDRV_PCM_FMTBIT(FLOAT64_BE)
#define SNDRV_PCM_FMTBIT_IEC958_SUBFRAME_LE _SNDRV_PCM_FMTBIT(IEC958_SUBFRAME_LE)
#define SNDRV_PCM_FMTBIT_IEC958_SUBFRAME_BE _SNDRV_PCM_FMTBIT(IEC958_SUBFRAME_BE)
#define SNDRV_PCM_FMTBIT_MU_LAW		_SNDRV_PCM_FMTBIT(MU_LAW)
#define SNDRV_PCM_FMTBIT_A_LAW		_SNDRV_PCM_FMTBIT(A_LAW)
#define SNDRV_PCM_FMTBIT_IMA_ADPCM	_SNDRV_PCM_FMTBIT(IMA_ADPCM)
#define SNDRV_PCM_FMTBIT_MPEG		_SNDRV_PCM_FMTBIT(MPEG)
#define SNDRV_PCM_FMTBIT_GSM		_SNDRV_PCM_FMTBIT(GSM)
#define SNDRV_PCM_FMTBIT_SPECIAL	_SNDRV_PCM_FMTBIT(SPECIAL)
#define SNDRV_PCM_FMTBIT_S24_3LE	_SNDRV_PCM_FMTBIT(S24_3LE)
#define SNDRV_PCM_FMTBIT_U24_3LE	_SNDRV_PCM_FMTBIT(U24_3LE)
#define SNDRV_PCM_FMTBIT_S24_3BE	_SNDRV_PCM_FMTBIT(S24_3BE)
#define SNDRV_PCM_FMTBIT_U24_3BE	_SNDRV_PCM_FMTBIT(U24_3BE)
#define SNDRV_PCM_FMTBIT_S20_3LE	_SNDRV_PCM_FMTBIT(S20_3LE)
#define SNDRV_PCM_FMTBIT_U20_3LE	_SNDRV_PCM_FMTBIT(U20_3LE)
#define SNDRV_PCM_FMTBIT_S20_3BE	_SNDRV_PCM_FMTBIT(S20_3BE)
#define SNDRV_PCM_FMTBIT_U20_3BE	_SNDRV_PCM_FMTBIT(U20_3BE)
#define SNDRV_PCM_FMTBIT_S18_3LE	_SNDRV_PCM_FMTBIT(S18_3LE)
#define SNDRV_PCM_FMTBIT_U18_3LE	_SNDRV_PCM_FMTBIT(U18_3LE)
#define SNDRV_PCM_FMTBIT_S18_3BE	_SNDRV_PCM_FMTBIT(S18_3BE)
#define SNDRV_PCM_FMTBIT_U18_3BE	_SNDRV_PCM_FMTBIT(U18_3BE)
#define SNDRV_PCM_FMTBIT_G723_24	_SNDRV_PCM_FMTBIT(G723_24)
#define SNDRV_PCM_FMTBIT_G723_24_1B	_SNDRV_PCM_FMTBIT(G723_24_1B)
#define SNDRV_PCM_FMTBIT_G723_40	_SNDRV_PCM_FMTBIT(G723_40)
#define SNDRV_PCM_FMTBIT_G723_40_1B	_SNDRV_PCM_FMTBIT(G723_40_1B)

#ifdef SNDRV_LITTLE_ENDIAN
#define SNDRV_PCM_FMTBIT_S16		SNDRV_PCM_FMTBIT_S16_LE
#define SNDRV_PCM_FMTBIT_U16		SNDRV_PCM_FMTBIT_U16_LE
#define SNDRV_PCM_FMTBIT_S24		SNDRV_PCM_FMTBIT_S24_LE
#define SNDRV_PCM_FMTBIT_U24		SNDRV_PCM_FMTBIT_U24_LE
#define SNDRV_PCM_FMTBIT_S32		SNDRV_PCM_FMTBIT_S32_LE
#define SNDRV_PCM_FMTBIT_U32		SNDRV_PCM_FMTBIT_U32_LE
#define SNDRV_PCM_FMTBIT_FLOAT		SNDRV_PCM_FMTBIT_FLOAT_LE
#define SNDRV_PCM_FMTBIT_FLOAT64	SNDRV_PCM_FMTBIT_FLOAT64_LE
#define SNDRV_PCM_FMTBIT_IEC958_SUBFRAME SNDRV_PCM_FMTBIT_IEC958_SUBFRAME_LE
#endif
#ifdef SNDRV_BIG_ENDIAN
#define SNDRV_PCM_FMTBIT_S16		SNDRV_PCM_FMTBIT_S16_BE
#define SNDRV_PCM_FMTBIT_U16		SNDRV_PCM_FMTBIT_U16_BE
#define SNDRV_PCM_FMTBIT_S24		SNDRV_PCM_FMTBIT_S24_BE
#define SNDRV_PCM_FMTBIT_U24		SNDRV_PCM_FMTBIT_U24_BE
#define SNDRV_PCM_FMTBIT_S32		SNDRV_PCM_FMTBIT_S32_BE
#define SNDRV_PCM_FMTBIT_U32		SNDRV_PCM_FMTBIT_U32_BE
#define SNDRV_PCM_FMTBIT_FLOAT		SNDRV_PCM_FMTBIT_FLOAT_BE
#define SNDRV_PCM_FMTBIT_FLOAT64	SNDRV_PCM_FMTBIT_FLOAT64_BE
#define SNDRV_PCM_FMTBIT_IEC958_SUBFRAME SNDRV_PCM_FMTBIT_IEC958_SUBFRAME_BE
#endif

struct snd_pcm_file {
	struct snd_pcm_substream *substream;
	int no_compat_mmap;
};

struct snd_pcm_hw_rule;
typedef int (*snd_pcm_hw_rule_func_t)(struct snd_pcm_hw_params *params,
				      struct snd_pcm_hw_rule *rule);

struct snd_pcm_hw_rule {
	unsigned int cond;
	snd_pcm_hw_rule_func_t func;
	int var;
	int deps[4];
	void *private;
};

struct snd_pcm_hw_constraints {
	struct snd_mask masks[SNDRV_PCM_HW_PARAM_LAST_MASK - 
			 SNDRV_PCM_HW_PARAM_FIRST_MASK + 1];
	struct snd_interval intervals[SNDRV_PCM_HW_PARAM_LAST_INTERVAL -
			     SNDRV_PCM_HW_PARAM_FIRST_INTERVAL + 1];
	unsigned int rules_num;
	unsigned int rules_all;
	struct snd_pcm_hw_rule *rules;
};

static inline struct snd_mask *constrs_mask(struct snd_pcm_hw_constraints *constrs,
					    snd_pcm_hw_param_t var)
{
	return &constrs->masks[var - SNDRV_PCM_HW_PARAM_FIRST_MASK];
}

static inline struct snd_interval *constrs_interval(struct snd_pcm_hw_constraints *constrs,
						    snd_pcm_hw_param_t var)
{
	return &constrs->intervals[var - SNDRV_PCM_HW_PARAM_FIRST_INTERVAL];
}

struct snd_ratnum {
	unsigned int num;
	unsigned int den_min, den_max, den_step;
};

struct snd_ratden {
	unsigned int num_min, num_max, num_step;
	unsigned int den;
};

struct snd_pcm_hw_constraint_ratnums {
	int nrats;
	struct snd_ratnum *rats;
};

struct snd_pcm_hw_constraint_ratdens {
	int nrats;
	struct snd_ratden *rats;
};

struct snd_pcm_hw_constraint_list {
	unsigned int count;
	const unsigned int *list;
	unsigned int mask;
};

struct snd_pcm_hwptr_log;

struct snd_pcm_runtime {
	/* -- Status -- */
	struct snd_pcm_substream *trigger_master;
	struct timespec trigger_tstamp;	/* trigger timestamp */
	int overrange;
	snd_pcm_uframes_t avail_max;
	snd_pcm_uframes_t hw_ptr_base;	/* Position at buffer restart */
	snd_pcm_uframes_t hw_ptr_interrupt; /* Position at interrupt time */
	unsigned long hw_ptr_jiffies;	/* Time when hw_ptr is updated */
	unsigned long hw_ptr_buffer_jiffies; /* buffer time in jiffies */
	snd_pcm_sframes_t delay;	/* extra delay; typically FIFO size */

	/* -- HW params -- */
	snd_pcm_access_t access;	/* access mode */
	snd_pcm_format_t format;	/* SNDRV_PCM_FORMAT_* */
	snd_pcm_subformat_t subformat;	/* subformat */
	unsigned int rate;		/* rate in Hz */
	unsigned int channels;		/* channels */
	snd_pcm_uframes_t period_size;	/* period size */
	unsigned int periods;		/* periods */
	snd_pcm_uframes_t buffer_size;	/* buffer size */
	snd_pcm_uframes_t min_align;	/* Min alignment for the format */
	size_t byte_align;
	unsigned int frame_bits;
	unsigned int sample_bits;
	unsigned int info;
	unsigned int rate_num;
	unsigned int rate_den;
	unsigned int no_period_wakeup: 1;

	/* -- SW params -- */
	int tstamp_mode;		/* mmap timestamp is updated */
  	unsigned int period_step;
	snd_pcm_uframes_t start_threshold;
	snd_pcm_uframes_t stop_threshold;
	snd_pcm_uframes_t silence_threshold; /* Silence filling happens when
						noise is nearest than this */
	snd_pcm_uframes_t silence_size;	/* Silence filling size */
	snd_pcm_uframes_t boundary;	/* pointers wrap point */

	snd_pcm_uframes_t silence_start; /* starting pointer to silence area */
	snd_pcm_uframes_t silence_filled; /* size filled with silence */

	union snd_pcm_sync_id sync;	/* hardware synchronization ID */

	/* -- mmap -- */
	struct snd_pcm_mmap_status *status;
	struct snd_pcm_mmap_control *control;

	/* -- locking / scheduling -- */
	snd_pcm_uframes_t twake; 	/* do transfer (!poll) wakeup if non-zero */
	wait_queue_head_t sleep;	/* poll sleep */
	wait_queue_head_t tsleep;	/* transfer sleep */
	struct fasync_struct *fasync;

	/* -- private section -- */
	void *private_data;
	void (*private_free)(struct snd_pcm_runtime *runtime);

	/* -- hardware description -- */
	struct snd_pcm_hardware hw;
	struct snd_pcm_hw_constraints hw_constraints;

	/* -- interrupt callbacks -- */
	void (*transfer_ack_begin)(struct snd_pcm_substream *substream);
	void (*transfer_ack_end)(struct snd_pcm_substream *substream);

	/* -- timer -- */
	unsigned int timer_resolution;	/* timer resolution */
	int tstamp_type;		/* timestamp type */

	/* -- DMA -- */           
	unsigned char *dma_area;	/* DMA area */
	dma_addr_t dma_addr;		/* physical bus address (not accessible from main CPU) */
	size_t dma_bytes;		/* size of DMA area */

	struct snd_dma_buffer *dma_buffer_p;	/* allocated buffer */

#if defined(CONFIG_SND_PCM_OSS) || defined(CONFIG_SND_PCM_OSS_MODULE)
	/* -- OSS things -- */
	struct snd_pcm_oss_runtime oss;
#endif

#ifdef CONFIG_SND_PCM_XRUN_DEBUG
	struct snd_pcm_hwptr_log *hwptr_log;
#endif
};

struct snd_pcm_group {		/* keep linked substreams */
	spinlock_t lock;
	struct list_head substreams;
	int count;
};

struct pid;

struct snd_pcm_substream {
	struct snd_pcm *pcm;
	struct snd_pcm_str *pstr;
	void *private_data;		/* copied from pcm->private_data */
	int number;
	char name[32];			/* substream name */
	int stream;			/* stream (direction) */
	struct pm_qos_request latency_pm_qos_req; /* pm_qos request */
	size_t buffer_bytes_max;	/* limit ring buffer size */
	struct snd_dma_buffer dma_buffer;
	unsigned int dma_buf_id;
	size_t dma_max;
	/* -- hardware operations -- */
	struct snd_pcm_ops *ops;
	/* -- runtime information -- */
	struct snd_pcm_runtime *runtime;
        /* -- timer section -- */
	struct snd_timer *timer;		/* timer */
	unsigned timer_running: 1;	/* time is running */
	/* -- next substream -- */
	struct snd_pcm_substream *next;
	/* -- linked substreams -- */
	struct list_head link_list;	/* linked list member */
	struct snd_pcm_group self_group;	/* fake group for non linked substream (with substream lock inside) */
	struct snd_pcm_group *group;		/* pointer to current group */
	/* -- assigned files -- */
	void *file;
	int ref_count;
	atomic_t mmap_count;
	unsigned int f_flags;
	void (*pcm_release)(struct snd_pcm_substream *);
	struct pid *pid;
#if defined(CONFIG_SND_PCM_OSS) || defined(CONFIG_SND_PCM_OSS_MODULE)
	/* -- OSS things -- */
	struct snd_pcm_oss_substream oss;
#endif
#ifdef CONFIG_SND_VERBOSE_PROCFS
	struct snd_info_entry *proc_root;
	struct snd_info_entry *proc_info_entry;
	struct snd_info_entry *proc_hw_params_entry;
	struct snd_info_entry *proc_sw_params_entry;
	struct snd_info_entry *proc_status_entry;
	struct snd_info_entry *proc_prealloc_entry;
	struct snd_info_entry *proc_prealloc_max_entry;
#endif
	/* misc flags */
	unsigned int hw_opened: 1;
};

#define SUBSTREAM_BUSY(substream) ((substream)->ref_count > 0)


struct snd_pcm_str {
	int stream;				/* stream (direction) */
	struct snd_pcm *pcm;
	/* -- substreams -- */
	unsigned int substream_count;
	unsigned int substream_opened;
	struct snd_pcm_substream *substream;
#if defined(CONFIG_SND_PCM_OSS) || defined(CONFIG_SND_PCM_OSS_MODULE)
	/* -- OSS things -- */
	struct snd_pcm_oss_stream oss;
#endif
#ifdef CONFIG_SND_VERBOSE_PROCFS
	struct snd_info_entry *proc_root;
	struct snd_info_entry *proc_info_entry;
#ifdef CONFIG_SND_PCM_XRUN_DEBUG
	unsigned int xrun_debug;	/* 0 = disabled, 1 = verbose, 2 = stacktrace */
	struct snd_info_entry *proc_xrun_debug_entry;
#endif
#endif
};

struct snd_pcm {
	struct snd_card *card;
	struct list_head list;
	int device; /* device number */
	unsigned int info_flags;
	unsigned short dev_class;
	unsigned short dev_subclass;
	char id[64];
	char name[80];
	struct snd_pcm_str streams[2];
	struct mutex open_mutex;
	wait_queue_head_t open_wait;
	void *private_data;
	void (*private_free) (struct snd_pcm *pcm);
	struct device *dev; /* actual hw device this belongs to */
	bool internal; /* pcm is for internal use only */
#if defined(CONFIG_SND_PCM_OSS) || defined(CONFIG_SND_PCM_OSS_MODULE)
	struct snd_pcm_oss oss;
#endif
};

struct snd_pcm_notify {
	int (*n_register) (struct snd_pcm * pcm);
	int (*n_disconnect) (struct snd_pcm * pcm);
	int (*n_unregister) (struct snd_pcm * pcm);
	struct list_head list;
};

/*
 *  Registering
 */

extern const struct file_operations snd_pcm_f_ops[2];

int snd_pcm_new(struct snd_card *card, const char *id, int device,
		int playback_count, int capture_count,
		struct snd_pcm **rpcm);
int snd_pcm_new_internal(struct snd_card *card, const char *id, int device,
		int playback_count, int capture_count,
		struct snd_pcm **rpcm);
int snd_pcm_new_stream(struct snd_pcm *pcm, int stream, int substream_count);

int snd_pcm_notify(struct snd_pcm_notify *notify, int nfree);

/*
 *  Native I/O
 */

extern rwlock_t snd_pcm_link_rwlock;

int snd_pcm_info(struct snd_pcm_substream *substream, struct snd_pcm_info *info);
int snd_pcm_info_user(struct snd_pcm_substream *substream,
		      struct snd_pcm_info __user *info);
int snd_pcm_status(struct snd_pcm_substream *substream,
		   struct snd_pcm_status *status);
int snd_pcm_start(struct snd_pcm_substream *substream);
int snd_pcm_stop(struct snd_pcm_substream *substream, snd_pcm_state_t status);
int snd_pcm_drain_done(struct snd_pcm_substream *substream);
#ifdef CONFIG_PM
int snd_pcm_suspend(struct snd_pcm_substream *substream);
int snd_pcm_suspend_all(struct snd_pcm *pcm);
#endif
int snd_pcm_kernel_ioctl(struct snd_pcm_substream *substream, unsigned int cmd, void *arg);
int snd_pcm_open_substream(struct snd_pcm *pcm, int stream, struct file *file,
			   struct snd_pcm_substream **rsubstream);
void snd_pcm_release_substream(struct snd_pcm_substream *substream);
int snd_pcm_attach_substream(struct snd_pcm *pcm, int stream, struct file *file,
			     struct snd_pcm_substream **rsubstream);
void snd_pcm_detach_substream(struct snd_pcm_substream *substream);
void snd_pcm_vma_notify_data(void *client, void *data);
int snd_pcm_mmap_data(struct snd_pcm_substream *substream, struct file *file, struct vm_area_struct *area);


#ifdef CONFIG_SND_DEBUG
void snd_pcm_debug_name(struct snd_pcm_substream *substream,
			   char *name, size_t len);
#else
static inline void
snd_pcm_debug_name(struct snd_pcm_substream *substream, char *buf, size_t size)
{
	*buf = 0;
}
#endif

/*
 *  PCM library
 */

static inline int snd_pcm_stream_linked(struct snd_pcm_substream *substream)
{
	return substream->group != &substream->self_group;
}

static inline void snd_pcm_stream_lock(struct snd_pcm_substream *substream)
{
	read_lock(&snd_pcm_link_rwlock);
	spin_lock(&substream->self_group.lock);
}

static inline void snd_pcm_stream_unlock(struct snd_pcm_substream *substream)
{
	spin_unlock(&substream->self_group.lock);
	read_unlock(&snd_pcm_link_rwlock);
}

static inline void snd_pcm_stream_lock_irq(struct snd_pcm_substream *substream)
{
	read_lock_irq(&snd_pcm_link_rwlock);
	spin_lock(&substream->self_group.lock);
}

static inline void snd_pcm_stream_unlock_irq(struct snd_pcm_substream *substream)
{
	spin_unlock(&substream->self_group.lock);
	read_unlock_irq(&snd_pcm_link_rwlock);
}

#define snd_pcm_stream_lock_irqsave(substream, flags) \
do { \
	read_lock_irqsave(&snd_pcm_link_rwlock, (flags)); \
	spin_lock(&substream->self_group.lock); \
} while (0)

#define snd_pcm_stream_unlock_irqrestore(substream, flags) \
do { \
	spin_unlock(&substream->self_group.lock); \
	read_unlock_irqrestore(&snd_pcm_link_rwlock, (flags)); \
} while (0)

#define snd_pcm_group_for_each_entry(s, substream) \
	list_for_each_entry(s, &substream->group->substreams, link_list)

static inline int snd_pcm_running(struct snd_pcm_substream *substream)
{
	return (substream->runtime->status->state == SNDRV_PCM_STATE_RUNNING ||
		(substream->runtime->status->state == SNDRV_PCM_STATE_DRAINING &&
		 substream->stream == SNDRV_PCM_STREAM_PLAYBACK));
}

static inline ssize_t bytes_to_samples(struct snd_pcm_runtime *runtime, ssize_t size)
{
	return size * 8 / runtime->sample_bits;
}

static inline snd_pcm_sframes_t bytes_to_frames(struct snd_pcm_runtime *runtime, ssize_t size)
{
	return size * 8 / runtime->frame_bits;
}

static inline ssize_t samples_to_bytes(struct snd_pcm_runtime *runtime, ssize_t size)
{
	return size * runtime->sample_bits / 8;
}

static inline ssize_t frames_to_bytes(struct snd_pcm_runtime *runtime, snd_pcm_sframes_t size)
{
	return size * runtime->frame_bits / 8;
}

static inline int frame_aligned(struct snd_pcm_runtime *runtime, ssize_t bytes)
{
	return bytes % runtime->byte_align == 0;
}

static inline size_t snd_pcm_lib_buffer_bytes(struct snd_pcm_substream *substream)
{
	struct snd_pcm_runtime *runtime = substream->runtime;
	return frames_to_bytes(runtime, runtime->buffer_size);
}

static inline size_t snd_pcm_lib_period_bytes(struct snd_pcm_substream *substream)
{
	struct snd_pcm_runtime *runtime = substream->runtime;
	return frames_to_bytes(runtime, runtime->period_size);
}

/*
 *  result is: 0 ... (boundary - 1)
 */
static inline snd_pcm_uframes_t snd_pcm_playback_avail(struct snd_pcm_runtime *runtime)
{
	snd_pcm_sframes_t avail = runtime->status->hw_ptr + runtime->buffer_size - runtime->control->appl_ptr;
	if (avail < 0)
		avail += runtime->boundary;
	else if ((snd_pcm_uframes_t) avail >= runtime->boundary)
		avail -= runtime->boundary;
	return avail;
}

/*
 *  result is: 0 ... (boundary - 1)
 */
static inline snd_pcm_uframes_t snd_pcm_capture_avail(struct snd_pcm_runtime *runtime)
{
	snd_pcm_sframes_t avail = runtime->status->hw_ptr - runtime->control->appl_ptr;
	if (avail < 0)
		avail += runtime->boundary;
	return avail;
}

static inline snd_pcm_sframes_t snd_pcm_playback_hw_avail(struct snd_pcm_runtime *runtime)
{
	return runtime->buffer_size - snd_pcm_playback_avail(runtime);
}

static inline snd_pcm_sframes_t snd_pcm_capture_hw_avail(struct snd_pcm_runtime *runtime)
{
	return runtime->buffer_size - snd_pcm_capture_avail(runtime);
}

/**
 * snd_pcm_playback_ready - check whether the playback buffer is available
 * @substream: the pcm substream instance
 *
 * Checks whether enough free space is available on the playback buffer.
 *
 * Returns non-zero if available, or zero if not.
 */
static inline int snd_pcm_playback_ready(struct snd_pcm_substream *substream)
{
	struct snd_pcm_runtime *runtime = substream->runtime;
	return snd_pcm_playback_avail(runtime) >= runtime->control->avail_min;
}

/**
 * snd_pcm_capture_ready - check whether the capture buffer is available
 * @substream: the pcm substream instance
 *
 * Checks whether enough capture data is available on the capture buffer.
 *
 * Returns non-zero if available, or zero if not.
 */
static inline int snd_pcm_capture_ready(struct snd_pcm_substream *substream)
{
	struct snd_pcm_runtime *runtime = substream->runtime;
	return snd_pcm_capture_avail(runtime) >= runtime->control->avail_min;
}

/**
 * snd_pcm_playback_data - check whether any data exists on the playback buffer
 * @substream: the pcm substream instance
 *
 * Checks whether any data exists on the playback buffer. If stop_threshold
 * is bigger or equal to boundary, then this function returns always non-zero.
 *
 * Returns non-zero if exists, or zero if not.
 */
static inline int snd_pcm_playback_data(struct snd_pcm_substream *substream)
{
	struct snd_pcm_runtime *runtime = substream->runtime;
	
	if (runtime->stop_threshold >= runtime->boundary)
		return 1;
	return snd_pcm_playback_avail(runtime) < runtime->buffer_size;
}

/**
 * snd_pcm_playback_empty - check whether the playback buffer is empty
 * @substream: the pcm substream instance
 *
 * Checks whether the playback buffer is empty.
 *
 * Returns non-zero if empty, or zero if not.
 */
static inline int snd_pcm_playback_empty(struct snd_pcm_substream *substream)
{
	struct snd_pcm_runtime *runtime = substream->runtime;
	return snd_pcm_playback_avail(runtime) >= runtime->buffer_size;
}

/**
 * snd_pcm_capture_empty - check whether the capture buffer is empty
 * @substream: the pcm substream instance
 *
 * Checks whether the capture buffer is empty.
 *
 * Returns non-zero if empty, or zero if not.
 */
static inline int snd_pcm_capture_empty(struct snd_pcm_substream *substream)
{
	struct snd_pcm_runtime *runtime = substream->runtime;
	return snd_pcm_capture_avail(runtime) == 0;
}

static inline void snd_pcm_trigger_done(struct snd_pcm_substream *substream, 
					struct snd_pcm_substream *master)
{
	substream->runtime->trigger_master = master;
}

static inline int hw_is_mask(int var)
{
	return var >= SNDRV_PCM_HW_PARAM_FIRST_MASK &&
		var <= SNDRV_PCM_HW_PARAM_LAST_MASK;
}

static inline int hw_is_interval(int var)
{
	return var >= SNDRV_PCM_HW_PARAM_FIRST_INTERVAL &&
		var <= SNDRV_PCM_HW_PARAM_LAST_INTERVAL;
}

static inline struct snd_mask *hw_param_mask(struct snd_pcm_hw_params *params,
				     snd_pcm_hw_param_t var)
{
	return &params->masks[var - SNDRV_PCM_HW_PARAM_FIRST_MASK];
}

static inline struct snd_interval *hw_param_interval(struct snd_pcm_hw_params *params,
					     snd_pcm_hw_param_t var)
{
	return &params->intervals[var - SNDRV_PCM_HW_PARAM_FIRST_INTERVAL];
}

static inline const struct snd_mask *hw_param_mask_c(const struct snd_pcm_hw_params *params,
					     snd_pcm_hw_param_t var)
{
	return &params->masks[var - SNDRV_PCM_HW_PARAM_FIRST_MASK];
}

static inline const struct snd_interval *hw_param_interval_c(const struct snd_pcm_hw_params *params,
						     snd_pcm_hw_param_t var)
{
	return &params->intervals[var - SNDRV_PCM_HW_PARAM_FIRST_INTERVAL];
}

#define params_channels(p) \
	(hw_param_interval_c((p), SNDRV_PCM_HW_PARAM_CHANNELS)->min)
#define params_rate(p) \
	(hw_param_interval_c((p), SNDRV_PCM_HW_PARAM_RATE)->min)
#define params_period_size(p) \
	(hw_param_interval_c((p), SNDRV_PCM_HW_PARAM_PERIOD_SIZE)->min)
#define params_periods(p) \
	(hw_param_interval_c((p), SNDRV_PCM_HW_PARAM_PERIODS)->min)
#define params_buffer_size(p) \
	(hw_param_interval_c((p), SNDRV_PCM_HW_PARAM_BUFFER_SIZE)->min)
#define params_buffer_bytes(p) \
	(hw_param_interval_c((p), SNDRV_PCM_HW_PARAM_BUFFER_BYTES)->min)

int snd_interval_refine(struct snd_interval *i, const struct snd_interval *v);
void snd_interval_mul(const struct snd_interval *a, const struct snd_interval *b, struct snd_interval *c);
void snd_interval_div(const struct snd_interval *a, const struct snd_interval *b, struct snd_interval *c);
void snd_interval_muldivk(const struct snd_interval *a, const struct snd_interval *b, 
			  unsigned int k, struct snd_interval *c);
void snd_interval_mulkdiv(const struct snd_interval *a, unsigned int k,
			  const struct snd_interval *b, struct snd_interval *c);
int snd_interval_list(struct snd_interval *i, unsigned int count,
		      const unsigned int *list, unsigned int mask);
int snd_interval_ratnum(struct snd_interval *i,
			unsigned int rats_count, struct snd_ratnum *rats,
			unsigned int *nump, unsigned int *denp);

void _snd_pcm_hw_params_any(struct snd_pcm_hw_params *params);
void _snd_pcm_hw_param_setempty(struct snd_pcm_hw_params *params, snd_pcm_hw_param_t var);
int snd_pcm_hw_params_choose(struct snd_pcm_substream *substream, struct snd_pcm_hw_params *params);

int snd_pcm_hw_refine(struct snd_pcm_substream *substream, struct snd_pcm_hw_params *params);

int snd_pcm_hw_constraints_init(struct snd_pcm_substream *substream);
int snd_pcm_hw_constraints_complete(struct snd_pcm_substream *substream);

int snd_pcm_hw_constraint_mask(struct snd_pcm_runtime *runtime, snd_pcm_hw_param_t var,
			       u_int32_t mask);
int snd_pcm_hw_constraint_mask64(struct snd_pcm_runtime *runtime, snd_pcm_hw_param_t var,
				 u_int64_t mask);
int snd_pcm_hw_constraint_minmax(struct snd_pcm_runtime *runtime, snd_pcm_hw_param_t var,
				 unsigned int min, unsigned int max);
int snd_pcm_hw_constraint_integer(struct snd_pcm_runtime *runtime, snd_pcm_hw_param_t var);
int snd_pcm_hw_constraint_list(struct snd_pcm_runtime *runtime, 
			       unsigned int cond,
			       snd_pcm_hw_param_t var,
			       const struct snd_pcm_hw_constraint_list *l);
int snd_pcm_hw_constraint_ratnums(struct snd_pcm_runtime *runtime, 
				  unsigned int cond,
				  snd_pcm_hw_param_t var,
				  struct snd_pcm_hw_constraint_ratnums *r);
int snd_pcm_hw_constraint_ratdens(struct snd_pcm_runtime *runtime, 
				  unsigned int cond,
				  snd_pcm_hw_param_t var,
				  struct snd_pcm_hw_constraint_ratdens *r);
int snd_pcm_hw_constraint_msbits(struct snd_pcm_runtime *runtime, 
				 unsigned int cond,
				 unsigned int width,
				 unsigned int msbits);
int snd_pcm_hw_constraint_step(struct snd_pcm_runtime *runtime,
			       unsigned int cond,
			       snd_pcm_hw_param_t var,
			       unsigned long step);
int snd_pcm_hw_constraint_pow2(struct snd_pcm_runtime *runtime,
			       unsigned int cond,
			       snd_pcm_hw_param_t var);
int snd_pcm_hw_rule_noresample(struct snd_pcm_runtime *runtime,
			       unsigned int base_rate);
int snd_pcm_hw_rule_add(struct snd_pcm_runtime *runtime,
			unsigned int cond,
			int var,
			snd_pcm_hw_rule_func_t func, void *private,
			int dep, ...);

int snd_pcm_format_signed(snd_pcm_format_t format);
int snd_pcm_format_unsigned(snd_pcm_format_t format);
int snd_pcm_format_linear(snd_pcm_format_t format);
int snd_pcm_format_little_endian(snd_pcm_format_t format);
int snd_pcm_format_big_endian(snd_pcm_format_t format);
#if 0 /* just for DocBook */
/**
 * snd_pcm_format_cpu_endian - Check the PCM format is CPU-endian
 * @format: the format to check
 *
 * Returns 1 if the given PCM format is CPU-endian, 0 if
 * opposite, or a negative error code if endian not specified.
 */
int snd_pcm_format_cpu_endian(snd_pcm_format_t format);
#endif /* DocBook */
#ifdef SNDRV_LITTLE_ENDIAN
#define snd_pcm_format_cpu_endian(format) snd_pcm_format_little_endian(format)
#else
#define snd_pcm_format_cpu_endian(format) snd_pcm_format_big_endian(format)
#endif
int snd_pcm_format_width(snd_pcm_format_t format);			/* in bits */
int snd_pcm_format_physical_width(snd_pcm_format_t format);		/* in bits */
ssize_t snd_pcm_format_size(snd_pcm_format_t format, size_t samples);
const unsigned char *snd_pcm_format_silence_64(snd_pcm_format_t format);
int snd_pcm_format_set_silence(snd_pcm_format_t format, void *buf, unsigned int frames);
snd_pcm_format_t snd_pcm_build_linear_format(int width, int unsignd, int big_endian);

void snd_pcm_set_ops(struct snd_pcm * pcm, int direction, struct snd_pcm_ops *ops);
void snd_pcm_set_sync(struct snd_pcm_substream *substream);
int snd_pcm_lib_interleave_len(struct snd_pcm_substream *substream);
int snd_pcm_lib_ioctl(struct snd_pcm_substream *substream,
		      unsigned int cmd, void *arg);                      
int snd_pcm_update_state(struct snd_pcm_substream *substream,
			 struct snd_pcm_runtime *runtime);
int snd_pcm_update_hw_ptr(struct snd_pcm_substream *substream);
int snd_pcm_playback_xrun_check(struct snd_pcm_substream *substream);
int snd_pcm_capture_xrun_check(struct snd_pcm_substream *substream);
int snd_pcm_playback_xrun_asap(struct snd_pcm_substream *substream);
int snd_pcm_capture_xrun_asap(struct snd_pcm_substream *substream);
void snd_pcm_playback_silence(struct snd_pcm_substream *substream, snd_pcm_uframes_t new_hw_ptr);
void snd_pcm_period_elapsed(struct snd_pcm_substream *substream);
snd_pcm_sframes_t snd_pcm_lib_write(struct snd_pcm_substream *substream,
				    const void __user *buf,
				    snd_pcm_uframes_t frames);
snd_pcm_sframes_t snd_pcm_lib_read(struct snd_pcm_substream *substream,
				   void __user *buf, snd_pcm_uframes_t frames);
snd_pcm_sframes_t snd_pcm_lib_writev(struct snd_pcm_substream *substream,
				     void __user **bufs, snd_pcm_uframes_t frames);
snd_pcm_sframes_t snd_pcm_lib_readv(struct snd_pcm_substream *substream,
				    void __user **bufs, snd_pcm_uframes_t frames);

extern const struct snd_pcm_hw_constraint_list snd_pcm_known_rates;

int snd_pcm_limit_hw_rates(struct snd_pcm_runtime *runtime);
unsigned int snd_pcm_rate_to_rate_bit(unsigned int rate);
unsigned int snd_pcm_rate_bit_to_rate(unsigned int rate_bit);

static inline void snd_pcm_set_runtime_buffer(struct snd_pcm_substream *substream,
					      struct snd_dma_buffer *bufp)
{
	struct snd_pcm_runtime *runtime = substream->runtime;
	if (bufp) {
		runtime->dma_buffer_p = bufp;
		runtime->dma_area = bufp->area;
		runtime->dma_addr = bufp->addr;
		runtime->dma_bytes = bufp->bytes;
	} else {
		runtime->dma_buffer_p = NULL;
		runtime->dma_area = NULL;
		runtime->dma_addr = 0;
		runtime->dma_bytes = 0;
	}
}

/*
 *  Timer interface
 */

void snd_pcm_timer_resolution_change(struct snd_pcm_substream *substream);
void snd_pcm_timer_init(struct snd_pcm_substream *substream);
void snd_pcm_timer_done(struct snd_pcm_substream *substream);

static inline void snd_pcm_gettime(struct snd_pcm_runtime *runtime,
				   struct timespec *tv)
{
	if (runtime->tstamp_type == SNDRV_PCM_TSTAMP_TYPE_MONOTONIC)
		do_posix_clock_monotonic_gettime(tv);
	else
		getnstimeofday(tv);
}

/*
 *  Memory
 */

int snd_pcm_lib_preallocate_free(struct snd_pcm_substream *substream);
int snd_pcm_lib_preallocate_free_for_all(struct snd_pcm *pcm);
int snd_pcm_lib_preallocate_pages(struct snd_pcm_substream *substream,
				  int type, struct device *data,
				  size_t size, size_t max);
int snd_pcm_lib_preallocate_pages_for_all(struct snd_pcm *pcm,
					  int type, void *data,
					  size_t size, size_t max);
int snd_pcm_lib_malloc_pages(struct snd_pcm_substream *substream, size_t size);
int snd_pcm_lib_free_pages(struct snd_pcm_substream *substream);

int _snd_pcm_lib_alloc_vmalloc_buffer(struct snd_pcm_substream *substream,
				      size_t size, gfp_t gfp_flags);
int snd_pcm_lib_free_vmalloc_buffer(struct snd_pcm_substream *substream);
struct page *snd_pcm_lib_get_vmalloc_page(struct snd_pcm_substream *substream,
					  unsigned long offset);
#if 0 /* for kernel-doc */
/**
 * snd_pcm_lib_alloc_vmalloc_buffer - allocate virtual DMA buffer
 * @substream: the substream to allocate the buffer to
 * @size: the requested buffer size, in bytes
 *
 * Allocates the PCM substream buffer using vmalloc(), i.e., the memory is
 * contiguous in kernel virtual space, but not in physical memory.  Use this
 * if the buffer is accessed by kernel code but not by device DMA.
 *
 * Returns 1 if the buffer was changed, 0 if not changed, or a negative error
 * code.
 */
static int snd_pcm_lib_alloc_vmalloc_buffer
			(struct snd_pcm_substream *substream, size_t size);
/**
 * snd_pcm_lib_alloc_vmalloc_32_buffer - allocate 32-bit-addressable buffer
 * @substream: the substream to allocate the buffer to
 * @size: the requested buffer size, in bytes
 *
 * This function works like snd_pcm_lib_alloc_vmalloc_buffer(), but uses
 * vmalloc_32(), i.e., the pages are allocated from 32-bit-addressable memory.
 */
static int snd_pcm_lib_alloc_vmalloc_32_buffer
			(struct snd_pcm_substream *substream, size_t size);
#endif
#define snd_pcm_lib_alloc_vmalloc_buffer(subs, size) \
	_snd_pcm_lib_alloc_vmalloc_buffer \
			(subs, size, GFP_KERNEL | __GFP_HIGHMEM | __GFP_ZERO)
#define snd_pcm_lib_alloc_vmalloc_32_buffer(subs, size) \
	_snd_pcm_lib_alloc_vmalloc_buffer \
			(subs, size, GFP_KERNEL | GFP_DMA32 | __GFP_ZERO)

#ifdef CONFIG_SND_DMA_SGBUF
/*
 * SG-buffer handling
 */
#define snd_pcm_substream_sgbuf(substream) \
	((substream)->runtime->dma_buffer_p->private_data)

static inline dma_addr_t
snd_pcm_sgbuf_get_addr(struct snd_pcm_substream *substream, unsigned int ofs)
{
	struct snd_sg_buf *sg = snd_pcm_substream_sgbuf(substream);
	return snd_sgbuf_get_addr(sg, ofs);
}

static inline void *
snd_pcm_sgbuf_get_ptr(struct snd_pcm_substream *substream, unsigned int ofs)
{
	struct snd_sg_buf *sg = snd_pcm_substream_sgbuf(substream);
	return snd_sgbuf_get_ptr(sg, ofs);
}

struct page *snd_pcm_sgbuf_ops_page(struct snd_pcm_substream *substream,
				    unsigned long offset);
unsigned int snd_pcm_sgbuf_get_chunk_size(struct snd_pcm_substream *substream,
					  unsigned int ofs, unsigned int size);

#else /* !SND_DMA_SGBUF */
/*
 * fake using a continuous buffer
 */
static inline dma_addr_t
snd_pcm_sgbuf_get_addr(struct snd_pcm_substream *substream, unsigned int ofs)
{
	return substream->runtime->dma_addr + ofs;
}

static inline void *
snd_pcm_sgbuf_get_ptr(struct snd_pcm_substream *substream, unsigned int ofs)
{
	return substream->runtime->dma_area + ofs;
}

#define snd_pcm_sgbuf_ops_page	NULL

#define snd_pcm_sgbuf_get_chunk_size(subs, ofs, size)	(size)

#endif /* SND_DMA_SGBUF */

/* handle mmap counter - PCM mmap callback should handle this counter properly */
static inline void snd_pcm_mmap_data_open(struct vm_area_struct *area)
{
	struct snd_pcm_substream *substream = (struct snd_pcm_substream *)area->vm_private_data;
	atomic_inc(&substream->mmap_count);
}

static inline void snd_pcm_mmap_data_close(struct vm_area_struct *area)
{
	struct snd_pcm_substream *substream = (struct snd_pcm_substream *)area->vm_private_data;
	atomic_dec(&substream->mmap_count);
}

int snd_pcm_lib_default_mmap(struct snd_pcm_substream *substream,
			     struct vm_area_struct *area);
/* mmap for io-memory area */
#if defined(CONFIG_X86) || defined(CONFIG_PPC) || defined(CONFIG_ALPHA)
#define SNDRV_PCM_INFO_MMAP_IOMEM	SNDRV_PCM_INFO_MMAP
int snd_pcm_lib_mmap_iomem(struct snd_pcm_substream *substream, struct vm_area_struct *area);
#else
#define SNDRV_PCM_INFO_MMAP_IOMEM	0
#define snd_pcm_lib_mmap_iomem	NULL
#endif

#define snd_pcm_lib_mmap_vmalloc NULL

static inline void snd_pcm_limit_isa_dma_size(int dma, size_t *max)
{
	*max = dma < 4 ? 64 * 1024 : 128 * 1024;
}

/*
 *  Misc
 */

#define SNDRV_PCM_DEFAULT_CON_SPDIF	(IEC958_AES0_CON_EMPHASIS_NONE|\
					 (IEC958_AES1_CON_ORIGINAL<<8)|\
					 (IEC958_AES1_CON_PCM_CODER<<8)|\
					 (IEC958_AES3_CON_FS_48000<<24))

#define PCM_RUNTIME_CHECK(sub) snd_BUG_ON(!(sub) || !(sub)->runtime)

const char *snd_pcm_format_name(snd_pcm_format_t format);

/**
<<<<<<< HEAD
 * Get a string naming the direction of a stream
=======
 * snd_pcm_stream_str - Get a string naming the direction of a stream
 * @substream: the pcm substream instance
>>>>>>> 9450d57e
 */
static inline const char *snd_pcm_stream_str(struct snd_pcm_substream *substream)
{
	if (substream->stream == SNDRV_PCM_STREAM_PLAYBACK)
		return "Playback";
	else
		return "Capture";
}

#endif /* __SOUND_PCM_H */<|MERGE_RESOLUTION|>--- conflicted
+++ resolved
@@ -1075,12 +1075,8 @@
 const char *snd_pcm_format_name(snd_pcm_format_t format);
 
 /**
-<<<<<<< HEAD
- * Get a string naming the direction of a stream
-=======
  * snd_pcm_stream_str - Get a string naming the direction of a stream
  * @substream: the pcm substream instance
->>>>>>> 9450d57e
  */
 static inline const char *snd_pcm_stream_str(struct snd_pcm_substream *substream)
 {
