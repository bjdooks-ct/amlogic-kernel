--- conflicted
+++ resolved
@@ -449,14 +449,11 @@
 	struct kvm_vcpu *vcpu;
 	int i;
 
-<<<<<<< HEAD
-=======
 	if (id < 0 || id >= KVM_MAX_VCPUS)
 		return NULL;
 	vcpu = kvm_get_vcpu(kvm, id);
 	if (vcpu && vcpu->vcpu_id == id)
 		return vcpu;
->>>>>>> 50220dea
 	kvm_for_each_vcpu(i, vcpu, kvm)
 		if (vcpu->vcpu_id == id)
 			return vcpu;
