#ifndef NVM_H
#define NVM_H

enum {
	NVM_IO_OK = 0,
	NVM_IO_REQUEUE = 1,
	NVM_IO_DONE = 2,
	NVM_IO_ERR = 3,

	NVM_IOTYPE_NONE = 0,
	NVM_IOTYPE_GC = 1,
};

#ifdef CONFIG_NVM

#include <linux/blkdev.h>
#include <linux/types.h>
#include <linux/file.h>
#include <linux/dmapool.h>

enum {
	/* HW Responsibilities */
	NVM_RSP_L2P	= 1 << 0,
	NVM_RSP_ECC	= 1 << 1,

	/* Physical Adressing Mode */
	NVM_ADDRMODE_LINEAR	= 0,
	NVM_ADDRMODE_CHANNEL	= 1,

	/* Plane programming mode for LUN */
	NVM_PLANE_SINGLE	= 0,
	NVM_PLANE_DOUBLE	= 1,
	NVM_PLANE_QUAD		= 2,

	/* Status codes */
	NVM_RSP_SUCCESS		= 0x0,
	NVM_RSP_NOT_CHANGEABLE	= 0x1,
	NVM_RSP_ERR_FAILWRITE	= 0x40ff,
	NVM_RSP_ERR_EMPTYPAGE	= 0x42ff,

	/* Device opcodes */
	NVM_OP_HBREAD		= 0x02,
	NVM_OP_HBWRITE		= 0x81,
	NVM_OP_PWRITE		= 0x91,
	NVM_OP_PREAD		= 0x92,
	NVM_OP_ERASE		= 0x90,

	/* PPA Command Flags */
	NVM_IO_SNGL_ACCESS	= 0x0,
	NVM_IO_DUAL_ACCESS	= 0x1,
	NVM_IO_QUAD_ACCESS	= 0x2,

	/* NAND Access Modes */
	NVM_IO_SUSPEND		= 0x80,
	NVM_IO_SLC_MODE		= 0x100,
	NVM_IO_SCRAMBLE_DISABLE	= 0x200,

	/* Block Types */
	NVM_BLK_T_FREE		= 0x0,
	NVM_BLK_T_BAD		= 0x1,
	NVM_BLK_T_DEV		= 0x2,
	NVM_BLK_T_HOST		= 0x4,
};

struct nvm_id_group {
	u8	mtype;
	u8	fmtype;
	u8	num_ch;
	u8	num_lun;
	u8	num_pln;
	u16	num_blk;
	u16	num_pg;
	u16	fpg_sz;
	u16	csecs;
	u16	sos;
	u32	trdt;
	u32	trdm;
	u32	tprt;
	u32	tprm;
	u32	tbet;
	u32	tbem;
	u32	mpos;
	u32	mccap;
	u16	cpar;
};

struct nvm_addr_format {
	u8	ch_offset;
	u8	ch_len;
	u8	lun_offset;
	u8	lun_len;
	u8	pln_offset;
	u8	pln_len;
	u8	blk_offset;
	u8	blk_len;
	u8	pg_offset;
	u8	pg_len;
	u8	sect_offset;
	u8	sect_len;
};

struct nvm_id {
	u8	ver_id;
	u8	vmnt;
	u8	cgrps;
	u32	cap;
	u32	dom;
	struct nvm_addr_format ppaf;
	struct nvm_id_group groups[4];
} __packed;

struct nvm_target {
	struct list_head list;
	struct nvm_tgt_type *type;
	struct gendisk *disk;
};

struct nvm_tgt_instance {
	struct nvm_tgt_type *tt;
};

#define ADDR_EMPTY (~0ULL)

#define NVM_VERSION_MAJOR 1
#define NVM_VERSION_MINOR 0
#define NVM_VERSION_PATCH 0

#define NVM_BLK_BITS (16)
#define NVM_PG_BITS  (16)
#define NVM_SEC_BITS (8)
#define NVM_PL_BITS  (8)
#define NVM_LUN_BITS (8)
#define NVM_CH_BITS  (8)

struct ppa_addr {
	/* Generic structure for all addresses */
	union {
		struct {
			u64 blk		: NVM_BLK_BITS;
			u64 pg		: NVM_PG_BITS;
			u64 sec		: NVM_SEC_BITS;
			u64 pl		: NVM_PL_BITS;
			u64 lun		: NVM_LUN_BITS;
			u64 ch		: NVM_CH_BITS;
		} g;

		u64 ppa;
	};
};

struct nvm_rq {
	struct nvm_tgt_instance *ins;
	struct nvm_dev *dev;

	struct bio *bio;

	union {
		struct ppa_addr ppa_addr;
		dma_addr_t dma_ppa_list;
	};

	struct ppa_addr *ppa_list;

	void *metadata;
	dma_addr_t dma_metadata;

	uint8_t opcode;
	uint16_t nr_pages;
	uint16_t flags;
};

static inline struct nvm_rq *nvm_rq_from_pdu(void *pdu)
{
	return pdu - sizeof(struct nvm_rq);
}

static inline void *nvm_rq_to_pdu(struct nvm_rq *rqdata)
{
	return rqdata + 1;
}

struct nvm_block;

typedef int (nvm_l2p_update_fn)(u64, u32, __le64 *, void *);
typedef int (nvm_bb_update_fn)(struct ppa_addr, int, u8 *, void *);
<<<<<<< HEAD
typedef int (nvm_id_fn)(struct request_queue *, struct nvm_id *);
typedef int (nvm_get_l2p_tbl_fn)(struct request_queue *, u64, u32,
				nvm_l2p_update_fn *, void *);
typedef int (nvm_op_bb_tbl_fn)(struct request_queue *, struct ppa_addr, int,
=======
typedef int (nvm_id_fn)(struct nvm_dev *, struct nvm_id *);
typedef int (nvm_get_l2p_tbl_fn)(struct nvm_dev *, u64, u32,
				nvm_l2p_update_fn *, void *);
typedef int (nvm_op_bb_tbl_fn)(struct nvm_dev *, struct ppa_addr, int,
>>>>>>> 50220dea
				nvm_bb_update_fn *, void *);
typedef int (nvm_op_set_bb_fn)(struct nvm_dev *, struct nvm_rq *, int);
typedef int (nvm_submit_io_fn)(struct nvm_dev *, struct nvm_rq *);
typedef int (nvm_erase_blk_fn)(struct nvm_dev *, struct nvm_rq *);
typedef void *(nvm_create_dma_pool_fn)(struct nvm_dev *, char *);
typedef void (nvm_destroy_dma_pool_fn)(void *);
typedef void *(nvm_dev_dma_alloc_fn)(struct nvm_dev *, void *, gfp_t,
								dma_addr_t *);
typedef void (nvm_dev_dma_free_fn)(void *, void*, dma_addr_t);

struct nvm_dev_ops {
	nvm_id_fn		*identity;
	nvm_get_l2p_tbl_fn	*get_l2p_tbl;
	nvm_op_bb_tbl_fn	*get_bb_tbl;
	nvm_op_set_bb_fn	*set_bb_tbl;

	nvm_submit_io_fn	*submit_io;
	nvm_erase_blk_fn	*erase_block;

	nvm_create_dma_pool_fn	*create_dma_pool;
	nvm_destroy_dma_pool_fn	*destroy_dma_pool;
	nvm_dev_dma_alloc_fn	*dev_dma_alloc;
	nvm_dev_dma_free_fn	*dev_dma_free;

	unsigned int		max_phys_sect;
};

struct nvm_lun {
	int id;

	int lun_id;
	int chnl_id;

	unsigned int nr_inuse_blocks;	/* Number of used blocks */
	unsigned int nr_free_blocks;	/* Number of unused blocks */
	unsigned int nr_bad_blocks;	/* Number of bad blocks */
	struct nvm_block *blocks;

	spinlock_t lock;
};

struct nvm_block {
	struct list_head list;
	struct nvm_lun *lun;
	unsigned long id;

	void *priv;
	int type;
};

struct nvm_dev {
	struct nvm_dev_ops *ops;

	struct list_head devices;
	struct list_head online_targets;

	/* Media manager */
	struct nvmm_type *mt;
	void *mp;

	/* Device information */
	int nr_chnls;
	int nr_planes;
	int luns_per_chnl;
	int sec_per_pg; /* only sectors for a single page */
	int pgs_per_blk;
	int blks_per_lun;
	int sec_size;
	int oob_size;
	struct nvm_addr_format ppaf;

	/* Calculated/Cached values. These do not reflect the actual usable
	 * blocks at run-time.
	 */
	int max_rq_size;
	int plane_mode; /* drive device in single, double or quad mode */

	int sec_per_pl; /* all sectors across planes */
	int sec_per_blk;
	int sec_per_lun;

	unsigned long total_pages;
	unsigned long total_blocks;
	int nr_luns;
	unsigned max_pages_per_blk;

	void *ppalist_pool;

	struct nvm_id identity;

	/* Backend device */
	struct request_queue *q;
	char name[DISK_NAME_LEN];
};

static inline struct ppa_addr generic_to_dev_addr(struct nvm_dev *dev,
						struct ppa_addr r)
<<<<<<< HEAD
{
	struct ppa_addr l;

	l.ppa = ((u64)r.g.blk) << dev->ppaf.blk_offset;
	l.ppa |= ((u64)r.g.pg) << dev->ppaf.pg_offset;
	l.ppa |= ((u64)r.g.sec) << dev->ppaf.sect_offset;
	l.ppa |= ((u64)r.g.pl) << dev->ppaf.pln_offset;
	l.ppa |= ((u64)r.g.lun) << dev->ppaf.lun_offset;
	l.ppa |= ((u64)r.g.ch) << dev->ppaf.ch_offset;

	return l;
}

static inline struct ppa_addr dev_to_generic_addr(struct nvm_dev *dev,
						struct ppa_addr r)
{
	struct ppa_addr l;

=======
{
	struct ppa_addr l;

	l.ppa = ((u64)r.g.blk) << dev->ppaf.blk_offset;
	l.ppa |= ((u64)r.g.pg) << dev->ppaf.pg_offset;
	l.ppa |= ((u64)r.g.sec) << dev->ppaf.sect_offset;
	l.ppa |= ((u64)r.g.pl) << dev->ppaf.pln_offset;
	l.ppa |= ((u64)r.g.lun) << dev->ppaf.lun_offset;
	l.ppa |= ((u64)r.g.ch) << dev->ppaf.ch_offset;

	return l;
}

static inline struct ppa_addr dev_to_generic_addr(struct nvm_dev *dev,
						struct ppa_addr r)
{
	struct ppa_addr l;

>>>>>>> 50220dea
	/*
	 * (r.ppa << X offset) & X len bitmask. X eq. blk, pg, etc.
	 */
	l.g.blk = (r.ppa >> dev->ppaf.blk_offset) &
					(((1 << dev->ppaf.blk_len) - 1));
	l.g.pg |= (r.ppa >> dev->ppaf.pg_offset) &
					(((1 << dev->ppaf.pg_len) - 1));
	l.g.sec |= (r.ppa >> dev->ppaf.sect_offset) &
					(((1 << dev->ppaf.sect_len) - 1));
	l.g.pl |= (r.ppa >> dev->ppaf.pln_offset) &
					(((1 << dev->ppaf.pln_len) - 1));
	l.g.lun |= (r.ppa >> dev->ppaf.lun_offset) &
					(((1 << dev->ppaf.lun_len) - 1));
	l.g.ch |= (r.ppa >> dev->ppaf.ch_offset) &
					(((1 << dev->ppaf.ch_len) - 1));

	return l;
}

static inline int ppa_empty(struct ppa_addr ppa_addr)
{
	return (ppa_addr.ppa == ADDR_EMPTY);
}

static inline void ppa_set_empty(struct ppa_addr *ppa_addr)
{
	ppa_addr->ppa = ADDR_EMPTY;
}

static inline struct ppa_addr block_to_ppa(struct nvm_dev *dev,
							struct nvm_block *blk)
{
	struct ppa_addr ppa;
	struct nvm_lun *lun = blk->lun;

	ppa.ppa = 0;
	ppa.g.blk = blk->id % dev->blks_per_lun;
	ppa.g.lun = lun->lun_id;
	ppa.g.ch = lun->chnl_id;

	return ppa;
}

typedef blk_qc_t (nvm_tgt_make_rq_fn)(struct request_queue *, struct bio *);
typedef sector_t (nvm_tgt_capacity_fn)(void *);
typedef int (nvm_tgt_end_io_fn)(struct nvm_rq *, int);
typedef void *(nvm_tgt_init_fn)(struct nvm_dev *, struct gendisk *, int, int);
typedef void (nvm_tgt_exit_fn)(void *);

struct nvm_tgt_type {
	const char *name;
	unsigned int version[3];

	/* target entry points */
	nvm_tgt_make_rq_fn *make_rq;
	nvm_tgt_capacity_fn *capacity;
	nvm_tgt_end_io_fn *end_io;

	/* module-specific init/teardown */
	nvm_tgt_init_fn *init;
	nvm_tgt_exit_fn *exit;

	/* For internal use */
	struct list_head list;
};

extern int nvm_register_target(struct nvm_tgt_type *);
extern void nvm_unregister_target(struct nvm_tgt_type *);

extern void *nvm_dev_dma_alloc(struct nvm_dev *, gfp_t, dma_addr_t *);
extern void nvm_dev_dma_free(struct nvm_dev *, void *, dma_addr_t);

typedef int (nvmm_register_fn)(struct nvm_dev *);
typedef void (nvmm_unregister_fn)(struct nvm_dev *);
typedef struct nvm_block *(nvmm_get_blk_fn)(struct nvm_dev *,
					      struct nvm_lun *, unsigned long);
typedef void (nvmm_put_blk_fn)(struct nvm_dev *, struct nvm_block *);
typedef int (nvmm_open_blk_fn)(struct nvm_dev *, struct nvm_block *);
typedef int (nvmm_close_blk_fn)(struct nvm_dev *, struct nvm_block *);
typedef void (nvmm_flush_blk_fn)(struct nvm_dev *, struct nvm_block *);
typedef int (nvmm_submit_io_fn)(struct nvm_dev *, struct nvm_rq *);
typedef int (nvmm_end_io_fn)(struct nvm_rq *, int);
typedef int (nvmm_erase_blk_fn)(struct nvm_dev *, struct nvm_block *,
								unsigned long);
typedef struct nvm_lun *(nvmm_get_lun_fn)(struct nvm_dev *, int);
typedef void (nvmm_lun_info_print_fn)(struct nvm_dev *);

struct nvmm_type {
	const char *name;
	unsigned int version[3];

	nvmm_register_fn *register_mgr;
	nvmm_unregister_fn *unregister_mgr;

	/* Block administration callbacks */
	nvmm_get_blk_fn *get_blk;
	nvmm_put_blk_fn *put_blk;
	nvmm_open_blk_fn *open_blk;
	nvmm_close_blk_fn *close_blk;
	nvmm_flush_blk_fn *flush_blk;

	nvmm_submit_io_fn *submit_io;
	nvmm_end_io_fn *end_io;
	nvmm_erase_blk_fn *erase_blk;

	/* Configuration management */
	nvmm_get_lun_fn *get_lun;

	/* Statistics */
	nvmm_lun_info_print_fn *lun_info_print;
	struct list_head list;
};

extern int nvm_register_mgr(struct nvmm_type *);
extern void nvm_unregister_mgr(struct nvmm_type *);

extern struct nvm_block *nvm_get_blk(struct nvm_dev *, struct nvm_lun *,
								unsigned long);
extern void nvm_put_blk(struct nvm_dev *, struct nvm_block *);

extern int nvm_register(struct request_queue *, char *,
						struct nvm_dev_ops *);
extern void nvm_unregister(char *);

extern int nvm_submit_io(struct nvm_dev *, struct nvm_rq *);
extern int nvm_erase_blk(struct nvm_dev *, struct nvm_block *);
#else /* CONFIG_NVM */
struct nvm_dev_ops;

static inline int nvm_register(struct request_queue *q, char *disk_name,
							struct nvm_dev_ops *ops)
{
	return -EINVAL;
}
static inline void nvm_unregister(char *disk_name) {}
#endif /* CONFIG_NVM */
#endif /* LIGHTNVM.H */<|MERGE_RESOLUTION|>--- conflicted
+++ resolved
@@ -183,17 +183,10 @@
 
 typedef int (nvm_l2p_update_fn)(u64, u32, __le64 *, void *);
 typedef int (nvm_bb_update_fn)(struct ppa_addr, int, u8 *, void *);
-<<<<<<< HEAD
-typedef int (nvm_id_fn)(struct request_queue *, struct nvm_id *);
-typedef int (nvm_get_l2p_tbl_fn)(struct request_queue *, u64, u32,
-				nvm_l2p_update_fn *, void *);
-typedef int (nvm_op_bb_tbl_fn)(struct request_queue *, struct ppa_addr, int,
-=======
 typedef int (nvm_id_fn)(struct nvm_dev *, struct nvm_id *);
 typedef int (nvm_get_l2p_tbl_fn)(struct nvm_dev *, u64, u32,
 				nvm_l2p_update_fn *, void *);
 typedef int (nvm_op_bb_tbl_fn)(struct nvm_dev *, struct ppa_addr, int,
->>>>>>> 50220dea
 				nvm_bb_update_fn *, void *);
 typedef int (nvm_op_set_bb_fn)(struct nvm_dev *, struct nvm_rq *, int);
 typedef int (nvm_submit_io_fn)(struct nvm_dev *, struct nvm_rq *);
@@ -291,7 +284,6 @@
 
 static inline struct ppa_addr generic_to_dev_addr(struct nvm_dev *dev,
 						struct ppa_addr r)
-<<<<<<< HEAD
 {
 	struct ppa_addr l;
 
@@ -310,26 +302,6 @@
 {
 	struct ppa_addr l;
 
-=======
-{
-	struct ppa_addr l;
-
-	l.ppa = ((u64)r.g.blk) << dev->ppaf.blk_offset;
-	l.ppa |= ((u64)r.g.pg) << dev->ppaf.pg_offset;
-	l.ppa |= ((u64)r.g.sec) << dev->ppaf.sect_offset;
-	l.ppa |= ((u64)r.g.pl) << dev->ppaf.pln_offset;
-	l.ppa |= ((u64)r.g.lun) << dev->ppaf.lun_offset;
-	l.ppa |= ((u64)r.g.ch) << dev->ppaf.ch_offset;
-
-	return l;
-}
-
-static inline struct ppa_addr dev_to_generic_addr(struct nvm_dev *dev,
-						struct ppa_addr r)
-{
-	struct ppa_addr l;
-
->>>>>>> 50220dea
 	/*
 	 * (r.ppa << X offset) & X len bitmask. X eq. blk, pg, etc.
 	 */
