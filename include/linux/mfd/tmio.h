#ifndef MFD_TMIO_H
#define MFD_TMIO_H

#include <linux/device.h>
#include <linux/fb.h>
#include <linux/io.h>
#include <linux/jiffies.h>
#include <linux/mmc/card.h>
#include <linux/platform_device.h>
#include <linux/pm_runtime.h>

#define tmio_ioread8(addr) readb(addr)
#define tmio_ioread16(addr) readw(addr)
#define tmio_ioread16_rep(r, b, l) readsw(r, b, l)
#define tmio_ioread32(addr) \
	(((u32) readw((addr))) | (((u32) readw((addr) + 2)) << 16))

#define tmio_iowrite8(val, addr) writeb((val), (addr))
#define tmio_iowrite16(val, addr) writew((val), (addr))
#define tmio_iowrite16_rep(r, b, l) writesw(r, b, l)
#define tmio_iowrite32(val, addr) \
	do { \
	writew((val),       (addr)); \
	writew((val) >> 16, (addr) + 2); \
	} while (0)

#define CNF_CMD     0x04
#define CNF_CTL_BASE   0x10
#define CNF_INT_PIN  0x3d
#define CNF_STOP_CLK_CTL 0x40
#define CNF_GCLK_CTL 0x41
#define CNF_SD_CLK_MODE 0x42
#define CNF_PIN_STATUS 0x44
#define CNF_PWR_CTL_1 0x48
#define CNF_PWR_CTL_2 0x49
#define CNF_PWR_CTL_3 0x4a
#define CNF_CARD_DETECT_MODE 0x4c
#define CNF_SD_SLOT 0x50
#define CNF_EXT_GCLK_CTL_1 0xf0
#define CNF_EXT_GCLK_CTL_2 0xf1
#define CNF_EXT_GCLK_CTL_3 0xf9
#define CNF_SD_LED_EN_1 0xfa
#define CNF_SD_LED_EN_2 0xfe

#define   SDCREN 0x2   /* Enable access to MMC CTL regs. (flag in COMMAND_REG)*/

#define sd_config_write8(base, shift, reg, val) \
	tmio_iowrite8((val), (base) + ((reg) << (shift)))
#define sd_config_write16(base, shift, reg, val) \
	tmio_iowrite16((val), (base) + ((reg) << (shift)))
#define sd_config_write32(base, shift, reg, val) \
	do { \
		tmio_iowrite16((val), (base) + ((reg) << (shift)));   \
		tmio_iowrite16((val) >> 16, (base) + ((reg + 2) << (shift))); \
	} while (0)

/* tmio MMC platform flags */
#define TMIO_MMC_WRPROTECT_DISABLE	(1 << 0)
/*
 * Some controllers can support a 2-byte block size when the bus width
 * is configured in 4-bit mode.
 */
#define TMIO_MMC_BLKSZ_2BYTES		(1 << 1)
/*
 * Some controllers can support SDIO IRQ signalling.
 */
#define TMIO_MMC_SDIO_IRQ		(1 << 2)

<<<<<<< HEAD
/* Some controllers don't need to wait 10ms for clock changes */
#define TMIO_MMC_FAST_CLK_CHG		(1 << 3)
=======
/* Some features are only available or tested on RCar Gen2 or later */
#define TMIO_MMC_MIN_RCAR2		(1 << 3)
>>>>>>> ed596a4a

/*
 * Some controllers require waiting for the SD bus to become
 * idle before writing to some registers.
 */
#define TMIO_MMC_HAS_IDLE_WAIT		(1 << 4)
/*
 * A GPIO is used for card hotplug detection. We need an extra flag for this,
 * because 0 is a valid GPIO number too, and requiring users to specify
 * cd_gpio < 0 to disable GPIO hotplug would break backwards compatibility.
 */
#define TMIO_MMC_USE_GPIO_CD		(1 << 5)

/*
 * Some controllers doesn't have over 0x100 register.
 * it is used to checking accessibility of
 * CTL_SD_CARD_CLK_CTL / CTL_CLK_AND_WAIT_CTL
 */
#define TMIO_MMC_HAVE_HIGH_REG		(1 << 6)

/*
 * Some controllers have CMD12 automatically
 * issue/non-issue register
 */
#define TMIO_MMC_HAVE_CMD12_CTRL	(1 << 7)

/*
 * Some controllers needs to set 1 on SDIO status reserved bits
 */
#define TMIO_MMC_SDIO_STATUS_QUIRK	(1 << 8)

/*
 * Some controllers allows to set SDx actual clock
 */
#define TMIO_MMC_CLK_ACTUAL		(1 << 10)

int tmio_core_mmc_enable(void __iomem *cnf, int shift, unsigned long base);
int tmio_core_mmc_resume(void __iomem *cnf, int shift, unsigned long base);
void tmio_core_mmc_pwr(void __iomem *cnf, int shift, int state);
void tmio_core_mmc_clk_div(void __iomem *cnf, int shift, int state);

struct dma_chan;

/*
 * data for the MMC controller
 */
struct tmio_mmc_data {
	void				*chan_priv_tx;
	void				*chan_priv_rx;
	unsigned int			hclk;
	unsigned long			capabilities;
	unsigned long			capabilities2;
	unsigned long			flags;
	u32				ocr_mask;	/* available voltages */
	unsigned int			cd_gpio;
	int				alignment_shift;
	dma_addr_t			dma_rx_offset;
	void (*set_pwr)(struct platform_device *host, int state);
	void (*set_clk_div)(struct platform_device *host, int state);
};

/*
 * data for the NAND controller
 */
struct tmio_nand_data {
	struct nand_bbt_descr	*badblock_pattern;
	struct mtd_partition	*partition;
	unsigned int		num_partitions;
};

#define FBIO_TMIO_ACC_WRITE	0x7C639300
#define FBIO_TMIO_ACC_SYNC	0x7C639301

struct tmio_fb_data {
	int			(*lcd_set_power)(struct platform_device *fb_dev,
								bool on);
	int			(*lcd_mode)(struct platform_device *fb_dev,
					const struct fb_videomode *mode);
	int			num_modes;
	struct fb_videomode	*modes;

	/* in mm: size of screen */
	int			height;
	int			width;
};


#endif<|MERGE_RESOLUTION|>--- conflicted
+++ resolved
@@ -66,13 +66,8 @@
  */
 #define TMIO_MMC_SDIO_IRQ		(1 << 2)
 
-<<<<<<< HEAD
-/* Some controllers don't need to wait 10ms for clock changes */
-#define TMIO_MMC_FAST_CLK_CHG		(1 << 3)
-=======
 /* Some features are only available or tested on RCar Gen2 or later */
 #define TMIO_MMC_MIN_RCAR2		(1 << 3)
->>>>>>> ed596a4a
 
 /*
  * Some controllers require waiting for the SD bus to become
