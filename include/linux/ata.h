
/*
 *  Copyright 2003-2004 Red Hat, Inc.  All rights reserved.
 *  Copyright 2003-2004 Jeff Garzik
 *
 *
 *  This program is free software; you can redistribute it and/or modify
 *  it under the terms of the GNU General Public License as published by
 *  the Free Software Foundation; either version 2, or (at your option)
 *  any later version.
 *
 *  This program is distributed in the hope that it will be useful,
 *  but WITHOUT ANY WARRANTY; without even the implied warranty of
 *  MERCHANTABILITY or FITNESS FOR A PARTICULAR PURPOSE.  See the
 *  GNU General Public License for more details.
 *
 *  You should have received a copy of the GNU General Public License
 *  along with this program; see the file COPYING.  If not, write to
 *  the Free Software Foundation, 675 Mass Ave, Cambridge, MA 02139, USA.
 *
 *
 *  libata documentation is available via 'make {ps|pdf}docs',
 *  as Documentation/DocBook/libata.*
 *
 *  Hardware documentation available from http://www.t13.org/
 *
 */

#ifndef __LINUX_ATA_H__
#define __LINUX_ATA_H__

#include <linux/kernel.h>
#include <linux/string.h>
#include <linux/types.h>
#include <asm/byteorder.h>

/* defines only for the constants which don't work well as enums */
#define ATA_DMA_BOUNDARY	0xffffUL
#define ATA_DMA_MASK		0xffffffffULL

enum {
	/* various global constants */
	ATA_MAX_DEVICES		= 2,	/* per bus/port */
	ATA_MAX_PRD		= 256,	/* we could make these 256/256 */
	ATA_SECT_SIZE		= 512,
	ATA_MAX_SECTORS_128	= 128,
	ATA_MAX_SECTORS		= 256,
	ATA_MAX_SECTORS_1024    = 1024,
	ATA_MAX_SECTORS_LBA48	= 65535,/* TODO: 65536? */
	ATA_MAX_SECTORS_TAPE	= 65535,

	ATA_ID_WORDS		= 256,
	ATA_ID_CONFIG		= 0,
	ATA_ID_CYLS		= 1,
	ATA_ID_HEADS		= 3,
	ATA_ID_SECTORS		= 6,
	ATA_ID_SERNO		= 10,
	ATA_ID_BUF_SIZE		= 21,
	ATA_ID_FW_REV		= 23,
	ATA_ID_PROD		= 27,
	ATA_ID_MAX_MULTSECT	= 47,
	ATA_ID_DWORD_IO		= 48,
	ATA_ID_CAPABILITY	= 49,
	ATA_ID_OLD_PIO_MODES	= 51,
	ATA_ID_OLD_DMA_MODES	= 52,
	ATA_ID_FIELD_VALID	= 53,
	ATA_ID_CUR_CYLS		= 54,
	ATA_ID_CUR_HEADS	= 55,
	ATA_ID_CUR_SECTORS	= 56,
	ATA_ID_MULTSECT		= 59,
	ATA_ID_LBA_CAPACITY	= 60,
	ATA_ID_SWDMA_MODES	= 62,
	ATA_ID_MWDMA_MODES	= 63,
	ATA_ID_PIO_MODES	= 64,
	ATA_ID_EIDE_DMA_MIN	= 65,
	ATA_ID_EIDE_DMA_TIME	= 66,
	ATA_ID_EIDE_PIO		= 67,
	ATA_ID_EIDE_PIO_IORDY	= 68,
	ATA_ID_ADDITIONAL_SUPP	= 69,
	ATA_ID_QUEUE_DEPTH	= 75,
	ATA_ID_SATA_CAPABILITY	= 76,
	ATA_ID_SATA_CAPABILITY_2	= 77,
	ATA_ID_FEATURE_SUPP	= 78,
	ATA_ID_MAJOR_VER	= 80,
	ATA_ID_COMMAND_SET_1	= 82,
	ATA_ID_COMMAND_SET_2	= 83,
	ATA_ID_CFSSE		= 84,
	ATA_ID_CFS_ENABLE_1	= 85,
	ATA_ID_CFS_ENABLE_2	= 86,
	ATA_ID_CSF_DEFAULT	= 87,
	ATA_ID_UDMA_MODES	= 88,
	ATA_ID_HW_CONFIG	= 93,
	ATA_ID_SPG		= 98,
	ATA_ID_LBA_CAPACITY_2	= 100,
	ATA_ID_SECTOR_SIZE	= 106,
	ATA_ID_WWN		= 108,
	ATA_ID_LOGICAL_SECTOR_SIZE	= 117,	/* and 118 */
	ATA_ID_COMMAND_SET_3	= 119,
	ATA_ID_COMMAND_SET_4	= 120,
	ATA_ID_LAST_LUN		= 126,
	ATA_ID_DLF		= 128,
	ATA_ID_CSFO		= 129,
	ATA_ID_CFA_POWER	= 160,
	ATA_ID_CFA_KEY_MGMT	= 162,
	ATA_ID_CFA_MODES	= 163,
	ATA_ID_DATA_SET_MGMT	= 169,
	ATA_ID_ROT_SPEED	= 217,
	ATA_ID_PIO4		= (1 << 1),

	ATA_ID_SERNO_LEN	= 20,
	ATA_ID_FW_REV_LEN	= 8,
	ATA_ID_PROD_LEN		= 40,
	ATA_ID_WWN_LEN		= 8,

	ATA_PCI_CTL_OFS		= 2,

	ATA_PIO0		= (1 << 0),
	ATA_PIO1		= ATA_PIO0 | (1 << 1),
	ATA_PIO2		= ATA_PIO1 | (1 << 2),
	ATA_PIO3		= ATA_PIO2 | (1 << 3),
	ATA_PIO4		= ATA_PIO3 | (1 << 4),
	ATA_PIO5		= ATA_PIO4 | (1 << 5),
	ATA_PIO6		= ATA_PIO5 | (1 << 6),

	ATA_PIO4_ONLY		= (1 << 4),

	ATA_SWDMA0		= (1 << 0),
	ATA_SWDMA1		= ATA_SWDMA0 | (1 << 1),
	ATA_SWDMA2		= ATA_SWDMA1 | (1 << 2),

	ATA_SWDMA2_ONLY		= (1 << 2),

	ATA_MWDMA0		= (1 << 0),
	ATA_MWDMA1		= ATA_MWDMA0 | (1 << 1),
	ATA_MWDMA2		= ATA_MWDMA1 | (1 << 2),
	ATA_MWDMA3		= ATA_MWDMA2 | (1 << 3),
	ATA_MWDMA4		= ATA_MWDMA3 | (1 << 4),

	ATA_MWDMA12_ONLY	= (1 << 1) | (1 << 2),
	ATA_MWDMA2_ONLY		= (1 << 2),

	ATA_UDMA0		= (1 << 0),
	ATA_UDMA1		= ATA_UDMA0 | (1 << 1),
	ATA_UDMA2		= ATA_UDMA1 | (1 << 2),
	ATA_UDMA3		= ATA_UDMA2 | (1 << 3),
	ATA_UDMA4		= ATA_UDMA3 | (1 << 4),
	ATA_UDMA5		= ATA_UDMA4 | (1 << 5),
	ATA_UDMA6		= ATA_UDMA5 | (1 << 6),
	ATA_UDMA7		= ATA_UDMA6 | (1 << 7),
	/* ATA_UDMA7 is just for completeness... doesn't exist (yet?).  */

	ATA_UDMA24_ONLY		= (1 << 2) | (1 << 4),

	ATA_UDMA_MASK_40C	= ATA_UDMA2,	/* udma0-2 */

	/* DMA-related */
	ATA_PRD_SZ		= 8,
	ATA_PRD_TBL_SZ		= (ATA_MAX_PRD * ATA_PRD_SZ),
	ATA_PRD_EOT		= (1 << 31),	/* end-of-table flag */

	ATA_DMA_TABLE_OFS	= 4,
	ATA_DMA_STATUS		= 2,
	ATA_DMA_CMD		= 0,
	ATA_DMA_WR		= (1 << 3),
	ATA_DMA_START		= (1 << 0),
	ATA_DMA_INTR		= (1 << 2),
	ATA_DMA_ERR		= (1 << 1),
	ATA_DMA_ACTIVE		= (1 << 0),

	/* bits in ATA command block registers */
	ATA_HOB			= (1 << 7),	/* LBA48 selector */
	ATA_NIEN		= (1 << 1),	/* disable-irq flag */
	ATA_LBA			= (1 << 6),	/* LBA28 selector */
	ATA_DEV1		= (1 << 4),	/* Select Device 1 (slave) */
	ATA_DEVICE_OBS		= (1 << 7) | (1 << 5), /* obs bits in dev reg */
	ATA_DEVCTL_OBS		= (1 << 3),	/* obsolete bit in devctl reg */
	ATA_BUSY		= (1 << 7),	/* BSY status bit */
	ATA_DRDY		= (1 << 6),	/* device ready */
	ATA_DF			= (1 << 5),	/* device fault */
	ATA_DSC			= (1 << 4),	/* drive seek complete */
	ATA_DRQ			= (1 << 3),	/* data request i/o */
	ATA_CORR		= (1 << 2),	/* corrected data error */
	ATA_SENSE		= (1 << 1),	/* sense code available */
	ATA_ERR			= (1 << 0),	/* have an error */
	ATA_SRST		= (1 << 2),	/* software reset */
	ATA_ICRC		= (1 << 7),	/* interface CRC error */
	ATA_BBK			= ATA_ICRC,	/* pre-EIDE: block marked bad */
	ATA_UNC			= (1 << 6),	/* uncorrectable media error */
	ATA_MC			= (1 << 5),	/* media changed */
	ATA_IDNF		= (1 << 4),	/* ID not found */
	ATA_MCR			= (1 << 3),	/* media change requested */
	ATA_ABORTED		= (1 << 2),	/* command aborted */
	ATA_TRK0NF		= (1 << 1),	/* track 0 not found */
	ATA_AMNF		= (1 << 0),	/* address mark not found */
	ATAPI_LFS		= 0xF0,		/* last failed sense */
	ATAPI_EOM		= ATA_TRK0NF,	/* end of media */
	ATAPI_ILI		= ATA_AMNF,	/* illegal length indication */
	ATAPI_IO		= (1 << 1),
	ATAPI_COD		= (1 << 0),

	/* ATA command block registers */
	ATA_REG_DATA		= 0x00,
	ATA_REG_ERR		= 0x01,
	ATA_REG_NSECT		= 0x02,
	ATA_REG_LBAL		= 0x03,
	ATA_REG_LBAM		= 0x04,
	ATA_REG_LBAH		= 0x05,
	ATA_REG_DEVICE		= 0x06,
	ATA_REG_STATUS		= 0x07,

	ATA_REG_FEATURE		= ATA_REG_ERR, /* and their aliases */
	ATA_REG_CMD		= ATA_REG_STATUS,
	ATA_REG_BYTEL		= ATA_REG_LBAM,
	ATA_REG_BYTEH		= ATA_REG_LBAH,
	ATA_REG_DEVSEL		= ATA_REG_DEVICE,
	ATA_REG_IRQ		= ATA_REG_NSECT,

	/* ATA device commands */
	ATA_CMD_DEV_RESET	= 0x08, /* ATAPI device reset */
	ATA_CMD_CHK_POWER	= 0xE5, /* check power mode */
	ATA_CMD_STANDBY		= 0xE2, /* place in standby power mode */
	ATA_CMD_IDLE		= 0xE3, /* place in idle power mode */
	ATA_CMD_EDD		= 0x90,	/* execute device diagnostic */
	ATA_CMD_DOWNLOAD_MICRO  = 0x92,
	ATA_CMD_DOWNLOAD_MICRO_DMA = 0x93,
	ATA_CMD_NOP		= 0x00,
	ATA_CMD_FLUSH		= 0xE7,
	ATA_CMD_FLUSH_EXT	= 0xEA,
	ATA_CMD_ID_ATA		= 0xEC,
	ATA_CMD_ID_ATAPI	= 0xA1,
	ATA_CMD_SERVICE		= 0xA2,
	ATA_CMD_READ		= 0xC8,
	ATA_CMD_READ_EXT	= 0x25,
	ATA_CMD_READ_QUEUED	= 0x26,
	ATA_CMD_READ_STREAM_EXT	= 0x2B,
	ATA_CMD_READ_STREAM_DMA_EXT = 0x2A,
	ATA_CMD_WRITE		= 0xCA,
	ATA_CMD_WRITE_EXT	= 0x35,
	ATA_CMD_WRITE_QUEUED	= 0x36,
	ATA_CMD_WRITE_STREAM_EXT = 0x3B,
	ATA_CMD_WRITE_STREAM_DMA_EXT = 0x3A,
	ATA_CMD_WRITE_FUA_EXT	= 0x3D,
	ATA_CMD_WRITE_QUEUED_FUA_EXT = 0x3E,
	ATA_CMD_FPDMA_READ	= 0x60,
	ATA_CMD_FPDMA_WRITE	= 0x61,
	ATA_CMD_FPDMA_SEND	= 0x64,
	ATA_CMD_FPDMA_RECV	= 0x65,
	ATA_CMD_PIO_READ	= 0x20,
	ATA_CMD_PIO_READ_EXT	= 0x24,
	ATA_CMD_PIO_WRITE	= 0x30,
	ATA_CMD_PIO_WRITE_EXT	= 0x34,
	ATA_CMD_READ_MULTI	= 0xC4,
	ATA_CMD_READ_MULTI_EXT	= 0x29,
	ATA_CMD_WRITE_MULTI	= 0xC5,
	ATA_CMD_WRITE_MULTI_EXT	= 0x39,
	ATA_CMD_WRITE_MULTI_FUA_EXT = 0xCE,
	ATA_CMD_SET_FEATURES	= 0xEF,
	ATA_CMD_SET_MULTI	= 0xC6,
	ATA_CMD_PACKET		= 0xA0,
	ATA_CMD_VERIFY		= 0x40,
	ATA_CMD_VERIFY_EXT	= 0x42,
	ATA_CMD_WRITE_UNCORR_EXT = 0x45,
	ATA_CMD_STANDBYNOW1	= 0xE0,
	ATA_CMD_IDLEIMMEDIATE	= 0xE1,
	ATA_CMD_SLEEP		= 0xE6,
	ATA_CMD_INIT_DEV_PARAMS	= 0x91,
	ATA_CMD_READ_NATIVE_MAX	= 0xF8,
	ATA_CMD_READ_NATIVE_MAX_EXT = 0x27,
	ATA_CMD_SET_MAX		= 0xF9,
	ATA_CMD_SET_MAX_EXT	= 0x37,
	ATA_CMD_READ_LOG_EXT	= 0x2F,
	ATA_CMD_WRITE_LOG_EXT	= 0x3F,
	ATA_CMD_READ_LOG_DMA_EXT = 0x47,
	ATA_CMD_WRITE_LOG_DMA_EXT = 0x57,
	ATA_CMD_TRUSTED_NONDATA	= 0x5B,
	ATA_CMD_TRUSTED_RCV	= 0x5C,
	ATA_CMD_TRUSTED_RCV_DMA = 0x5D,
	ATA_CMD_TRUSTED_SND	= 0x5E,
	ATA_CMD_TRUSTED_SND_DMA = 0x5F,
	ATA_CMD_PMP_READ	= 0xE4,
	ATA_CMD_PMP_READ_DMA	= 0xE9,
	ATA_CMD_PMP_WRITE	= 0xE8,
	ATA_CMD_PMP_WRITE_DMA	= 0xEB,
	ATA_CMD_CONF_OVERLAY	= 0xB1,
	ATA_CMD_SEC_SET_PASS	= 0xF1,
	ATA_CMD_SEC_UNLOCK	= 0xF2,
	ATA_CMD_SEC_ERASE_PREP	= 0xF3,
	ATA_CMD_SEC_ERASE_UNIT	= 0xF4,
	ATA_CMD_SEC_FREEZE_LOCK	= 0xF5,
	ATA_CMD_SEC_DISABLE_PASS = 0xF6,
	ATA_CMD_CONFIG_STREAM	= 0x51,
	ATA_CMD_SMART		= 0xB0,
	ATA_CMD_MEDIA_LOCK	= 0xDE,
	ATA_CMD_MEDIA_UNLOCK	= 0xDF,
	ATA_CMD_DSM		= 0x06,
	ATA_CMD_CHK_MED_CRD_TYP = 0xD1,
	ATA_CMD_CFA_REQ_EXT_ERR = 0x03,
	ATA_CMD_CFA_WRITE_NE	= 0x38,
	ATA_CMD_CFA_TRANS_SECT	= 0x87,
	ATA_CMD_CFA_ERASE	= 0xC0,
	ATA_CMD_CFA_WRITE_MULT_NE = 0xCD,
	ATA_CMD_REQ_SENSE_DATA  = 0x0B,
	ATA_CMD_SANITIZE_DEVICE = 0xB4,

	/* marked obsolete in the ATA/ATAPI-7 spec */
	ATA_CMD_RESTORE		= 0x10,

	/* Subcmds for ATA_CMD_FPDMA_SEND */
	ATA_SUBCMD_FPDMA_SEND_DSM            = 0x00,
	ATA_SUBCMD_FPDMA_SEND_WR_LOG_DMA_EXT = 0x02,

	/* READ_LOG_EXT pages */
	ATA_LOG_SATA_NCQ	= 0x10,
	ATA_LOG_NCQ_SEND_RECV	  = 0x13,
	ATA_LOG_SATA_ID_DEV_DATA  = 0x30,
	ATA_LOG_SATA_SETTINGS	  = 0x08,
	ATA_LOG_DEVSLP_OFFSET	  = 0x30,
	ATA_LOG_DEVSLP_SIZE	  = 0x08,
	ATA_LOG_DEVSLP_MDAT	  = 0x00,
	ATA_LOG_DEVSLP_MDAT_MASK  = 0x1F,
	ATA_LOG_DEVSLP_DETO	  = 0x01,
	ATA_LOG_DEVSLP_VALID	  = 0x07,
	ATA_LOG_DEVSLP_VALID_MASK = 0x80,

	/* NCQ send and receive log */
	ATA_LOG_NCQ_SEND_RECV_SUBCMDS_OFFSET	= 0x00,
	ATA_LOG_NCQ_SEND_RECV_SUBCMDS_DSM	= (1 << 0),
	ATA_LOG_NCQ_SEND_RECV_DSM_OFFSET	= 0x04,
	ATA_LOG_NCQ_SEND_RECV_DSM_TRIM		= (1 << 0),
	ATA_LOG_NCQ_SEND_RECV_RD_LOG_OFFSET	= 0x08,
	ATA_LOG_NCQ_SEND_RECV_WR_LOG_OFFSET	= 0x0C,
	ATA_LOG_NCQ_SEND_RECV_SIZE		= 0x10,

	/* READ/WRITE LONG (obsolete) */
	ATA_CMD_READ_LONG	= 0x22,
	ATA_CMD_READ_LONG_ONCE	= 0x23,
	ATA_CMD_WRITE_LONG	= 0x32,
	ATA_CMD_WRITE_LONG_ONCE	= 0x33,

	/* SETFEATURES stuff */
	SETFEATURES_XFER	= 0x03,
	XFER_UDMA_7		= 0x47,
	XFER_UDMA_6		= 0x46,
	XFER_UDMA_5		= 0x45,
	XFER_UDMA_4		= 0x44,
	XFER_UDMA_3		= 0x43,
	XFER_UDMA_2		= 0x42,
	XFER_UDMA_1		= 0x41,
	XFER_UDMA_0		= 0x40,
	XFER_MW_DMA_4		= 0x24,	/* CFA only */
	XFER_MW_DMA_3		= 0x23,	/* CFA only */
	XFER_MW_DMA_2		= 0x22,
	XFER_MW_DMA_1		= 0x21,
	XFER_MW_DMA_0		= 0x20,
	XFER_SW_DMA_2		= 0x12,
	XFER_SW_DMA_1		= 0x11,
	XFER_SW_DMA_0		= 0x10,
	XFER_PIO_6		= 0x0E,	/* CFA only */
	XFER_PIO_5		= 0x0D,	/* CFA only */
	XFER_PIO_4		= 0x0C,
	XFER_PIO_3		= 0x0B,
	XFER_PIO_2		= 0x0A,
	XFER_PIO_1		= 0x09,
	XFER_PIO_0		= 0x08,
	XFER_PIO_SLOW		= 0x00,

	SETFEATURES_WC_ON	= 0x02, /* Enable write cache */
	SETFEATURES_WC_OFF	= 0x82, /* Disable write cache */

	/* Enable/Disable Automatic Acoustic Management */
	SETFEATURES_AAM_ON	= 0x42,
	SETFEATURES_AAM_OFF	= 0xC2,

	SETFEATURES_SPINUP	= 0x07, /* Spin-up drive */

	SETFEATURES_SATA_ENABLE = 0x10, /* Enable use of SATA feature */
	SETFEATURES_SATA_DISABLE = 0x90, /* Disable use of SATA feature */

	/* SETFEATURE Sector counts for SATA features */
	SATA_FPDMA_OFFSET	= 0x01,	/* FPDMA non-zero buffer offsets */
	SATA_FPDMA_AA		= 0x02, /* FPDMA Setup FIS Auto-Activate */
	SATA_DIPM		= 0x03,	/* Device Initiated Power Management */
	SATA_FPDMA_IN_ORDER	= 0x04,	/* FPDMA in-order data delivery */
	SATA_AN			= 0x05,	/* Asynchronous Notification */
	SATA_SSP		= 0x06,	/* Software Settings Preservation */
	SATA_DEVSLP		= 0x09,	/* Device Sleep */

	/* feature values for SET_MAX */
	ATA_SET_MAX_ADDR	= 0x00,
	ATA_SET_MAX_PASSWD	= 0x01,
	ATA_SET_MAX_LOCK	= 0x02,
	ATA_SET_MAX_UNLOCK	= 0x03,
	ATA_SET_MAX_FREEZE_LOCK	= 0x04,

	/* feature values for DEVICE CONFIGURATION OVERLAY */
	ATA_DCO_RESTORE		= 0xC0,
	ATA_DCO_FREEZE_LOCK	= 0xC1,
	ATA_DCO_IDENTIFY	= 0xC2,
	ATA_DCO_SET		= 0xC3,

	/* feature values for SMART */
	ATA_SMART_ENABLE	= 0xD8,
	ATA_SMART_READ_VALUES	= 0xD0,
	ATA_SMART_READ_THRESHOLDS = 0xD1,

	/* feature values for Data Set Management */
	ATA_DSM_TRIM		= 0x01,

	/* password used in LBA Mid / LBA High for executing SMART commands */
	ATA_SMART_LBAM_PASS	= 0x4F,
	ATA_SMART_LBAH_PASS	= 0xC2,

	/* ATAPI stuff */
	ATAPI_PKT_DMA		= (1 << 0),
	ATAPI_DMADIR		= (1 << 2),	/* ATAPI data dir:
						   0=to device, 1=to host */
	ATAPI_CDB_LEN		= 16,

	/* PMP stuff */
	SATA_PMP_MAX_PORTS	= 15,
	SATA_PMP_CTRL_PORT	= 15,

	SATA_PMP_GSCR_DWORDS	= 128,
	SATA_PMP_GSCR_PROD_ID	= 0,
	SATA_PMP_GSCR_REV	= 1,
	SATA_PMP_GSCR_PORT_INFO	= 2,
	SATA_PMP_GSCR_ERROR	= 32,
	SATA_PMP_GSCR_ERROR_EN	= 33,
	SATA_PMP_GSCR_FEAT	= 64,
	SATA_PMP_GSCR_FEAT_EN	= 96,

	SATA_PMP_PSCR_STATUS	= 0,
	SATA_PMP_PSCR_ERROR	= 1,
	SATA_PMP_PSCR_CONTROL	= 2,

	SATA_PMP_FEAT_BIST	= (1 << 0),
	SATA_PMP_FEAT_PMREQ	= (1 << 1),
	SATA_PMP_FEAT_DYNSSC	= (1 << 2),
	SATA_PMP_FEAT_NOTIFY	= (1 << 3),

	/* cable types */
	ATA_CBL_NONE		= 0,
	ATA_CBL_PATA40		= 1,
	ATA_CBL_PATA80		= 2,
	ATA_CBL_PATA40_SHORT	= 3,	/* 40 wire cable to high UDMA spec */
	ATA_CBL_PATA_UNK	= 4,	/* don't know, maybe 80c? */
	ATA_CBL_PATA_IGN	= 5,	/* don't know, ignore cable handling */
	ATA_CBL_SATA		= 6,

	/* SATA Status and Control Registers */
	SCR_STATUS		= 0,
	SCR_ERROR		= 1,
	SCR_CONTROL		= 2,
	SCR_ACTIVE		= 3,
	SCR_NOTIFICATION	= 4,

	/* SError bits */
	SERR_DATA_RECOVERED	= (1 << 0), /* recovered data error */
	SERR_COMM_RECOVERED	= (1 << 1), /* recovered comm failure */
	SERR_DATA		= (1 << 8), /* unrecovered data error */
	SERR_PERSISTENT		= (1 << 9), /* persistent data/comm error */
	SERR_PROTOCOL		= (1 << 10), /* protocol violation */
	SERR_INTERNAL		= (1 << 11), /* host internal error */
	SERR_PHYRDY_CHG		= (1 << 16), /* PHY RDY changed */
	SERR_PHY_INT_ERR	= (1 << 17), /* PHY internal error */
	SERR_COMM_WAKE		= (1 << 18), /* Comm wake */
	SERR_10B_8B_ERR		= (1 << 19), /* 10b to 8b decode error */
	SERR_DISPARITY		= (1 << 20), /* Disparity */
	SERR_CRC		= (1 << 21), /* CRC error */
	SERR_HANDSHAKE		= (1 << 22), /* Handshake error */
	SERR_LINK_SEQ_ERR	= (1 << 23), /* Link sequence error */
	SERR_TRANS_ST_ERROR	= (1 << 24), /* Transport state trans. error */
	SERR_UNRECOG_FIS	= (1 << 25), /* Unrecognized FIS */
	SERR_DEV_XCHG		= (1 << 26), /* device exchanged */
};

enum ata_tf_protocols {
	/* ATA taskfile protocols */
	ATA_PROT_UNKNOWN,	/* unknown/invalid */
	ATA_PROT_NODATA,	/* no data */
	ATA_PROT_PIO,		/* PIO data xfer */
	ATA_PROT_DMA,		/* DMA */
	ATA_PROT_NCQ,		/* NCQ */
	ATAPI_PROT_NODATA,	/* packet command, no data */
	ATAPI_PROT_PIO,		/* packet command, PIO data xfer*/
	ATAPI_PROT_DMA,		/* packet command with special DMA sauce */
};

enum ata_ioctls {
	ATA_IOC_GET_IO32	= 0x309,
	ATA_IOC_SET_IO32	= 0x324,
};

/* core structures */

struct ata_bmdma_prd {
	__le32			addr;
	__le32			flags_len;
};

/*
 * id tests
 */
#define ata_id_is_ata(id)	(((id)[ATA_ID_CONFIG] & (1 << 15)) == 0)
#define ata_id_has_lba(id)	((id)[ATA_ID_CAPABILITY] & (1 << 9))
#define ata_id_has_dma(id)	((id)[ATA_ID_CAPABILITY] & (1 << 8))
#define ata_id_has_ncq(id)	((id)[ATA_ID_SATA_CAPABILITY] & (1 << 8))
#define ata_id_queue_depth(id)	(((id)[ATA_ID_QUEUE_DEPTH] & 0x1f) + 1)
#define ata_id_removable(id)	((id)[ATA_ID_CONFIG] & (1 << 7))
#define ata_id_has_atapi_AN(id)	\
	((((id)[ATA_ID_SATA_CAPABILITY] != 0x0000) && \
	  ((id)[ATA_ID_SATA_CAPABILITY] != 0xffff)) && \
	 ((id)[ATA_ID_FEATURE_SUPP] & (1 << 5)))
#define ata_id_has_fpdma_aa(id)	\
	((((id)[ATA_ID_SATA_CAPABILITY] != 0x0000) && \
	  ((id)[ATA_ID_SATA_CAPABILITY] != 0xffff)) && \
	 ((id)[ATA_ID_FEATURE_SUPP] & (1 << 2)))
#define ata_id_iordy_disable(id) ((id)[ATA_ID_CAPABILITY] & (1 << 10))
#define ata_id_has_iordy(id) ((id)[ATA_ID_CAPABILITY] & (1 << 11))
#define ata_id_u32(id,n)	\
	(((u32) (id)[(n) + 1] << 16) | ((u32) (id)[(n)]))
#define ata_id_u64(id,n)	\
	( ((u64) (id)[(n) + 3] << 48) |	\
	  ((u64) (id)[(n) + 2] << 32) |	\
	  ((u64) (id)[(n) + 1] << 16) |	\
	  ((u64) (id)[(n) + 0]) )

#define ata_id_cdb_intr(id)	(((id)[ATA_ID_CONFIG] & 0x60) == 0x20)
#define ata_id_has_da(id)	((id)[ATA_ID_SATA_CAPABILITY_2] & (1 << 4))
#define ata_id_has_devslp(id)	((id)[ATA_ID_FEATURE_SUPP] & (1 << 8))

static inline bool ata_id_has_hipm(const u16 *id)
{
	u16 val = id[ATA_ID_SATA_CAPABILITY];

	if (val == 0 || val == 0xffff)
		return false;

	return val & (1 << 9);
}

static inline bool ata_id_has_dipm(const u16 *id)
{
	u16 val = id[ATA_ID_FEATURE_SUPP];

	if (val == 0 || val == 0xffff)
		return false;

	return val & (1 << 3);
}


static inline bool ata_id_has_fua(const u16 *id)
{
	if ((id[ATA_ID_CFSSE] & 0xC000) != 0x4000)
		return false;
	return id[ATA_ID_CFSSE] & (1 << 6);
}

static inline bool ata_id_has_flush(const u16 *id)
{
	if ((id[ATA_ID_COMMAND_SET_2] & 0xC000) != 0x4000)
		return false;
	return id[ATA_ID_COMMAND_SET_2] & (1 << 12);
}

static inline bool ata_id_flush_enabled(const u16 *id)
{
	if (ata_id_has_flush(id) == 0)
		return false;
	if ((id[ATA_ID_CSF_DEFAULT] & 0xC000) != 0x4000)
		return false;
	return id[ATA_ID_CFS_ENABLE_2] & (1 << 12);
}

static inline bool ata_id_has_flush_ext(const u16 *id)
{
	if ((id[ATA_ID_COMMAND_SET_2] & 0xC000) != 0x4000)
		return false;
	return id[ATA_ID_COMMAND_SET_2] & (1 << 13);
}

static inline bool ata_id_flush_ext_enabled(const u16 *id)
{
	if (ata_id_has_flush_ext(id) == 0)
		return false;
	if ((id[ATA_ID_CSF_DEFAULT] & 0xC000) != 0x4000)
		return false;
	/*
	 * some Maxtor disks have bit 13 defined incorrectly
	 * so check bit 10 too
	 */
	return (id[ATA_ID_CFS_ENABLE_2] & 0x2400) == 0x2400;
}

static inline u32 ata_id_logical_sector_size(const u16 *id)
{
	/* T13/1699-D Revision 6a, Sep 6, 2008. Page 128.
	 * IDENTIFY DEVICE data, word 117-118.
	 * 0xd000 ignores bit 13 (logical:physical > 1)
	 */
	if ((id[ATA_ID_SECTOR_SIZE] & 0xd000) == 0x5000)
		return (((id[ATA_ID_LOGICAL_SECTOR_SIZE+1] << 16)
			 + id[ATA_ID_LOGICAL_SECTOR_SIZE]) * sizeof(u16)) ;
	return ATA_SECT_SIZE;
}

static inline u8 ata_id_log2_per_physical_sector(const u16 *id)
{
	/* T13/1699-D Revision 6a, Sep 6, 2008. Page 128.
	 * IDENTIFY DEVICE data, word 106.
	 * 0xe000 ignores bit 12 (logical sector > 512 bytes)
	 */
	if ((id[ATA_ID_SECTOR_SIZE] & 0xe000) == 0x6000)
		return (id[ATA_ID_SECTOR_SIZE] & 0xf);
	return 0;
}

/* Offset of logical sectors relative to physical sectors.
 *
 * If device has more than one logical sector per physical sector
 * (aka 512 byte emulation), vendors might offset the "sector 0" address
 * so sector 63 is "naturally aligned" - e.g. FAT partition table.
 * This avoids Read/Mod/Write penalties when using FAT partition table
 * and updating "well aligned" (FS perspective) physical sectors on every
 * transaction.
 */
static inline u16 ata_id_logical_sector_offset(const u16 *id,
	 u8 log2_per_phys)
{
	u16 word_209 = id[209];

	if ((log2_per_phys > 1) && (word_209 & 0xc000) == 0x4000) {
		u16 first = word_209 & 0x3fff;
		if (first > 0)
			return (1 << log2_per_phys) - first;
	}
	return 0;
}

static inline bool ata_id_has_lba48(const u16 *id)
{
	if ((id[ATA_ID_COMMAND_SET_2] & 0xC000) != 0x4000)
		return false;
	if (!ata_id_u64(id, ATA_ID_LBA_CAPACITY_2))
		return false;
	return id[ATA_ID_COMMAND_SET_2] & (1 << 10);
}

static inline bool ata_id_lba48_enabled(const u16 *id)
{
	if (ata_id_has_lba48(id) == 0)
		return false;
	if ((id[ATA_ID_CSF_DEFAULT] & 0xC000) != 0x4000)
		return false;
	return id[ATA_ID_CFS_ENABLE_2] & (1 << 10);
}

static inline bool ata_id_hpa_enabled(const u16 *id)
{
	/* Yes children, word 83 valid bits cover word 82 data */
	if ((id[ATA_ID_COMMAND_SET_2] & 0xC000) != 0x4000)
		return false;
	/* And 87 covers 85-87 */
	if ((id[ATA_ID_CSF_DEFAULT] & 0xC000) != 0x4000)
		return false;
	/* Check command sets enabled as well as supported */
	if ((id[ATA_ID_CFS_ENABLE_1] & (1 << 10)) == 0)
		return false;
	return id[ATA_ID_COMMAND_SET_1] & (1 << 10);
}

static inline bool ata_id_has_wcache(const u16 *id)
{
	/* Yes children, word 83 valid bits cover word 82 data */
	if ((id[ATA_ID_COMMAND_SET_2] & 0xC000) != 0x4000)
		return false;
	return id[ATA_ID_COMMAND_SET_1] & (1 << 5);
}

static inline bool ata_id_has_pm(const u16 *id)
{
	if ((id[ATA_ID_COMMAND_SET_2] & 0xC000) != 0x4000)
		return false;
	return id[ATA_ID_COMMAND_SET_1] & (1 << 3);
}

static inline bool ata_id_rahead_enabled(const u16 *id)
{
	if ((id[ATA_ID_CSF_DEFAULT] & 0xC000) != 0x4000)
		return false;
	return id[ATA_ID_CFS_ENABLE_1] & (1 << 6);
}

static inline bool ata_id_wcache_enabled(const u16 *id)
{
	if ((id[ATA_ID_CSF_DEFAULT] & 0xC000) != 0x4000)
		return false;
	return id[ATA_ID_CFS_ENABLE_1] & (1 << 5);
}

static inline bool ata_id_has_read_log_dma_ext(const u16 *id)
{
	/* Word 86 must have bit 15 set */
	if (!(id[ATA_ID_CFS_ENABLE_2] & (1 << 15)))
		return false;
<<<<<<< HEAD

	/* READ LOG DMA EXT support can be signaled either from word 119
	 * or from word 120. The format is the same for both words: Bit
	 * 15 must be cleared, bit 14 set and bit 3 set.
	 */
	if ((id[ATA_ID_COMMAND_SET_3] & 0xC008) == 0x4008 ||
	    (id[ATA_ID_COMMAND_SET_4] & 0xC008) == 0x4008)
		return true;

	return false;
}
=======
>>>>>>> 9fe8ecca

	/* READ LOG DMA EXT support can be signaled either from word 119
	 * or from word 120. The format is the same for both words: Bit
	 * 15 must be cleared, bit 14 set and bit 3 set.
	 */
	if ((id[ATA_ID_COMMAND_SET_3] & 0xC008) == 0x4008 ||
	    (id[ATA_ID_COMMAND_SET_4] & 0xC008) == 0x4008)
		return true;

	return false;
}

/**
 *	ata_id_major_version	-	get ATA level of drive
 *	@id: Identify data
 *
 *	Caveats:
 *		ATA-1 considers identify optional
 *		ATA-2 introduces mandatory identify
 *		ATA-3 introduces word 80 and accurate reporting
 *
 *	The practical impact of this is that ata_id_major_version cannot
 *	reliably report on drives below ATA3.
 */

static inline unsigned int ata_id_major_version(const u16 *id)
{
	unsigned int mver;

	if (id[ATA_ID_MAJOR_VER] == 0xFFFF)
		return 0;

	for (mver = 14; mver >= 1; mver--)
		if (id[ATA_ID_MAJOR_VER] & (1 << mver))
			break;
	return mver;
}

static inline bool ata_id_is_sata(const u16 *id)
{
	/*
	 * See if word 93 is 0 AND drive is at least ATA-5 compatible
	 * verifying that word 80 by casting it to a signed type --
	 * this trick allows us to filter out the reserved values of
	 * 0x0000 and 0xffff along with the earlier ATA revisions...
	 */
	if (id[ATA_ID_HW_CONFIG] == 0 && (short)id[ATA_ID_MAJOR_VER] >= 0x0020)
		return true;
	return false;
}

static inline bool ata_id_has_tpm(const u16 *id)
{
	/* The TPM bits are only valid on ATA8 */
	if (ata_id_major_version(id) < 8)
		return false;
	if ((id[48] & 0xC000) != 0x4000)
		return false;
	return id[48] & (1 << 0);
}

static inline bool ata_id_has_dword_io(const u16 *id)
{
	/* ATA 8 reuses this flag for "trusted" computing */
	if (ata_id_major_version(id) > 7)
		return false;
	return id[ATA_ID_DWORD_IO] & (1 << 0);
}

static inline bool ata_id_has_unload(const u16 *id)
{
	if (ata_id_major_version(id) >= 7 &&
	    (id[ATA_ID_CFSSE] & 0xC000) == 0x4000 &&
	    id[ATA_ID_CFSSE] & (1 << 13))
		return true;
	return false;
}

static inline bool ata_id_has_wwn(const u16 *id)
{
	return (id[ATA_ID_CSF_DEFAULT] & 0xC100) == 0x4100;
}

static inline int ata_id_form_factor(const u16 *id)
{
	u16 val = id[168];

	if (ata_id_major_version(id) < 7 || val == 0 || val == 0xffff)
		return 0;

	val &= 0xf;

	if (val > 5)
		return 0;

	return val;
}

static inline int ata_id_rotation_rate(const u16 *id)
{
	u16 val = id[217];

	if (ata_id_major_version(id) < 7 || val == 0 || val == 0xffff)
		return 0;

	if (val > 1 && val < 0x401)
		return 0;

	return val;
}

static inline bool ata_id_has_ncq_send_and_recv(const u16 *id)
{
	return id[ATA_ID_SATA_CAPABILITY_2] & BIT(6);
}

static inline bool ata_id_has_trim(const u16 *id)
{
	if (ata_id_major_version(id) >= 7 &&
	    (id[ATA_ID_DATA_SET_MGMT] & 1))
		return true;
	return false;
}

static inline bool ata_id_has_zero_after_trim(const u16 *id)
{
	/* DSM supported, deterministic read, and read zero after trim set */
	if (ata_id_has_trim(id) &&
	    (id[ATA_ID_ADDITIONAL_SUPP] & 0x4020) == 0x4020)
		return true;

	return false;
}

static inline bool ata_id_current_chs_valid(const u16 *id)
{
	/* For ATA-1 devices, if the INITIALIZE DEVICE PARAMETERS command
	   has not been issued to the device then the values of
	   id[ATA_ID_CUR_CYLS] to id[ATA_ID_CUR_SECTORS] are vendor specific. */
	return (id[ATA_ID_FIELD_VALID] & 1) && /* Current translation valid */
		id[ATA_ID_CUR_CYLS] &&  /* cylinders in current translation */
		id[ATA_ID_CUR_HEADS] &&  /* heads in current translation */
		id[ATA_ID_CUR_HEADS] <= 16 &&
		id[ATA_ID_CUR_SECTORS];    /* sectors in current translation */
}

static inline bool ata_id_is_cfa(const u16 *id)
{
	if ((id[ATA_ID_CONFIG] == 0x848A) ||	/* Traditional CF */
	    (id[ATA_ID_CONFIG] == 0x844A))	/* Delkin Devices CF */
		return true;
	/*
	 * CF specs don't require specific value in the word 0 anymore and yet
	 * they forbid to report the ATA version in the word 80 and require the
	 * CFA feature set support to be indicated in the word 83 in this case.
	 * Unfortunately, some cards only follow either of this requirements,
	 * and while those that don't indicate CFA feature support need some
	 * sort of quirk list, it seems impractical for the ones that do...
	 */
	return (id[ATA_ID_COMMAND_SET_2] & 0xC004) == 0x4004;
}

static inline bool ata_id_is_ssd(const u16 *id)
{
	return id[ATA_ID_ROT_SPEED] == 0x01;
}

static inline bool ata_id_pio_need_iordy(const u16 *id, const u8 pio)
{
	/* CF spec. r4.1 Table 22 says no IORDY on PIO5 and PIO6. */
	if (pio > 4 && ata_id_is_cfa(id))
		return false;
	/* For PIO3 and higher it is mandatory. */
	if (pio > 2)
		return true;
	/* Turn it on when possible. */
	return ata_id_has_iordy(id);
}

static inline bool ata_drive_40wire(const u16 *dev_id)
{
	if (ata_id_is_sata(dev_id))
		return false;	/* SATA */
	if ((dev_id[ATA_ID_HW_CONFIG] & 0xE000) == 0x6000)
		return false;	/* 80 wire */
	return true;
}

static inline bool ata_drive_40wire_relaxed(const u16 *dev_id)
{
	if ((dev_id[ATA_ID_HW_CONFIG] & 0x2000) == 0x2000)
		return false;	/* 80 wire */
	return true;
}

static inline int atapi_cdb_len(const u16 *dev_id)
{
	u16 tmp = dev_id[ATA_ID_CONFIG] & 0x3;
	switch (tmp) {
	case 0:		return 12;
	case 1:		return 16;
	default:	return -1;
	}
}

static inline int atapi_command_packet_set(const u16 *dev_id)
{
	return (dev_id[ATA_ID_CONFIG] >> 8) & 0x1f;
}

static inline bool atapi_id_dmadir(const u16 *dev_id)
{
	return ata_id_major_version(dev_id) >= 7 && (dev_id[62] & 0x8000);
}

/*
 * ata_id_is_lba_capacity_ok() performs a sanity check on
 * the claimed LBA capacity value for the device.
 *
 * Returns 1 if LBA capacity looks sensible, 0 otherwise.
 *
 * It is called only once for each device.
 */
static inline bool ata_id_is_lba_capacity_ok(u16 *id)
{
	unsigned long lba_sects, chs_sects, head, tail;

	/* No non-LBA info .. so valid! */
	if (id[ATA_ID_CYLS] == 0)
		return true;

	lba_sects = ata_id_u32(id, ATA_ID_LBA_CAPACITY);

	/*
	 * The ATA spec tells large drives to return
	 * C/H/S = 16383/16/63 independent of their size.
	 * Some drives can be jumpered to use 15 heads instead of 16.
	 * Some drives can be jumpered to use 4092 cyls instead of 16383.
	 */
	if ((id[ATA_ID_CYLS] == 16383 ||
	     (id[ATA_ID_CYLS] == 4092 && id[ATA_ID_CUR_CYLS] == 16383)) &&
	    id[ATA_ID_SECTORS] == 63 &&
	    (id[ATA_ID_HEADS] == 15 || id[ATA_ID_HEADS] == 16) &&
	    (lba_sects >= 16383 * 63 * id[ATA_ID_HEADS]))
		return true;

	chs_sects = id[ATA_ID_CYLS] * id[ATA_ID_HEADS] * id[ATA_ID_SECTORS];

	/* perform a rough sanity check on lba_sects: within 10% is OK */
	if (lba_sects - chs_sects < chs_sects/10)
		return true;

	/* some drives have the word order reversed */
	head = (lba_sects >> 16) & 0xffff;
	tail = lba_sects & 0xffff;
	lba_sects = head | (tail << 16);

	if (lba_sects - chs_sects < chs_sects/10) {
		*(__le32 *)&id[ATA_ID_LBA_CAPACITY] = __cpu_to_le32(lba_sects);
		return true;	/* LBA capacity is (now) good */
	}

	return false;	/* LBA capacity value may be bad */
}

static inline void ata_id_to_hd_driveid(u16 *id)
{
#ifdef __BIG_ENDIAN
	/* accessed in struct hd_driveid as 8-bit values */
	id[ATA_ID_MAX_MULTSECT]	 = __cpu_to_le16(id[ATA_ID_MAX_MULTSECT]);
	id[ATA_ID_CAPABILITY]	 = __cpu_to_le16(id[ATA_ID_CAPABILITY]);
	id[ATA_ID_OLD_PIO_MODES] = __cpu_to_le16(id[ATA_ID_OLD_PIO_MODES]);
	id[ATA_ID_OLD_DMA_MODES] = __cpu_to_le16(id[ATA_ID_OLD_DMA_MODES]);
	id[ATA_ID_MULTSECT]	 = __cpu_to_le16(id[ATA_ID_MULTSECT]);

	/* as 32-bit values */
	*(u32 *)&id[ATA_ID_LBA_CAPACITY] = ata_id_u32(id, ATA_ID_LBA_CAPACITY);
	*(u32 *)&id[ATA_ID_SPG]		 = ata_id_u32(id, ATA_ID_SPG);

	/* as 64-bit value */
	*(u64 *)&id[ATA_ID_LBA_CAPACITY_2] =
		ata_id_u64(id, ATA_ID_LBA_CAPACITY_2);
#endif
}

/*
 * Write LBA Range Entries to the buffer that will cover the extent from
 * sector to sector + count.  This is used for TRIM and for ADD LBA(S)
 * TO NV CACHE PINNED SET.
 */
static inline unsigned ata_set_lba_range_entries(void *_buffer,
		unsigned buf_size, u64 sector, unsigned long count)
{
	__le64 *buffer = _buffer;
	unsigned i = 0, used_bytes;

	while (i < buf_size / 8 ) { /* 6-byte LBA + 2-byte range per entry */
		u64 entry = sector |
			((u64)(count > 0xffff ? 0xffff : count) << 48);
		buffer[i++] = __cpu_to_le64(entry);
		if (count <= 0xffff)
			break;
		count -= 0xffff;
		sector += 0xffff;
	}

	used_bytes = ALIGN(i * 8, 512);
	memset(buffer + i, 0, used_bytes - i * 8);
	return used_bytes;
}

static inline bool ata_ok(u8 status)
{
	return ((status & (ATA_BUSY | ATA_DRDY | ATA_DF | ATA_DRQ | ATA_ERR))
			== ATA_DRDY);
}

static inline bool lba_28_ok(u64 block, u32 n_block)
{
	/* check the ending block number: must be LESS THAN 0x0fffffff */
	return ((block + n_block) < ((1 << 28) - 1)) && (n_block <= 256);
}

static inline bool lba_48_ok(u64 block, u32 n_block)
{
	/* check the ending block number */
	return ((block + n_block - 1) < ((u64)1 << 48)) && (n_block <= 65536);
}

#define sata_pmp_gscr_vendor(gscr)	((gscr)[SATA_PMP_GSCR_PROD_ID] & 0xffff)
#define sata_pmp_gscr_devid(gscr)	((gscr)[SATA_PMP_GSCR_PROD_ID] >> 16)
#define sata_pmp_gscr_rev(gscr)		(((gscr)[SATA_PMP_GSCR_REV] >> 8) & 0xff)
#define sata_pmp_gscr_ports(gscr)	((gscr)[SATA_PMP_GSCR_PORT_INFO] & 0xf)

#endif /* __LINUX_ATA_H__ */<|MERGE_RESOLUTION|>--- conflicted
+++ resolved
@@ -704,20 +704,6 @@
 	/* Word 86 must have bit 15 set */
 	if (!(id[ATA_ID_CFS_ENABLE_2] & (1 << 15)))
 		return false;
-<<<<<<< HEAD
-
-	/* READ LOG DMA EXT support can be signaled either from word 119
-	 * or from word 120. The format is the same for both words: Bit
-	 * 15 must be cleared, bit 14 set and bit 3 set.
-	 */
-	if ((id[ATA_ID_COMMAND_SET_3] & 0xC008) == 0x4008 ||
-	    (id[ATA_ID_COMMAND_SET_4] & 0xC008) == 0x4008)
-		return true;
-
-	return false;
-}
-=======
->>>>>>> 9fe8ecca
 
 	/* READ LOG DMA EXT support can be signaled either from word 119
 	 * or from word 120. The format is the same for both words: Bit
