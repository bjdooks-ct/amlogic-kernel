--- conflicted
+++ resolved
@@ -510,8 +510,6 @@
 {
 	return page_mapcount(page);
 }
-<<<<<<< HEAD
-=======
 static inline int page_trans_huge_mapcount(struct page *page,
 					   int *total_mapcount)
 {
@@ -520,7 +518,6 @@
 		*total_mapcount = mapcount;
 	return mapcount;
 }
->>>>>>> ed596a4a
 #endif
 
 static inline struct page *virt_to_head_page(const void *x)
@@ -1270,88 +1267,19 @@
 			    unsigned long start, unsigned long nr_pages,
 			    int write, int force, struct page **pages,
 			    struct vm_area_struct **vmas);
-<<<<<<< HEAD
-long get_user_pages6(unsigned long start, unsigned long nr_pages,
-			    int write, int force, struct page **pages,
-			    struct vm_area_struct **vmas);
-long get_user_pages_locked6(unsigned long start, unsigned long nr_pages,
-=======
 long get_user_pages(unsigned long start, unsigned long nr_pages,
 			    int write, int force, struct page **pages,
 			    struct vm_area_struct **vmas);
 long get_user_pages_locked(unsigned long start, unsigned long nr_pages,
->>>>>>> ed596a4a
 		    int write, int force, struct page **pages, int *locked);
 long __get_user_pages_unlocked(struct task_struct *tsk, struct mm_struct *mm,
 			       unsigned long start, unsigned long nr_pages,
 			       int write, int force, struct page **pages,
 			       unsigned int gup_flags);
-<<<<<<< HEAD
-long get_user_pages_unlocked5(unsigned long start, unsigned long nr_pages,
-=======
 long get_user_pages_unlocked(unsigned long start, unsigned long nr_pages,
->>>>>>> ed596a4a
 		    int write, int force, struct page **pages);
 int get_user_pages_fast(unsigned long start, int nr_pages, int write,
 			struct page **pages);
-
-/* suppress warnings from use in EXPORT_SYMBOL() */
-#ifndef __DISABLE_GUP_DEPRECATED
-#define __gup_deprecated __deprecated
-#else
-#define __gup_deprecated
-#endif
-/*
- * These macros provide backward-compatibility with the old
- * get_user_pages() variants which took tsk/mm.  These
- * functions/macros provide both compile-time __deprecated so we
- * can catch old-style use and not break the build.  The actual
- * functions also have WARN_ON()s to let us know at runtime if
- * the get_user_pages() should have been the "remote" variant.
- *
- * These are hideous, but temporary.
- *
- * If you run into one of these __deprecated warnings, look
- * at how you are calling get_user_pages().  If you are calling
- * it with current/current->mm as the first two arguments,
- * simply remove those arguments.  The behavior will be the same
- * as it is now.  If you are calling it on another task, use
- * get_user_pages_remote() instead.
- *
- * Any questions?  Ask Dave Hansen <dave@sr71.net>
- */
-long
-__gup_deprecated
-get_user_pages8(struct task_struct *tsk, struct mm_struct *mm,
-		unsigned long start, unsigned long nr_pages,
-		int write, int force, struct page **pages,
-		struct vm_area_struct **vmas);
-#define GUP_MACRO(_1, _2, _3, _4, _5, _6, _7, _8, get_user_pages, ...)	\
-	get_user_pages
-#define get_user_pages(...) GUP_MACRO(__VA_ARGS__,	\
-		get_user_pages8, x,			\
-		get_user_pages6, x, x, x, x, x)(__VA_ARGS__)
-
-__gup_deprecated
-long get_user_pages_locked8(struct task_struct *tsk, struct mm_struct *mm,
-		unsigned long start, unsigned long nr_pages,
-		int write, int force, struct page **pages,
-		int *locked);
-#define GUPL_MACRO(_1, _2, _3, _4, _5, _6, _7, _8, get_user_pages_locked, ...)	\
-	get_user_pages_locked
-#define get_user_pages_locked(...) GUPL_MACRO(__VA_ARGS__,	\
-		get_user_pages_locked8,	x,			\
-		get_user_pages_locked6, x, x, x, x)(__VA_ARGS__)
-
-__gup_deprecated
-long get_user_pages_unlocked7(struct task_struct *tsk, struct mm_struct *mm,
-		unsigned long start, unsigned long nr_pages,
-		int write, int force, struct page **pages);
-#define GUPU_MACRO(_1, _2, _3, _4, _5, _6, _7, get_user_pages_unlocked, ...)	\
-	get_user_pages_unlocked
-#define get_user_pages_unlocked(...) GUPU_MACRO(__VA_ARGS__,	\
-		get_user_pages_unlocked7, x,			\
-		get_user_pages_unlocked5, x, x, x, x)(__VA_ARGS__)
 
 /* Container for pinned pfns / pages */
 struct frame_vector {
