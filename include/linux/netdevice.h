/*
 * INET		An implementation of the TCP/IP protocol suite for the LINUX
 *		operating system.  INET is implemented using the  BSD Socket
 *		interface as the means of communication with the user level.
 *
 *		Definitions for the Interfaces handler.
 *
 * Version:	@(#)dev.h	1.0.10	08/12/93
 *
 * Authors:	Ross Biro
 *		Fred N. van Kempen, <waltje@uWalt.NL.Mugnet.ORG>
 *		Corey Minyard <wf-rch!minyard@relay.EU.net>
 *		Donald J. Becker, <becker@cesdis.gsfc.nasa.gov>
 *		Alan Cox, <alan@lxorguk.ukuu.org.uk>
 *		Bjorn Ekwall. <bj0rn@blox.se>
 *              Pekka Riikonen <priikone@poseidon.pspt.fi>
 *
 *		This program is free software; you can redistribute it and/or
 *		modify it under the terms of the GNU General Public License
 *		as published by the Free Software Foundation; either version
 *		2 of the License, or (at your option) any later version.
 *
 *		Moved to /usr/include/linux for NET3
 */
#ifndef _LINUX_NETDEVICE_H
#define _LINUX_NETDEVICE_H

#include <linux/pm_qos.h>
#include <linux/timer.h>
#include <linux/bug.h>
#include <linux/delay.h>
#include <linux/atomic.h>
#include <asm/cache.h>
#include <asm/byteorder.h>

#include <linux/percpu.h>
#include <linux/rculist.h>
#include <linux/dmaengine.h>
#include <linux/workqueue.h>
#include <linux/dynamic_queue_limits.h>

#include <linux/ethtool.h>
#include <net/net_namespace.h>
#include <net/dsa.h>
#ifdef CONFIG_DCB
#include <net/dcbnl.h>
#endif
#include <net/netprio_cgroup.h>

#include <linux/netdev_features.h>
#include <linux/neighbour.h>
#include <uapi/linux/netdevice.h>

struct netpoll_info;
struct device;
struct phy_device;
/* 802.11 specific */
struct wireless_dev;
					/* source back-compat hooks */
#define SET_ETHTOOL_OPS(netdev,ops) \
	( (netdev)->ethtool_ops = (ops) )

void netdev_set_default_ethtool_ops(struct net_device *dev,
				    const struct ethtool_ops *ops);

/* hardware address assignment types */
#define NET_ADDR_PERM		0	/* address is permanent (default) */
#define NET_ADDR_RANDOM		1	/* address is generated randomly */
#define NET_ADDR_STOLEN		2	/* address is stolen from other device */
#define NET_ADDR_SET		3	/* address is set using
					 * dev_set_mac_address() */

/* Backlog congestion levels */
#define NET_RX_SUCCESS		0	/* keep 'em coming, baby */
#define NET_RX_DROP		1	/* packet dropped */

/*
 * Transmit return codes: transmit return codes originate from three different
 * namespaces:
 *
 * - qdisc return codes
 * - driver transmit return codes
 * - errno values
 *
 * Drivers are allowed to return any one of those in their hard_start_xmit()
 * function. Real network devices commonly used with qdiscs should only return
 * the driver transmit return codes though - when qdiscs are used, the actual
 * transmission happens asynchronously, so the value is not propagated to
 * higher layers. Virtual network devices transmit synchronously, in this case
 * the driver transmit return codes are consumed by dev_queue_xmit(), all
 * others are propagated to higher layers.
 */

/* qdisc ->enqueue() return codes. */
#define NET_XMIT_SUCCESS	0x00
#define NET_XMIT_DROP		0x01	/* skb dropped			*/
#define NET_XMIT_CN		0x02	/* congestion notification	*/
#define NET_XMIT_POLICED	0x03	/* skb is shot by police	*/
#define NET_XMIT_MASK		0x0f	/* qdisc flags in net/sch_generic.h */

/* NET_XMIT_CN is special. It does not guarantee that this packet is lost. It
 * indicates that the device will soon be dropping packets, or already drops
 * some packets of the same priority; prompting us to send less aggressively. */
#define net_xmit_eval(e)	((e) == NET_XMIT_CN ? 0 : (e))
#define net_xmit_errno(e)	((e) != NET_XMIT_CN ? -ENOBUFS : 0)

/* Driver transmit return codes */
#define NETDEV_TX_MASK		0xf0

enum netdev_tx {
	__NETDEV_TX_MIN	 = INT_MIN,	/* make sure enum is signed */
	NETDEV_TX_OK	 = 0x00,	/* driver took care of packet */
	NETDEV_TX_BUSY	 = 0x10,	/* driver tx path was busy*/
	NETDEV_TX_LOCKED = 0x20,	/* driver tx lock was already taken */
};
typedef enum netdev_tx netdev_tx_t;

/*
 * Current order: NETDEV_TX_MASK > NET_XMIT_MASK >= 0 is significant;
 * hard_start_xmit() return < NET_XMIT_MASK means skb was consumed.
 */
static inline bool dev_xmit_complete(int rc)
{
	/*
	 * Positive cases with an skb consumed by a driver:
	 * - successful transmission (rc == NETDEV_TX_OK)
	 * - error while transmitting (rc < 0)
	 * - error while queueing to a different device (rc & NET_XMIT_MASK)
	 */
	if (likely(rc < NET_XMIT_MASK))
		return true;

	return false;
}

/*
 *	Compute the worst case header length according to the protocols
 *	used.
 */

#if defined(CONFIG_WLAN) || IS_ENABLED(CONFIG_AX25)
# if defined(CONFIG_MAC80211_MESH)
#  define LL_MAX_HEADER 128
# else
#  define LL_MAX_HEADER 96
# endif
#else
# define LL_MAX_HEADER 32
#endif

#if !IS_ENABLED(CONFIG_NET_IPIP) && !IS_ENABLED(CONFIG_NET_IPGRE) && \
    !IS_ENABLED(CONFIG_IPV6_SIT) && !IS_ENABLED(CONFIG_IPV6_TUNNEL)
#define MAX_HEADER LL_MAX_HEADER
#else
#define MAX_HEADER (LL_MAX_HEADER + 48)
#endif

/*
 *	Old network device statistics. Fields are native words
 *	(unsigned long) so they can be read and written atomically.
 */

struct net_device_stats {
	unsigned long	rx_packets;
	unsigned long	tx_packets;
	unsigned long	rx_bytes;
	unsigned long	tx_bytes;
	unsigned long	rx_errors;
	unsigned long	tx_errors;
	unsigned long	rx_dropped;
	unsigned long	tx_dropped;
	unsigned long	multicast;
	unsigned long	collisions;
	unsigned long	rx_length_errors;
	unsigned long	rx_over_errors;
	unsigned long	rx_crc_errors;
	unsigned long	rx_frame_errors;
	unsigned long	rx_fifo_errors;
	unsigned long	rx_missed_errors;
	unsigned long	tx_aborted_errors;
	unsigned long	tx_carrier_errors;
	unsigned long	tx_fifo_errors;
	unsigned long	tx_heartbeat_errors;
	unsigned long	tx_window_errors;
	unsigned long	rx_compressed;
	unsigned long	tx_compressed;
};


#include <linux/cache.h>
#include <linux/skbuff.h>

#ifdef CONFIG_RPS
#include <linux/static_key.h>
extern struct static_key rps_needed;
#endif

struct neighbour;
struct neigh_parms;
struct sk_buff;

struct netdev_hw_addr {
	struct list_head	list;
	unsigned char		addr[MAX_ADDR_LEN];
	unsigned char		type;
#define NETDEV_HW_ADDR_T_LAN		1
#define NETDEV_HW_ADDR_T_SAN		2
#define NETDEV_HW_ADDR_T_SLAVE		3
#define NETDEV_HW_ADDR_T_UNICAST	4
#define NETDEV_HW_ADDR_T_MULTICAST	5
	bool			global_use;
	int			sync_cnt;
	int			refcount;
	int			synced;
	struct rcu_head		rcu_head;
};

struct netdev_hw_addr_list {
	struct list_head	list;
	int			count;
};

#define netdev_hw_addr_list_count(l) ((l)->count)
#define netdev_hw_addr_list_empty(l) (netdev_hw_addr_list_count(l) == 0)
#define netdev_hw_addr_list_for_each(ha, l) \
	list_for_each_entry(ha, &(l)->list, list)

#define netdev_uc_count(dev) netdev_hw_addr_list_count(&(dev)->uc)
#define netdev_uc_empty(dev) netdev_hw_addr_list_empty(&(dev)->uc)
#define netdev_for_each_uc_addr(ha, dev) \
	netdev_hw_addr_list_for_each(ha, &(dev)->uc)

#define netdev_mc_count(dev) netdev_hw_addr_list_count(&(dev)->mc)
#define netdev_mc_empty(dev) netdev_hw_addr_list_empty(&(dev)->mc)
#define netdev_for_each_mc_addr(ha, dev) \
	netdev_hw_addr_list_for_each(ha, &(dev)->mc)

struct hh_cache {
	u16		hh_len;
	u16		__pad;
	seqlock_t	hh_lock;

	/* cached hardware header; allow for machine alignment needs.        */
#define HH_DATA_MOD	16
#define HH_DATA_OFF(__len) \
	(HH_DATA_MOD - (((__len - 1) & (HH_DATA_MOD - 1)) + 1))
#define HH_DATA_ALIGN(__len) \
	(((__len)+(HH_DATA_MOD-1))&~(HH_DATA_MOD - 1))
	unsigned long	hh_data[HH_DATA_ALIGN(LL_MAX_HEADER) / sizeof(long)];
};

/* Reserve HH_DATA_MOD byte aligned hard_header_len, but at least that much.
 * Alternative is:
 *   dev->hard_header_len ? (dev->hard_header_len +
 *                           (HH_DATA_MOD - 1)) & ~(HH_DATA_MOD - 1) : 0
 *
 * We could use other alignment values, but we must maintain the
 * relationship HH alignment <= LL alignment.
 */
#define LL_RESERVED_SPACE(dev) \
	((((dev)->hard_header_len+(dev)->needed_headroom)&~(HH_DATA_MOD - 1)) + HH_DATA_MOD)
#define LL_RESERVED_SPACE_EXTRA(dev,extra) \
	((((dev)->hard_header_len+(dev)->needed_headroom+(extra))&~(HH_DATA_MOD - 1)) + HH_DATA_MOD)

struct header_ops {
	int	(*create) (struct sk_buff *skb, struct net_device *dev,
			   unsigned short type, const void *daddr,
			   const void *saddr, unsigned int len);
	int	(*parse)(const struct sk_buff *skb, unsigned char *haddr);
	int	(*rebuild)(struct sk_buff *skb);
	int	(*cache)(const struct neighbour *neigh, struct hh_cache *hh, __be16 type);
	void	(*cache_update)(struct hh_cache *hh,
				const struct net_device *dev,
				const unsigned char *haddr);
};

/* These flag bits are private to the generic network queueing
 * layer, they may not be explicitly referenced by any other
 * code.
 */

enum netdev_state_t {
	__LINK_STATE_START,
	__LINK_STATE_PRESENT,
	__LINK_STATE_NOCARRIER,
	__LINK_STATE_LINKWATCH_PENDING,
	__LINK_STATE_DORMANT,
};


/*
 * This structure holds at boot time configured netdevice settings. They
 * are then used in the device probing.
 */
struct netdev_boot_setup {
	char name[IFNAMSIZ];
	struct ifmap map;
};
#define NETDEV_BOOT_SETUP_MAX 8

int __init netdev_boot_setup(char *str);

/*
 * Structure for NAPI scheduling similar to tasklet but with weighting
 */
struct napi_struct {
	/* The poll_list must only be managed by the entity which
	 * changes the state of the NAPI_STATE_SCHED bit.  This means
	 * whoever atomically sets that bit can add this napi_struct
	 * to the per-cpu poll_list, and whoever clears that bit
	 * can remove from the list right before clearing the bit.
	 */
	struct list_head	poll_list;

	unsigned long		state;
	int			weight;
	unsigned int		gro_count;
	int			(*poll)(struct napi_struct *, int);
#ifdef CONFIG_NETPOLL
	spinlock_t		poll_lock;
	int			poll_owner;
#endif
	struct net_device	*dev;
	struct sk_buff		*gro_list;
	struct sk_buff		*skb;
	struct list_head	dev_list;
	struct hlist_node	napi_hash_node;
	unsigned int		napi_id;
};

enum {
	NAPI_STATE_SCHED,	/* Poll is scheduled */
	NAPI_STATE_DISABLE,	/* Disable pending */
	NAPI_STATE_NPSVC,	/* Netpoll - don't dequeue from poll_list */
	NAPI_STATE_HASHED,	/* In NAPI hash */
};

enum gro_result {
	GRO_MERGED,
	GRO_MERGED_FREE,
	GRO_HELD,
	GRO_NORMAL,
	GRO_DROP,
};
typedef enum gro_result gro_result_t;

/*
 * enum rx_handler_result - Possible return values for rx_handlers.
 * @RX_HANDLER_CONSUMED: skb was consumed by rx_handler, do not process it
 * further.
 * @RX_HANDLER_ANOTHER: Do another round in receive path. This is indicated in
 * case skb->dev was changed by rx_handler.
 * @RX_HANDLER_EXACT: Force exact delivery, no wildcard.
 * @RX_HANDLER_PASS: Do nothing, passe the skb as if no rx_handler was called.
 *
 * rx_handlers are functions called from inside __netif_receive_skb(), to do
 * special processing of the skb, prior to delivery to protocol handlers.
 *
 * Currently, a net_device can only have a single rx_handler registered. Trying
 * to register a second rx_handler will return -EBUSY.
 *
 * To register a rx_handler on a net_device, use netdev_rx_handler_register().
 * To unregister a rx_handler on a net_device, use
 * netdev_rx_handler_unregister().
 *
 * Upon return, rx_handler is expected to tell __netif_receive_skb() what to
 * do with the skb.
 *
 * If the rx_handler consumed to skb in some way, it should return
 * RX_HANDLER_CONSUMED. This is appropriate when the rx_handler arranged for
 * the skb to be delivered in some other ways.
 *
 * If the rx_handler changed skb->dev, to divert the skb to another
 * net_device, it should return RX_HANDLER_ANOTHER. The rx_handler for the
 * new device will be called if it exists.
 *
 * If the rx_handler consider the skb should be ignored, it should return
 * RX_HANDLER_EXACT. The skb will only be delivered to protocol handlers that
 * are registered on exact device (ptype->dev == skb->dev).
 *
 * If the rx_handler didn't changed skb->dev, but want the skb to be normally
 * delivered, it should return RX_HANDLER_PASS.
 *
 * A device without a registered rx_handler will behave as if rx_handler
 * returned RX_HANDLER_PASS.
 */

enum rx_handler_result {
	RX_HANDLER_CONSUMED,
	RX_HANDLER_ANOTHER,
	RX_HANDLER_EXACT,
	RX_HANDLER_PASS,
};
typedef enum rx_handler_result rx_handler_result_t;
typedef rx_handler_result_t rx_handler_func_t(struct sk_buff **pskb);

void __napi_schedule(struct napi_struct *n);

static inline bool napi_disable_pending(struct napi_struct *n)
{
	return test_bit(NAPI_STATE_DISABLE, &n->state);
}

/**
 *	napi_schedule_prep - check if napi can be scheduled
 *	@n: napi context
 *
 * Test if NAPI routine is already running, and if not mark
 * it as running.  This is used as a condition variable
 * insure only one NAPI poll instance runs.  We also make
 * sure there is no pending NAPI disable.
 */
static inline bool napi_schedule_prep(struct napi_struct *n)
{
	return !napi_disable_pending(n) &&
		!test_and_set_bit(NAPI_STATE_SCHED, &n->state);
}

/**
 *	napi_schedule - schedule NAPI poll
 *	@n: napi context
 *
 * Schedule NAPI poll routine to be called if it is not already
 * running.
 */
static inline void napi_schedule(struct napi_struct *n)
{
	if (napi_schedule_prep(n))
		__napi_schedule(n);
}

/* Try to reschedule poll. Called by dev->poll() after napi_complete().  */
static inline bool napi_reschedule(struct napi_struct *napi)
{
	if (napi_schedule_prep(napi)) {
		__napi_schedule(napi);
		return true;
	}
	return false;
}

/**
 *	napi_complete - NAPI processing complete
 *	@n: napi context
 *
 * Mark NAPI processing as complete.
 */
void __napi_complete(struct napi_struct *n);
void napi_complete(struct napi_struct *n);

/**
 *	napi_by_id - lookup a NAPI by napi_id
 *	@napi_id: hashed napi_id
 *
 * lookup @napi_id in napi_hash table
 * must be called under rcu_read_lock()
 */
struct napi_struct *napi_by_id(unsigned int napi_id);

/**
 *	napi_hash_add - add a NAPI to global hashtable
 *	@napi: napi context
 *
 * generate a new napi_id and store a @napi under it in napi_hash
 */
void napi_hash_add(struct napi_struct *napi);

/**
 *	napi_hash_del - remove a NAPI from global table
 *	@napi: napi context
 *
 * Warning: caller must observe rcu grace period
 * before freeing memory containing @napi
 */
void napi_hash_del(struct napi_struct *napi);

/**
 *	napi_disable - prevent NAPI from scheduling
 *	@n: napi context
 *
 * Stop NAPI from being scheduled on this context.
 * Waits till any outstanding processing completes.
 */
static inline void napi_disable(struct napi_struct *n)
{
	might_sleep();
	set_bit(NAPI_STATE_DISABLE, &n->state);
	while (test_and_set_bit(NAPI_STATE_SCHED, &n->state))
		msleep(1);
	clear_bit(NAPI_STATE_DISABLE, &n->state);
}

/**
 *	napi_enable - enable NAPI scheduling
 *	@n: napi context
 *
 * Resume NAPI from being scheduled on this context.
 * Must be paired with napi_disable.
 */
static inline void napi_enable(struct napi_struct *n)
{
	BUG_ON(!test_bit(NAPI_STATE_SCHED, &n->state));
	smp_mb__before_clear_bit();
	clear_bit(NAPI_STATE_SCHED, &n->state);
}

#ifdef CONFIG_SMP
/**
 *	napi_synchronize - wait until NAPI is not running
 *	@n: napi context
 *
 * Wait until NAPI is done being scheduled on this context.
 * Waits till any outstanding processing completes but
 * does not disable future activations.
 */
static inline void napi_synchronize(const struct napi_struct *n)
{
	while (test_bit(NAPI_STATE_SCHED, &n->state))
		msleep(1);
}
#else
# define napi_synchronize(n)	barrier()
#endif

enum netdev_queue_state_t {
	__QUEUE_STATE_DRV_XOFF,
	__QUEUE_STATE_STACK_XOFF,
	__QUEUE_STATE_FROZEN,
#define QUEUE_STATE_ANY_XOFF ((1 << __QUEUE_STATE_DRV_XOFF)		| \
			      (1 << __QUEUE_STATE_STACK_XOFF))
#define QUEUE_STATE_ANY_XOFF_OR_FROZEN (QUEUE_STATE_ANY_XOFF		| \
					(1 << __QUEUE_STATE_FROZEN))
};
/*
 * __QUEUE_STATE_DRV_XOFF is used by drivers to stop the transmit queue.  The
 * netif_tx_* functions below are used to manipulate this flag.  The
 * __QUEUE_STATE_STACK_XOFF flag is used by the stack to stop the transmit
 * queue independently.  The netif_xmit_*stopped functions below are called
 * to check if the queue has been stopped by the driver or stack (either
 * of the XOFF bits are set in the state).  Drivers should not need to call
 * netif_xmit*stopped functions, they should only be using netif_tx_*.
 */

struct netdev_queue {
/*
 * read mostly part
 */
	struct net_device	*dev;
	struct Qdisc		*qdisc;
	struct Qdisc		*qdisc_sleeping;
#ifdef CONFIG_SYSFS
	struct kobject		kobj;
#endif
#if defined(CONFIG_XPS) && defined(CONFIG_NUMA)
	int			numa_node;
#endif
/*
 * write mostly part
 */
	spinlock_t		_xmit_lock ____cacheline_aligned_in_smp;
	int			xmit_lock_owner;
	/*
	 * please use this field instead of dev->trans_start
	 */
	unsigned long		trans_start;

	/*
	 * Number of TX timeouts for this queue
	 * (/sys/class/net/DEV/Q/trans_timeout)
	 */
	unsigned long		trans_timeout;

	unsigned long		state;

#ifdef CONFIG_BQL
	struct dql		dql;
#endif
} ____cacheline_aligned_in_smp;

static inline int netdev_queue_numa_node_read(const struct netdev_queue *q)
{
#if defined(CONFIG_XPS) && defined(CONFIG_NUMA)
	return q->numa_node;
#else
	return NUMA_NO_NODE;
#endif
}

static inline void netdev_queue_numa_node_write(struct netdev_queue *q, int node)
{
#if defined(CONFIG_XPS) && defined(CONFIG_NUMA)
	q->numa_node = node;
#endif
}

#ifdef CONFIG_RPS
/*
 * This structure holds an RPS map which can be of variable length.  The
 * map is an array of CPUs.
 */
struct rps_map {
	unsigned int len;
	struct rcu_head rcu;
	u16 cpus[0];
};
#define RPS_MAP_SIZE(_num) (sizeof(struct rps_map) + ((_num) * sizeof(u16)))

/*
 * The rps_dev_flow structure contains the mapping of a flow to a CPU, the
 * tail pointer for that CPU's input queue at the time of last enqueue, and
 * a hardware filter index.
 */
struct rps_dev_flow {
	u16 cpu;
	u16 filter;
	unsigned int last_qtail;
};
#define RPS_NO_FILTER 0xffff

/*
 * The rps_dev_flow_table structure contains a table of flow mappings.
 */
struct rps_dev_flow_table {
	unsigned int mask;
	struct rcu_head rcu;
	struct rps_dev_flow flows[0];
};
#define RPS_DEV_FLOW_TABLE_SIZE(_num) (sizeof(struct rps_dev_flow_table) + \
    ((_num) * sizeof(struct rps_dev_flow)))

/*
 * The rps_sock_flow_table contains mappings of flows to the last CPU
 * on which they were processed by the application (set in recvmsg).
 */
struct rps_sock_flow_table {
	unsigned int mask;
	u16 ents[0];
};
#define	RPS_SOCK_FLOW_TABLE_SIZE(_num) (sizeof(struct rps_sock_flow_table) + \
    ((_num) * sizeof(u16)))

#define RPS_NO_CPU 0xffff

static inline void rps_record_sock_flow(struct rps_sock_flow_table *table,
					u32 hash)
{
	if (table && hash) {
		unsigned int cpu, index = hash & table->mask;

		/* We only give a hint, preemption can change cpu under us */
		cpu = raw_smp_processor_id();

		if (table->ents[index] != cpu)
			table->ents[index] = cpu;
	}
}

static inline void rps_reset_sock_flow(struct rps_sock_flow_table *table,
				       u32 hash)
{
	if (table && hash)
		table->ents[hash & table->mask] = RPS_NO_CPU;
}

extern struct rps_sock_flow_table __rcu *rps_sock_flow_table;

#ifdef CONFIG_RFS_ACCEL
bool rps_may_expire_flow(struct net_device *dev, u16 rxq_index, u32 flow_id,
			 u16 filter_id);
#endif

/* This structure contains an instance of an RX queue. */
struct netdev_rx_queue {
	struct rps_map __rcu		*rps_map;
	struct rps_dev_flow_table __rcu	*rps_flow_table;
	struct kobject			kobj;
	struct net_device		*dev;
} ____cacheline_aligned_in_smp;
#endif /* CONFIG_RPS */

#ifdef CONFIG_XPS
/*
 * This structure holds an XPS map which can be of variable length.  The
 * map is an array of queues.
 */
struct xps_map {
	unsigned int len;
	unsigned int alloc_len;
	struct rcu_head rcu;
	u16 queues[0];
};
#define XPS_MAP_SIZE(_num) (sizeof(struct xps_map) + ((_num) * sizeof(u16)))
#define XPS_MIN_MAP_ALLOC ((L1_CACHE_BYTES - sizeof(struct xps_map))	\
    / sizeof(u16))

/*
 * This structure holds all XPS maps for device.  Maps are indexed by CPU.
 */
struct xps_dev_maps {
	struct rcu_head rcu;
	struct xps_map __rcu *cpu_map[0];
};
#define XPS_DEV_MAPS_SIZE (sizeof(struct xps_dev_maps) +		\
    (nr_cpu_ids * sizeof(struct xps_map *)))
#endif /* CONFIG_XPS */

#define TC_MAX_QUEUE	16
#define TC_BITMASK	15
/* HW offloaded queuing disciplines txq count and offset maps */
struct netdev_tc_txq {
	u16 count;
	u16 offset;
};

#if defined(CONFIG_FCOE) || defined(CONFIG_FCOE_MODULE)
/*
 * This structure is to hold information about the device
 * configured to run FCoE protocol stack.
 */
struct netdev_fcoe_hbainfo {
	char	manufacturer[64];
	char	serial_number[64];
	char	hardware_version[64];
	char	driver_version[64];
	char	optionrom_version[64];
	char	firmware_version[64];
	char	model[256];
	char	model_description[256];
};
#endif

#define MAX_PHYS_PORT_ID_LEN 32

/* This structure holds a unique identifier to identify the
 * physical port used by a netdevice.
 */
struct netdev_phys_port_id {
	unsigned char id[MAX_PHYS_PORT_ID_LEN];
	unsigned char id_len;
};

/*
 * This structure defines the management hooks for network devices.
 * The following hooks can be defined; unless noted otherwise, they are
 * optional and can be filled with a null pointer.
 *
 * int (*ndo_init)(struct net_device *dev);
 *     This function is called once when network device is registered.
 *     The network device can use this to any late stage initializaton
 *     or semantic validattion. It can fail with an error code which will
 *     be propogated back to register_netdev
 *
 * void (*ndo_uninit)(struct net_device *dev);
 *     This function is called when device is unregistered or when registration
 *     fails. It is not called if init fails.
 *
 * int (*ndo_open)(struct net_device *dev);
 *     This function is called when network device transistions to the up
 *     state.
 *
 * int (*ndo_stop)(struct net_device *dev);
 *     This function is called when network device transistions to the down
 *     state.
 *
 * netdev_tx_t (*ndo_start_xmit)(struct sk_buff *skb,
 *                               struct net_device *dev);
 *	Called when a packet needs to be transmitted.
 *	Must return NETDEV_TX_OK , NETDEV_TX_BUSY.
 *        (can also return NETDEV_TX_LOCKED iff NETIF_F_LLTX)
 *	Required can not be NULL.
 *
 * u16 (*ndo_select_queue)(struct net_device *dev, struct sk_buff *skb,
 *                         void *accel_priv);
 *	Called to decide which queue to when device supports multiple
 *	transmit queues.
 *
 * void (*ndo_change_rx_flags)(struct net_device *dev, int flags);
 *	This function is called to allow device receiver to make
 *	changes to configuration when multicast or promiscious is enabled.
 *
 * void (*ndo_set_rx_mode)(struct net_device *dev);
 *	This function is called device changes address list filtering.
 *	If driver handles unicast address filtering, it should set
 *	IFF_UNICAST_FLT to its priv_flags.
 *
 * int (*ndo_set_mac_address)(struct net_device *dev, void *addr);
 *	This function  is called when the Media Access Control address
 *	needs to be changed. If this interface is not defined, the
 *	mac address can not be changed.
 *
 * int (*ndo_validate_addr)(struct net_device *dev);
 *	Test if Media Access Control address is valid for the device.
 *
 * int (*ndo_do_ioctl)(struct net_device *dev, struct ifreq *ifr, int cmd);
 *	Called when a user request an ioctl which can't be handled by
 *	the generic interface code. If not defined ioctl's return
 *	not supported error code.
 *
 * int (*ndo_set_config)(struct net_device *dev, struct ifmap *map);
 *	Used to set network devices bus interface parameters. This interface
 *	is retained for legacy reason, new devices should use the bus
 *	interface (PCI) for low level management.
 *
 * int (*ndo_change_mtu)(struct net_device *dev, int new_mtu);
 *	Called when a user wants to change the Maximum Transfer Unit
 *	of a device. If not defined, any request to change MTU will
 *	will return an error.
 *
 * void (*ndo_tx_timeout)(struct net_device *dev);
 *	Callback uses when the transmitter has not made any progress
 *	for dev->watchdog ticks.
 *
 * struct rtnl_link_stats64* (*ndo_get_stats64)(struct net_device *dev,
 *                      struct rtnl_link_stats64 *storage);
 * struct net_device_stats* (*ndo_get_stats)(struct net_device *dev);
 *	Called when a user wants to get the network device usage
 *	statistics. Drivers must do one of the following:
 *	1. Define @ndo_get_stats64 to fill in a zero-initialised
 *	   rtnl_link_stats64 structure passed by the caller.
 *	2. Define @ndo_get_stats to update a net_device_stats structure
 *	   (which should normally be dev->stats) and return a pointer to
 *	   it. The structure may be changed asynchronously only if each
 *	   field is written atomically.
 *	3. Update dev->stats asynchronously and atomically, and define
 *	   neither operation.
 *
 * int (*ndo_vlan_rx_add_vid)(struct net_device *dev, __be16 proto, u16t vid);
 *	If device support VLAN filtering this function is called when a
 *	VLAN id is registered.
 *
 * int (*ndo_vlan_rx_kill_vid)(struct net_device *dev, unsigned short vid);
 *	If device support VLAN filtering this function is called when a
 *	VLAN id is unregistered.
 *
 * void (*ndo_poll_controller)(struct net_device *dev);
 *
 *	SR-IOV management functions.
 * int (*ndo_set_vf_mac)(struct net_device *dev, int vf, u8* mac);
 * int (*ndo_set_vf_vlan)(struct net_device *dev, int vf, u16 vlan, u8 qos);
 * int (*ndo_set_vf_tx_rate)(struct net_device *dev, int vf, int rate);
 * int (*ndo_set_vf_spoofchk)(struct net_device *dev, int vf, bool setting);
 * int (*ndo_get_vf_config)(struct net_device *dev,
 *			    int vf, struct ifla_vf_info *ivf);
 * int (*ndo_set_vf_link_state)(struct net_device *dev, int vf, int link_state);
 * int (*ndo_set_vf_port)(struct net_device *dev, int vf,
 *			  struct nlattr *port[]);
 * int (*ndo_get_vf_port)(struct net_device *dev, int vf, struct sk_buff *skb);
 * int (*ndo_setup_tc)(struct net_device *dev, u8 tc)
 * 	Called to setup 'tc' number of traffic classes in the net device. This
 * 	is always called from the stack with the rtnl lock held and netif tx
 * 	queues stopped. This allows the netdevice to perform queue management
 * 	safely.
 *
 *	Fiber Channel over Ethernet (FCoE) offload functions.
 * int (*ndo_fcoe_enable)(struct net_device *dev);
 *	Called when the FCoE protocol stack wants to start using LLD for FCoE
 *	so the underlying device can perform whatever needed configuration or
 *	initialization to support acceleration of FCoE traffic.
 *
 * int (*ndo_fcoe_disable)(struct net_device *dev);
 *	Called when the FCoE protocol stack wants to stop using LLD for FCoE
 *	so the underlying device can perform whatever needed clean-ups to
 *	stop supporting acceleration of FCoE traffic.
 *
 * int (*ndo_fcoe_ddp_setup)(struct net_device *dev, u16 xid,
 *			     struct scatterlist *sgl, unsigned int sgc);
 *	Called when the FCoE Initiator wants to initialize an I/O that
 *	is a possible candidate for Direct Data Placement (DDP). The LLD can
 *	perform necessary setup and returns 1 to indicate the device is set up
 *	successfully to perform DDP on this I/O, otherwise this returns 0.
 *
 * int (*ndo_fcoe_ddp_done)(struct net_device *dev,  u16 xid);
 *	Called when the FCoE Initiator/Target is done with the DDPed I/O as
 *	indicated by the FC exchange id 'xid', so the underlying device can
 *	clean up and reuse resources for later DDP requests.
 *
 * int (*ndo_fcoe_ddp_target)(struct net_device *dev, u16 xid,
 *			      struct scatterlist *sgl, unsigned int sgc);
 *	Called when the FCoE Target wants to initialize an I/O that
 *	is a possible candidate for Direct Data Placement (DDP). The LLD can
 *	perform necessary setup and returns 1 to indicate the device is set up
 *	successfully to perform DDP on this I/O, otherwise this returns 0.
 *
 * int (*ndo_fcoe_get_hbainfo)(struct net_device *dev,
 *			       struct netdev_fcoe_hbainfo *hbainfo);
 *	Called when the FCoE Protocol stack wants information on the underlying
 *	device. This information is utilized by the FCoE protocol stack to
 *	register attributes with Fiber Channel management service as per the
 *	FC-GS Fabric Device Management Information(FDMI) specification.
 *
 * int (*ndo_fcoe_get_wwn)(struct net_device *dev, u64 *wwn, int type);
 *	Called when the underlying device wants to override default World Wide
 *	Name (WWN) generation mechanism in FCoE protocol stack to pass its own
 *	World Wide Port Name (WWPN) or World Wide Node Name (WWNN) to the FCoE
 *	protocol stack to use.
 *
 *	RFS acceleration.
 * int (*ndo_rx_flow_steer)(struct net_device *dev, const struct sk_buff *skb,
 *			    u16 rxq_index, u32 flow_id);
 *	Set hardware filter for RFS.  rxq_index is the target queue index;
 *	flow_id is a flow ID to be passed to rps_may_expire_flow() later.
 *	Return the filter ID on success, or a negative error code.
 *
 *	Slave management functions (for bridge, bonding, etc).
 * int (*ndo_add_slave)(struct net_device *dev, struct net_device *slave_dev);
 *	Called to make another netdev an underling.
 *
 * int (*ndo_del_slave)(struct net_device *dev, struct net_device *slave_dev);
 *	Called to release previously enslaved netdev.
 *
 *      Feature/offload setting functions.
 * netdev_features_t (*ndo_fix_features)(struct net_device *dev,
 *		netdev_features_t features);
 *	Adjusts the requested feature flags according to device-specific
 *	constraints, and returns the resulting flags. Must not modify
 *	the device state.
 *
 * int (*ndo_set_features)(struct net_device *dev, netdev_features_t features);
 *	Called to update device configuration to new features. Passed
 *	feature set might be less than what was returned by ndo_fix_features()).
 *	Must return >0 or -errno if it changed dev->features itself.
 *
 * int (*ndo_fdb_add)(struct ndmsg *ndm, struct nlattr *tb[],
 *		      struct net_device *dev,
 *		      const unsigned char *addr, u16 flags)
 *	Adds an FDB entry to dev for addr.
 * int (*ndo_fdb_del)(struct ndmsg *ndm, struct nlattr *tb[],
 *		      struct net_device *dev,
 *		      const unsigned char *addr)
 *	Deletes the FDB entry from dev coresponding to addr.
 * int (*ndo_fdb_dump)(struct sk_buff *skb, struct netlink_callback *cb,
 *		       struct net_device *dev, int idx)
 *	Used to add FDB entries to dump requests. Implementers should add
 *	entries to skb and update idx with the number of entries.
 *
 * int (*ndo_bridge_setlink)(struct net_device *dev, struct nlmsghdr *nlh)
 * int (*ndo_bridge_getlink)(struct sk_buff *skb, u32 pid, u32 seq,
 *			     struct net_device *dev, u32 filter_mask)
 *
 * int (*ndo_change_carrier)(struct net_device *dev, bool new_carrier);
 *	Called to change device carrier. Soft-devices (like dummy, team, etc)
 *	which do not represent real hardware may define this to allow their
 *	userspace components to manage their virtual carrier state. Devices
 *	that determine carrier state from physical hardware properties (eg
 *	network cables) or protocol-dependent mechanisms (eg
 *	USB_CDC_NOTIFY_NETWORK_CONNECTION) should NOT implement this function.
 *
 * int (*ndo_get_phys_port_id)(struct net_device *dev,
 *			       struct netdev_phys_port_id *ppid);
 *	Called to get ID of physical port of this device. If driver does
 *	not implement this, it is assumed that the hw is not able to have
 *	multiple net devices on single physical port.
 *
 * void (*ndo_add_vxlan_port)(struct  net_device *dev,
 *			      sa_family_t sa_family, __be16 port);
 *	Called by vxlan to notiy a driver about the UDP port and socket
 *	address family that vxlan is listnening to. It is called only when
 *	a new port starts listening. The operation is protected by the
 *	vxlan_net->sock_lock.
 *
 * void (*ndo_del_vxlan_port)(struct  net_device *dev,
 *			      sa_family_t sa_family, __be16 port);
 *	Called by vxlan to notify the driver about a UDP port and socket
 *	address family that vxlan is not listening to anymore. The operation
 *	is protected by the vxlan_net->sock_lock.
<<<<<<< HEAD
=======
 *
 * void* (*ndo_dfwd_add_station)(struct net_device *pdev,
 *				 struct net_device *dev)
 *	Called by upper layer devices to accelerate switching or other
 *	station functionality into hardware. 'pdev is the lowerdev
 *	to use for the offload and 'dev' is the net device that will
 *	back the offload. Returns a pointer to the private structure
 *	the upper layer will maintain.
 * void (*ndo_dfwd_del_station)(struct net_device *pdev, void *priv)
 *	Called by upper layer device to delete the station created
 *	by 'ndo_dfwd_add_station'. 'pdev' is the net device backing
 *	the station and priv is the structure returned by the add
 *	operation.
 * netdev_tx_t (*ndo_dfwd_start_xmit)(struct sk_buff *skb,
 *				      struct net_device *dev,
 *				      void *priv);
 *	Callback to use for xmit over the accelerated station. This
 *	is used in place of ndo_start_xmit on accelerated net
 *	devices.
>>>>>>> d8ec26d7
 */
struct net_device_ops {
	int			(*ndo_init)(struct net_device *dev);
	void			(*ndo_uninit)(struct net_device *dev);
	int			(*ndo_open)(struct net_device *dev);
	int			(*ndo_stop)(struct net_device *dev);
	netdev_tx_t		(*ndo_start_xmit) (struct sk_buff *skb,
						   struct net_device *dev);
	u16			(*ndo_select_queue)(struct net_device *dev,
						    struct sk_buff *skb,
						    void *accel_priv);
	void			(*ndo_change_rx_flags)(struct net_device *dev,
						       int flags);
	void			(*ndo_set_rx_mode)(struct net_device *dev);
	int			(*ndo_set_mac_address)(struct net_device *dev,
						       void *addr);
	int			(*ndo_validate_addr)(struct net_device *dev);
	int			(*ndo_do_ioctl)(struct net_device *dev,
					        struct ifreq *ifr, int cmd);
	int			(*ndo_set_config)(struct net_device *dev,
					          struct ifmap *map);
	int			(*ndo_change_mtu)(struct net_device *dev,
						  int new_mtu);
	int			(*ndo_neigh_setup)(struct net_device *dev,
						   struct neigh_parms *);
	void			(*ndo_tx_timeout) (struct net_device *dev);

	struct rtnl_link_stats64* (*ndo_get_stats64)(struct net_device *dev,
						     struct rtnl_link_stats64 *storage);
	struct net_device_stats* (*ndo_get_stats)(struct net_device *dev);

	int			(*ndo_vlan_rx_add_vid)(struct net_device *dev,
						       __be16 proto, u16 vid);
	int			(*ndo_vlan_rx_kill_vid)(struct net_device *dev,
						        __be16 proto, u16 vid);
#ifdef CONFIG_NET_POLL_CONTROLLER
	void                    (*ndo_poll_controller)(struct net_device *dev);
	int			(*ndo_netpoll_setup)(struct net_device *dev,
						     struct netpoll_info *info,
						     gfp_t gfp);
	void			(*ndo_netpoll_cleanup)(struct net_device *dev);
#endif
#ifdef CONFIG_NET_RX_BUSY_POLL
	int			(*ndo_busy_poll)(struct napi_struct *dev);
#endif
	int			(*ndo_set_vf_mac)(struct net_device *dev,
						  int queue, u8 *mac);
	int			(*ndo_set_vf_vlan)(struct net_device *dev,
						   int queue, u16 vlan, u8 qos);
	int			(*ndo_set_vf_tx_rate)(struct net_device *dev,
						      int vf, int rate);
	int			(*ndo_set_vf_spoofchk)(struct net_device *dev,
						       int vf, bool setting);
	int			(*ndo_get_vf_config)(struct net_device *dev,
						     int vf,
						     struct ifla_vf_info *ivf);
	int			(*ndo_set_vf_link_state)(struct net_device *dev,
							 int vf, int link_state);
	int			(*ndo_set_vf_port)(struct net_device *dev,
						   int vf,
						   struct nlattr *port[]);
	int			(*ndo_get_vf_port)(struct net_device *dev,
						   int vf, struct sk_buff *skb);
	int			(*ndo_setup_tc)(struct net_device *dev, u8 tc);
#if IS_ENABLED(CONFIG_FCOE)
	int			(*ndo_fcoe_enable)(struct net_device *dev);
	int			(*ndo_fcoe_disable)(struct net_device *dev);
	int			(*ndo_fcoe_ddp_setup)(struct net_device *dev,
						      u16 xid,
						      struct scatterlist *sgl,
						      unsigned int sgc);
	int			(*ndo_fcoe_ddp_done)(struct net_device *dev,
						     u16 xid);
	int			(*ndo_fcoe_ddp_target)(struct net_device *dev,
						       u16 xid,
						       struct scatterlist *sgl,
						       unsigned int sgc);
	int			(*ndo_fcoe_get_hbainfo)(struct net_device *dev,
							struct netdev_fcoe_hbainfo *hbainfo);
#endif

#if IS_ENABLED(CONFIG_LIBFCOE)
#define NETDEV_FCOE_WWNN 0
#define NETDEV_FCOE_WWPN 1
	int			(*ndo_fcoe_get_wwn)(struct net_device *dev,
						    u64 *wwn, int type);
#endif

#ifdef CONFIG_RFS_ACCEL
	int			(*ndo_rx_flow_steer)(struct net_device *dev,
						     const struct sk_buff *skb,
						     u16 rxq_index,
						     u32 flow_id);
#endif
	int			(*ndo_add_slave)(struct net_device *dev,
						 struct net_device *slave_dev);
	int			(*ndo_del_slave)(struct net_device *dev,
						 struct net_device *slave_dev);
	netdev_features_t	(*ndo_fix_features)(struct net_device *dev,
						    netdev_features_t features);
	int			(*ndo_set_features)(struct net_device *dev,
						    netdev_features_t features);
	int			(*ndo_neigh_construct)(struct neighbour *n);
	void			(*ndo_neigh_destroy)(struct neighbour *n);

	int			(*ndo_fdb_add)(struct ndmsg *ndm,
					       struct nlattr *tb[],
					       struct net_device *dev,
					       const unsigned char *addr,
					       u16 flags);
	int			(*ndo_fdb_del)(struct ndmsg *ndm,
					       struct nlattr *tb[],
					       struct net_device *dev,
					       const unsigned char *addr);
	int			(*ndo_fdb_dump)(struct sk_buff *skb,
						struct netlink_callback *cb,
						struct net_device *dev,
						int idx);

	int			(*ndo_bridge_setlink)(struct net_device *dev,
						      struct nlmsghdr *nlh);
	int			(*ndo_bridge_getlink)(struct sk_buff *skb,
						      u32 pid, u32 seq,
						      struct net_device *dev,
						      u32 filter_mask);
	int			(*ndo_bridge_dellink)(struct net_device *dev,
						      struct nlmsghdr *nlh);
	int			(*ndo_change_carrier)(struct net_device *dev,
						      bool new_carrier);
	int			(*ndo_get_phys_port_id)(struct net_device *dev,
							struct netdev_phys_port_id *ppid);
	void			(*ndo_add_vxlan_port)(struct  net_device *dev,
						      sa_family_t sa_family,
						      __be16 port);
	void			(*ndo_del_vxlan_port)(struct  net_device *dev,
						      sa_family_t sa_family,
						      __be16 port);
<<<<<<< HEAD
=======

	void*			(*ndo_dfwd_add_station)(struct net_device *pdev,
							struct net_device *dev);
	void			(*ndo_dfwd_del_station)(struct net_device *pdev,
							void *priv);

	netdev_tx_t		(*ndo_dfwd_start_xmit) (struct sk_buff *skb,
							struct net_device *dev,
							void *priv);
>>>>>>> d8ec26d7
};

/*
 *	The DEVICE structure.
 *	Actually, this whole structure is a big mistake.  It mixes I/O
 *	data with strictly "high-level" data, and it has to know about
 *	almost every data structure used in the INET module.
 *
 *	FIXME: cleanup struct net_device such that network protocol info
 *	moves out.
 */

struct net_device {

	/*
	 * This is the first field of the "visible" part of this structure
	 * (i.e. as seen by users in the "Space.c" file).  It is the name
	 * of the interface.
	 */
	char			name[IFNAMSIZ];

	/* device name hash chain, please keep it close to name[] */
	struct hlist_node	name_hlist;

	/* snmp alias */
	char 			*ifalias;

	/*
	 *	I/O specific fields
	 *	FIXME: Merge these and struct ifmap into one
	 */
	unsigned long		mem_end;	/* shared mem end	*/
	unsigned long		mem_start;	/* shared mem start	*/
	unsigned long		base_addr;	/* device I/O address	*/
	int			irq;		/* device IRQ number	*/

	/*
	 *	Some hardware also needs these fields, but they are not
	 *	part of the usual set specified in Space.c.
	 */

	unsigned long		state;

	struct list_head	dev_list;
	struct list_head	napi_list;
	struct list_head	unreg_list;
<<<<<<< HEAD
	struct list_head	upper_dev_list; /* List of upper devices */
	struct list_head	lower_dev_list;
=======
	struct list_head	close_list;

	/* directly linked devices, like slaves for bonding */
	struct {
		struct list_head upper;
		struct list_head lower;
	} adj_list;

	/* all linked devices, *including* neighbours */
	struct {
		struct list_head upper;
		struct list_head lower;
	} all_adj_list;
>>>>>>> d8ec26d7


	/* currently active device features */
	netdev_features_t	features;
	/* user-changeable features */
	netdev_features_t	hw_features;
	/* user-requested features */
	netdev_features_t	wanted_features;
	/* mask of features inheritable by VLAN devices */
	netdev_features_t	vlan_features;
	/* mask of features inherited by encapsulating devices
	 * This field indicates what encapsulation offloads
	 * the hardware is capable of doing, and drivers will
	 * need to set them appropriately.
	 */
	netdev_features_t	hw_enc_features;
	/* mask of fetures inheritable by MPLS */
	netdev_features_t	mpls_features;

	/* Interface index. Unique device identifier	*/
	int			ifindex;
	int			iflink;

	struct net_device_stats	stats;
	atomic_long_t		rx_dropped; /* dropped packets by core network
					     * Do not use this in drivers.
					     */

#ifdef CONFIG_WIRELESS_EXT
	/* List of functions to handle Wireless Extensions (instead of ioctl).
	 * See <net/iw_handler.h> for details. Jean II */
	const struct iw_handler_def *	wireless_handlers;
	/* Instance data managed by the core of Wireless Extensions. */
	struct iw_public_data *	wireless_data;
#endif
	/* Management operations */
	const struct net_device_ops *netdev_ops;
	const struct ethtool_ops *ethtool_ops;
	const struct forwarding_accel_ops *fwd_ops;

	/* Hardware header description */
	const struct header_ops *header_ops;

	unsigned int		flags;	/* interface flags (a la BSD)	*/
	unsigned int		priv_flags; /* Like 'flags' but invisible to userspace.
					     * See if.h for definitions. */
	unsigned short		gflags;
	unsigned short		padded;	/* How much padding added by alloc_netdev() */

	unsigned char		operstate; /* RFC2863 operstate */
	unsigned char		link_mode; /* mapping policy to operstate */

	unsigned char		if_port;	/* Selectable AUI, TP,..*/
	unsigned char		dma;		/* DMA channel		*/

	unsigned int		mtu;	/* interface MTU value		*/
	unsigned short		type;	/* interface hardware type	*/
	unsigned short		hard_header_len;	/* hardware hdr length	*/

	/* extra head- and tailroom the hardware may need, but not in all cases
	 * can this be guaranteed, especially tailroom. Some cases also use
	 * LL_MAX_HEADER instead to allocate the skb.
	 */
	unsigned short		needed_headroom;
	unsigned short		needed_tailroom;

	/* Interface address info. */
	unsigned char		perm_addr[MAX_ADDR_LEN]; /* permanent hw address */
	unsigned char		addr_assign_type; /* hw address assignment type */
	unsigned char		addr_len;	/* hardware address length	*/
	unsigned short		neigh_priv_len;
	unsigned short          dev_id;		/* Used to differentiate devices
						 * that share the same link
						 * layer address
						 */
	spinlock_t		addr_list_lock;
	struct netdev_hw_addr_list	uc;	/* Unicast mac addresses */
	struct netdev_hw_addr_list	mc;	/* Multicast mac addresses */
	struct netdev_hw_addr_list	dev_addrs; /* list of device
						    * hw addresses
						    */
#ifdef CONFIG_SYSFS
	struct kset		*queues_kset;
#endif

	bool			uc_promisc;
	unsigned int		promiscuity;
	unsigned int		allmulti;


	/* Protocol specific pointers */

#if IS_ENABLED(CONFIG_VLAN_8021Q)
	struct vlan_info __rcu	*vlan_info;	/* VLAN info */
#endif
#if IS_ENABLED(CONFIG_NET_DSA)
	struct dsa_switch_tree	*dsa_ptr;	/* dsa specific data */
#endif
	void 			*atalk_ptr;	/* AppleTalk link 	*/
	struct in_device __rcu	*ip_ptr;	/* IPv4 specific data	*/
	struct dn_dev __rcu     *dn_ptr;        /* DECnet specific data */
	struct inet6_dev __rcu	*ip6_ptr;       /* IPv6 specific data */
	void			*ax25_ptr;	/* AX.25 specific data */
	struct wireless_dev	*ieee80211_ptr;	/* IEEE 802.11 specific data,
						   assign before registering */

/*
 * Cache lines mostly used on receive path (including eth_type_trans())
 */
	unsigned long		last_rx;	/* Time of last Rx
						 * This should not be set in
						 * drivers, unless really needed,
						 * because network stack (bonding)
						 * use it if/when necessary, to
						 * avoid dirtying this cache line.
						 */

	/* Interface address info used in eth_type_trans() */
	unsigned char		*dev_addr;	/* hw address, (before bcast
						   because most packets are
						   unicast) */


#ifdef CONFIG_RPS
	struct netdev_rx_queue	*_rx;

	/* Number of RX queues allocated at register_netdev() time */
	unsigned int		num_rx_queues;

	/* Number of RX queues currently active in device */
	unsigned int		real_num_rx_queues;

#endif

	rx_handler_func_t __rcu	*rx_handler;
	void __rcu		*rx_handler_data;

	struct netdev_queue __rcu *ingress_queue;
	unsigned char		broadcast[MAX_ADDR_LEN];	/* hw bcast add	*/


/*
 * Cache lines mostly used on transmit path
 */
	struct netdev_queue	*_tx ____cacheline_aligned_in_smp;

	/* Number of TX queues allocated at alloc_netdev_mq() time  */
	unsigned int		num_tx_queues;

	/* Number of TX queues currently active in device  */
	unsigned int		real_num_tx_queues;

	/* root qdisc from userspace point of view */
	struct Qdisc		*qdisc;

	unsigned long		tx_queue_len;	/* Max frames per queue allowed */
	spinlock_t		tx_global_lock;

#ifdef CONFIG_XPS
	struct xps_dev_maps __rcu *xps_maps;
#endif
#ifdef CONFIG_RFS_ACCEL
	/* CPU reverse-mapping for RX completion interrupts, indexed
	 * by RX queue number.  Assigned by driver.  This must only be
	 * set if the ndo_rx_flow_steer operation is defined. */
	struct cpu_rmap		*rx_cpu_rmap;
#endif

	/* These may be needed for future network-power-down code. */

	/*
	 * trans_start here is expensive for high speed devices on SMP,
	 * please use netdev_queue->trans_start instead.
	 */
	unsigned long		trans_start;	/* Time (in jiffies) of last Tx	*/

	int			watchdog_timeo; /* used by dev_watchdog() */
	struct timer_list	watchdog_timer;

	/* Number of references to this device */
	int __percpu		*pcpu_refcnt;

	/* delayed register/unregister */
	struct list_head	todo_list;
	/* device index hash chain */
	struct hlist_node	index_hlist;

	struct list_head	link_watch_list;

	/* register/unregister state machine */
	enum { NETREG_UNINITIALIZED=0,
	       NETREG_REGISTERED,	/* completed register_netdevice */
	       NETREG_UNREGISTERING,	/* called unregister_netdevice */
	       NETREG_UNREGISTERED,	/* completed unregister todo */
	       NETREG_RELEASED,		/* called free_netdev */
	       NETREG_DUMMY,		/* dummy device for NAPI poll */
	} reg_state:8;

	bool dismantle; /* device is going do be freed */

	enum {
		RTNL_LINK_INITIALIZED,
		RTNL_LINK_INITIALIZING,
	} rtnl_link_state:16;

	/* Called from unregister, can be used to call free_netdev */
	void (*destructor)(struct net_device *dev);

#ifdef CONFIG_NETPOLL
	struct netpoll_info __rcu	*npinfo;
#endif

#ifdef CONFIG_NET_NS
	/* Network namespace this network device is inside */
	struct net		*nd_net;
#endif

	/* mid-layer private */
	union {
		void				*ml_priv;
		struct pcpu_lstats __percpu	*lstats; /* loopback stats */
		struct pcpu_tstats __percpu	*tstats; /* tunnel stats */
		struct pcpu_dstats __percpu	*dstats; /* dummy stats */
		struct pcpu_vstats __percpu	*vstats; /* veth stats */
	};
	/* GARP */
	struct garp_port __rcu	*garp_port;
	/* MRP */
	struct mrp_port __rcu	*mrp_port;

	/* class/net/name entry */
	struct device		dev;
	/* space for optional device, statistics, and wireless sysfs groups */
	const struct attribute_group *sysfs_groups[4];

	/* rtnetlink link ops */
	const struct rtnl_link_ops *rtnl_link_ops;

	/* for setting kernel sock attribute on TCP connection setup */
#define GSO_MAX_SIZE		65536
	unsigned int		gso_max_size;
#define GSO_MAX_SEGS		65535
	u16			gso_max_segs;

#ifdef CONFIG_DCB
	/* Data Center Bridging netlink ops */
	const struct dcbnl_rtnl_ops *dcbnl_ops;
#endif
	u8 num_tc;
	struct netdev_tc_txq tc_to_txq[TC_MAX_QUEUE];
	u8 prio_tc_map[TC_BITMASK + 1];

#if IS_ENABLED(CONFIG_FCOE)
	/* max exchange id for FCoE LRO by ddp */
	unsigned int		fcoe_ddp_xid;
#endif
#if IS_ENABLED(CONFIG_NETPRIO_CGROUP)
	struct netprio_map __rcu *priomap;
#endif
	/* phy device may attach itself for hardware timestamping */
	struct phy_device *phydev;

	struct lock_class_key *qdisc_tx_busylock;

	/* group the device belongs to */
	int group;

	struct pm_qos_request	pm_qos_req;
};
#define to_net_dev(d) container_of(d, struct net_device, dev)

#define	NETDEV_ALIGN		32

static inline
int netdev_get_prio_tc_map(const struct net_device *dev, u32 prio)
{
	return dev->prio_tc_map[prio & TC_BITMASK];
}

static inline
int netdev_set_prio_tc_map(struct net_device *dev, u8 prio, u8 tc)
{
	if (tc >= dev->num_tc)
		return -EINVAL;

	dev->prio_tc_map[prio & TC_BITMASK] = tc & TC_BITMASK;
	return 0;
}

static inline
void netdev_reset_tc(struct net_device *dev)
{
	dev->num_tc = 0;
	memset(dev->tc_to_txq, 0, sizeof(dev->tc_to_txq));
	memset(dev->prio_tc_map, 0, sizeof(dev->prio_tc_map));
}

static inline
int netdev_set_tc_queue(struct net_device *dev, u8 tc, u16 count, u16 offset)
{
	if (tc >= dev->num_tc)
		return -EINVAL;

	dev->tc_to_txq[tc].count = count;
	dev->tc_to_txq[tc].offset = offset;
	return 0;
}

static inline
int netdev_set_num_tc(struct net_device *dev, u8 num_tc)
{
	if (num_tc > TC_MAX_QUEUE)
		return -EINVAL;

	dev->num_tc = num_tc;
	return 0;
}

static inline
int netdev_get_num_tc(struct net_device *dev)
{
	return dev->num_tc;
}

static inline
struct netdev_queue *netdev_get_tx_queue(const struct net_device *dev,
					 unsigned int index)
{
	return &dev->_tx[index];
}

static inline void netdev_for_each_tx_queue(struct net_device *dev,
					    void (*f)(struct net_device *,
						      struct netdev_queue *,
						      void *),
					    void *arg)
{
	unsigned int i;

	for (i = 0; i < dev->num_tx_queues; i++)
		f(dev, &dev->_tx[i], arg);
}

struct netdev_queue *netdev_pick_tx(struct net_device *dev,
				    struct sk_buff *skb,
				    void *accel_priv);
u16 __netdev_pick_tx(struct net_device *dev, struct sk_buff *skb);

/*
 * Net namespace inlines
 */
static inline
struct net *dev_net(const struct net_device *dev)
{
	return read_pnet(&dev->nd_net);
}

static inline
void dev_net_set(struct net_device *dev, struct net *net)
{
#ifdef CONFIG_NET_NS
	release_net(dev->nd_net);
	dev->nd_net = hold_net(net);
#endif
}

static inline bool netdev_uses_dsa_tags(struct net_device *dev)
{
#ifdef CONFIG_NET_DSA_TAG_DSA
	if (dev->dsa_ptr != NULL)
		return dsa_uses_dsa_tags(dev->dsa_ptr);
#endif

	return 0;
}

static inline bool netdev_uses_trailer_tags(struct net_device *dev)
{
#ifdef CONFIG_NET_DSA_TAG_TRAILER
	if (dev->dsa_ptr != NULL)
		return dsa_uses_trailer_tags(dev->dsa_ptr);
#endif

	return 0;
}

/**
 *	netdev_priv - access network device private data
 *	@dev: network device
 *
 * Get network device private data
 */
static inline void *netdev_priv(const struct net_device *dev)
{
	return (char *)dev + ALIGN(sizeof(struct net_device), NETDEV_ALIGN);
}

/* Set the sysfs physical device reference for the network logical device
 * if set prior to registration will cause a symlink during initialization.
 */
#define SET_NETDEV_DEV(net, pdev)	((net)->dev.parent = (pdev))

/* Set the sysfs device type for the network logical device to allow
 * fine-grained identification of different network device types. For
 * example Ethernet, Wirelss LAN, Bluetooth, WiMAX etc.
 */
#define SET_NETDEV_DEVTYPE(net, devtype)	((net)->dev.type = (devtype))

/* Default NAPI poll() weight
 * Device drivers are strongly advised to not use bigger value
 */
#define NAPI_POLL_WEIGHT 64

/**
 *	netif_napi_add - initialize a napi context
 *	@dev:  network device
 *	@napi: napi context
 *	@poll: polling function
 *	@weight: default weight
 *
 * netif_napi_add() must be used to initialize a napi context prior to calling
 * *any* of the other napi related functions.
 */
void netif_napi_add(struct net_device *dev, struct napi_struct *napi,
		    int (*poll)(struct napi_struct *, int), int weight);

/**
 *  netif_napi_del - remove a napi context
 *  @napi: napi context
 *
 *  netif_napi_del() removes a napi context from the network device napi list
 */
void netif_napi_del(struct napi_struct *napi);

struct napi_gro_cb {
	/* Virtual address of skb_shinfo(skb)->frags[0].page + offset. */
	void *frag0;

	/* Length of frag0. */
	unsigned int frag0_len;

	/* This indicates where we are processing relative to skb->data. */
	int data_offset;

	/* This is non-zero if the packet cannot be merged with the new skb. */
	int flush;

	/* Number of segments aggregated. */
	u16	count;

	/* This is non-zero if the packet may be of the same flow. */
	u8	same_flow;

	/* Free the skb? */
	u8	free;
#define NAPI_GRO_FREE		  1
#define NAPI_GRO_FREE_STOLEN_HEAD 2

	/* jiffies when first packet was created/queued */
	unsigned long age;

	/* Used in ipv6_gro_receive() */
	int	proto;

	/* used in skb_gro_receive() slow path */
	struct sk_buff *last;
};

#define NAPI_GRO_CB(skb) ((struct napi_gro_cb *)(skb)->cb)

struct packet_type {
	__be16			type;	/* This is really htons(ether_type). */
	struct net_device	*dev;	/* NULL is wildcarded here	     */
	int			(*func) (struct sk_buff *,
					 struct net_device *,
					 struct packet_type *,
					 struct net_device *);
	bool			(*id_match)(struct packet_type *ptype,
					    struct sock *sk);
	void			*af_packet_priv;
	struct list_head	list;
};

struct offload_callbacks {
	struct sk_buff		*(*gso_segment)(struct sk_buff *skb,
						netdev_features_t features);
	int			(*gso_send_check)(struct sk_buff *skb);
	struct sk_buff		**(*gro_receive)(struct sk_buff **head,
					       struct sk_buff *skb);
	int			(*gro_complete)(struct sk_buff *skb);
};

struct packet_offload {
	__be16			 type;	/* This is really htons(ether_type). */
	struct offload_callbacks callbacks;
	struct list_head	 list;
};

#include <linux/notifier.h>

/* netdevice notifier chain. Please remember to update the rtnetlink
 * notification exclusion list in rtnetlink_event() when adding new
 * types.
 */
#define NETDEV_UP	0x0001	/* For now you can't veto a device up/down */
#define NETDEV_DOWN	0x0002
#define NETDEV_REBOOT	0x0003	/* Tell a protocol stack a network interface
				   detected a hardware crash and restarted
				   - we can use this eg to kick tcp sessions
				   once done */
#define NETDEV_CHANGE	0x0004	/* Notify device state change */
#define NETDEV_REGISTER 0x0005
#define NETDEV_UNREGISTER	0x0006
#define NETDEV_CHANGEMTU	0x0007
#define NETDEV_CHANGEADDR	0x0008
#define NETDEV_GOING_DOWN	0x0009
#define NETDEV_CHANGENAME	0x000A
#define NETDEV_FEAT_CHANGE	0x000B
#define NETDEV_BONDING_FAILOVER 0x000C
#define NETDEV_PRE_UP		0x000D
#define NETDEV_PRE_TYPE_CHANGE	0x000E
#define NETDEV_POST_TYPE_CHANGE	0x000F
#define NETDEV_POST_INIT	0x0010
#define NETDEV_UNREGISTER_FINAL 0x0011
#define NETDEV_RELEASE		0x0012
#define NETDEV_NOTIFY_PEERS	0x0013
#define NETDEV_JOIN		0x0014
#define NETDEV_CHANGEUPPER	0x0015
#define NETDEV_RESEND_IGMP	0x0016

int register_netdevice_notifier(struct notifier_block *nb);
int unregister_netdevice_notifier(struct notifier_block *nb);

struct netdev_notifier_info {
	struct net_device *dev;
};

struct netdev_notifier_change_info {
	struct netdev_notifier_info info; /* must be first */
	unsigned int flags_changed;
};

static inline void netdev_notifier_info_init(struct netdev_notifier_info *info,
					     struct net_device *dev)
{
	info->dev = dev;
}

static inline struct net_device *
netdev_notifier_info_to_dev(const struct netdev_notifier_info *info)
{
	return info->dev;
}

int call_netdevice_notifiers_info(unsigned long val, struct net_device *dev,
				  struct netdev_notifier_info *info);
int call_netdevice_notifiers(unsigned long val, struct net_device *dev);


extern rwlock_t				dev_base_lock;		/* Device list lock */

#define for_each_netdev(net, d)		\
		list_for_each_entry(d, &(net)->dev_base_head, dev_list)
#define for_each_netdev_reverse(net, d)	\
		list_for_each_entry_reverse(d, &(net)->dev_base_head, dev_list)
#define for_each_netdev_rcu(net, d)		\
		list_for_each_entry_rcu(d, &(net)->dev_base_head, dev_list)
#define for_each_netdev_safe(net, d, n)	\
		list_for_each_entry_safe(d, n, &(net)->dev_base_head, dev_list)
#define for_each_netdev_continue(net, d)		\
		list_for_each_entry_continue(d, &(net)->dev_base_head, dev_list)
#define for_each_netdev_continue_rcu(net, d)		\
	list_for_each_entry_continue_rcu(d, &(net)->dev_base_head, dev_list)
#define for_each_netdev_in_bond_rcu(bond, slave)	\
		for_each_netdev_rcu(&init_net, slave)	\
			if (netdev_master_upper_dev_get_rcu(slave) == bond)
#define net_device_entry(lh)	list_entry(lh, struct net_device, dev_list)

static inline struct net_device *next_net_device(struct net_device *dev)
{
	struct list_head *lh;
	struct net *net;

	net = dev_net(dev);
	lh = dev->dev_list.next;
	return lh == &net->dev_base_head ? NULL : net_device_entry(lh);
}

static inline struct net_device *next_net_device_rcu(struct net_device *dev)
{
	struct list_head *lh;
	struct net *net;

	net = dev_net(dev);
	lh = rcu_dereference(list_next_rcu(&dev->dev_list));
	return lh == &net->dev_base_head ? NULL : net_device_entry(lh);
}

static inline struct net_device *first_net_device(struct net *net)
{
	return list_empty(&net->dev_base_head) ? NULL :
		net_device_entry(net->dev_base_head.next);
}

static inline struct net_device *first_net_device_rcu(struct net *net)
{
	struct list_head *lh = rcu_dereference(list_next_rcu(&net->dev_base_head));

	return lh == &net->dev_base_head ? NULL : net_device_entry(lh);
}

int netdev_boot_setup_check(struct net_device *dev);
unsigned long netdev_boot_base(const char *prefix, int unit);
struct net_device *dev_getbyhwaddr_rcu(struct net *net, unsigned short type,
				       const char *hwaddr);
struct net_device *dev_getfirstbyhwtype(struct net *net, unsigned short type);
struct net_device *__dev_getfirstbyhwtype(struct net *net, unsigned short type);
void dev_add_pack(struct packet_type *pt);
void dev_remove_pack(struct packet_type *pt);
void __dev_remove_pack(struct packet_type *pt);
void dev_add_offload(struct packet_offload *po);
void dev_remove_offload(struct packet_offload *po);
void __dev_remove_offload(struct packet_offload *po);

struct net_device *dev_get_by_flags_rcu(struct net *net, unsigned short flags,
					unsigned short mask);
struct net_device *dev_get_by_name(struct net *net, const char *name);
struct net_device *dev_get_by_name_rcu(struct net *net, const char *name);
struct net_device *__dev_get_by_name(struct net *net, const char *name);
int dev_alloc_name(struct net_device *dev, const char *name);
int dev_open(struct net_device *dev);
int dev_close(struct net_device *dev);
void dev_disable_lro(struct net_device *dev);
int dev_loopback_xmit(struct sk_buff *newskb);
int dev_queue_xmit(struct sk_buff *skb);
int dev_queue_xmit_accel(struct sk_buff *skb, void *accel_priv);
int register_netdevice(struct net_device *dev);
void unregister_netdevice_queue(struct net_device *dev, struct list_head *head);
void unregister_netdevice_many(struct list_head *head);
static inline void unregister_netdevice(struct net_device *dev)
{
	unregister_netdevice_queue(dev, NULL);
}

int netdev_refcnt_read(const struct net_device *dev);
void free_netdev(struct net_device *dev);
void netdev_freemem(struct net_device *dev);
void synchronize_net(void);
int init_dummy_netdev(struct net_device *dev);

struct net_device *dev_get_by_index(struct net *net, int ifindex);
struct net_device *__dev_get_by_index(struct net *net, int ifindex);
struct net_device *dev_get_by_index_rcu(struct net *net, int ifindex);
int netdev_get_name(struct net *net, char *name, int ifindex);
int dev_restart(struct net_device *dev);
#ifdef CONFIG_NETPOLL_TRAP
int netpoll_trap(void);
#endif
int skb_gro_receive(struct sk_buff **head, struct sk_buff *skb);

static inline unsigned int skb_gro_offset(const struct sk_buff *skb)
{
	return NAPI_GRO_CB(skb)->data_offset;
}

static inline unsigned int skb_gro_len(const struct sk_buff *skb)
{
	return skb->len - NAPI_GRO_CB(skb)->data_offset;
}

static inline void skb_gro_pull(struct sk_buff *skb, unsigned int len)
{
	NAPI_GRO_CB(skb)->data_offset += len;
}

static inline void *skb_gro_header_fast(struct sk_buff *skb,
					unsigned int offset)
{
	return NAPI_GRO_CB(skb)->frag0 + offset;
}

static inline int skb_gro_header_hard(struct sk_buff *skb, unsigned int hlen)
{
	return NAPI_GRO_CB(skb)->frag0_len < hlen;
}

static inline void *skb_gro_header_slow(struct sk_buff *skb, unsigned int hlen,
					unsigned int offset)
{
	if (!pskb_may_pull(skb, hlen))
		return NULL;

	NAPI_GRO_CB(skb)->frag0 = NULL;
	NAPI_GRO_CB(skb)->frag0_len = 0;
	return skb->data + offset;
}

static inline void *skb_gro_mac_header(struct sk_buff *skb)
{
	return NAPI_GRO_CB(skb)->frag0 ?: skb_mac_header(skb);
}

static inline void *skb_gro_network_header(struct sk_buff *skb)
{
	return (NAPI_GRO_CB(skb)->frag0 ?: skb->data) +
	       skb_network_offset(skb);
}

static inline int dev_hard_header(struct sk_buff *skb, struct net_device *dev,
				  unsigned short type,
				  const void *daddr, const void *saddr,
				  unsigned int len)
{
	if (!dev->header_ops || !dev->header_ops->create)
		return 0;

	return dev->header_ops->create(skb, dev, type, daddr, saddr, len);
}

static inline int dev_parse_header(const struct sk_buff *skb,
				   unsigned char *haddr)
{
	const struct net_device *dev = skb->dev;

	if (!dev->header_ops || !dev->header_ops->parse)
		return 0;
	return dev->header_ops->parse(skb, haddr);
}

static inline int dev_rebuild_header(struct sk_buff *skb)
{
	const struct net_device *dev = skb->dev;

	if (!dev->header_ops || !dev->header_ops->rebuild)
		return 0;
	return dev->header_ops->rebuild(skb);
}

typedef int gifconf_func_t(struct net_device * dev, char __user * bufptr, int len);
int register_gifconf(unsigned int family, gifconf_func_t *gifconf);
static inline int unregister_gifconf(unsigned int family)
{
	return register_gifconf(family, NULL);
}

#ifdef CONFIG_NET_FLOW_LIMIT
#define FLOW_LIMIT_HISTORY	(1 << 7)  /* must be ^2 and !overflow buckets */
struct sd_flow_limit {
	u64			count;
	unsigned int		num_buckets;
	unsigned int		history_head;
	u16			history[FLOW_LIMIT_HISTORY];
	u8			buckets[];
};

extern int netdev_flow_limit_table_len;
#endif /* CONFIG_NET_FLOW_LIMIT */

/*
 * Incoming packets are placed on per-cpu queues
 */
struct softnet_data {
	struct Qdisc		*output_queue;
	struct Qdisc		**output_queue_tailp;
	struct list_head	poll_list;
	struct sk_buff		*completion_queue;
	struct sk_buff_head	process_queue;

	/* stats */
	unsigned int		processed;
	unsigned int		time_squeeze;
	unsigned int		cpu_collision;
	unsigned int		received_rps;

#ifdef CONFIG_RPS
	struct softnet_data	*rps_ipi_list;

	/* Elements below can be accessed between CPUs for RPS */
	struct call_single_data	csd ____cacheline_aligned_in_smp;
	struct softnet_data	*rps_ipi_next;
	unsigned int		cpu;
	unsigned int		input_queue_head;
	unsigned int		input_queue_tail;
#endif
	unsigned int		dropped;
	struct sk_buff_head	input_pkt_queue;
	struct napi_struct	backlog;

#ifdef CONFIG_NET_FLOW_LIMIT
	struct sd_flow_limit __rcu *flow_limit;
#endif
};

static inline void input_queue_head_incr(struct softnet_data *sd)
{
#ifdef CONFIG_RPS
	sd->input_queue_head++;
#endif
}

static inline void input_queue_tail_incr_save(struct softnet_data *sd,
					      unsigned int *qtail)
{
#ifdef CONFIG_RPS
	*qtail = ++sd->input_queue_tail;
#endif
}

DECLARE_PER_CPU_ALIGNED(struct softnet_data, softnet_data);

void __netif_schedule(struct Qdisc *q);

static inline void netif_schedule_queue(struct netdev_queue *txq)
{
	if (!(txq->state & QUEUE_STATE_ANY_XOFF))
		__netif_schedule(txq->qdisc);
}

static inline void netif_tx_schedule_all(struct net_device *dev)
{
	unsigned int i;

	for (i = 0; i < dev->num_tx_queues; i++)
		netif_schedule_queue(netdev_get_tx_queue(dev, i));
}

static inline void netif_tx_start_queue(struct netdev_queue *dev_queue)
{
	clear_bit(__QUEUE_STATE_DRV_XOFF, &dev_queue->state);
}

/**
 *	netif_start_queue - allow transmit
 *	@dev: network device
 *
 *	Allow upper layers to call the device hard_start_xmit routine.
 */
static inline void netif_start_queue(struct net_device *dev)
{
	netif_tx_start_queue(netdev_get_tx_queue(dev, 0));
}

static inline void netif_tx_start_all_queues(struct net_device *dev)
{
	unsigned int i;

	for (i = 0; i < dev->num_tx_queues; i++) {
		struct netdev_queue *txq = netdev_get_tx_queue(dev, i);
		netif_tx_start_queue(txq);
	}
}

static inline void netif_tx_wake_queue(struct netdev_queue *dev_queue)
{
#ifdef CONFIG_NETPOLL_TRAP
	if (netpoll_trap()) {
		netif_tx_start_queue(dev_queue);
		return;
	}
#endif
	if (test_and_clear_bit(__QUEUE_STATE_DRV_XOFF, &dev_queue->state))
		__netif_schedule(dev_queue->qdisc);
}

/**
 *	netif_wake_queue - restart transmit
 *	@dev: network device
 *
 *	Allow upper layers to call the device hard_start_xmit routine.
 *	Used for flow control when transmit resources are available.
 */
static inline void netif_wake_queue(struct net_device *dev)
{
	netif_tx_wake_queue(netdev_get_tx_queue(dev, 0));
}

static inline void netif_tx_wake_all_queues(struct net_device *dev)
{
	unsigned int i;

	for (i = 0; i < dev->num_tx_queues; i++) {
		struct netdev_queue *txq = netdev_get_tx_queue(dev, i);
		netif_tx_wake_queue(txq);
	}
}

static inline void netif_tx_stop_queue(struct netdev_queue *dev_queue)
{
	if (WARN_ON(!dev_queue)) {
		pr_info("netif_stop_queue() cannot be called before register_netdev()\n");
		return;
	}
	set_bit(__QUEUE_STATE_DRV_XOFF, &dev_queue->state);
}

/**
 *	netif_stop_queue - stop transmitted packets
 *	@dev: network device
 *
 *	Stop upper layers calling the device hard_start_xmit routine.
 *	Used for flow control when transmit resources are unavailable.
 */
static inline void netif_stop_queue(struct net_device *dev)
{
	netif_tx_stop_queue(netdev_get_tx_queue(dev, 0));
}

static inline void netif_tx_stop_all_queues(struct net_device *dev)
{
	unsigned int i;

	for (i = 0; i < dev->num_tx_queues; i++) {
		struct netdev_queue *txq = netdev_get_tx_queue(dev, i);
		netif_tx_stop_queue(txq);
	}
}

static inline bool netif_tx_queue_stopped(const struct netdev_queue *dev_queue)
{
	return test_bit(__QUEUE_STATE_DRV_XOFF, &dev_queue->state);
}

/**
 *	netif_queue_stopped - test if transmit queue is flowblocked
 *	@dev: network device
 *
 *	Test if transmit queue on device is currently unable to send.
 */
static inline bool netif_queue_stopped(const struct net_device *dev)
{
	return netif_tx_queue_stopped(netdev_get_tx_queue(dev, 0));
}

static inline bool netif_xmit_stopped(const struct netdev_queue *dev_queue)
{
	return dev_queue->state & QUEUE_STATE_ANY_XOFF;
}

static inline bool netif_xmit_frozen_or_stopped(const struct netdev_queue *dev_queue)
{
	return dev_queue->state & QUEUE_STATE_ANY_XOFF_OR_FROZEN;
}

static inline void netdev_tx_sent_queue(struct netdev_queue *dev_queue,
					unsigned int bytes)
{
#ifdef CONFIG_BQL
	dql_queued(&dev_queue->dql, bytes);

	if (likely(dql_avail(&dev_queue->dql) >= 0))
		return;

	set_bit(__QUEUE_STATE_STACK_XOFF, &dev_queue->state);

	/*
	 * The XOFF flag must be set before checking the dql_avail below,
	 * because in netdev_tx_completed_queue we update the dql_completed
	 * before checking the XOFF flag.
	 */
	smp_mb();

	/* check again in case another CPU has just made room avail */
	if (unlikely(dql_avail(&dev_queue->dql) >= 0))
		clear_bit(__QUEUE_STATE_STACK_XOFF, &dev_queue->state);
#endif
}

/**
 * 	netdev_sent_queue - report the number of bytes queued to hardware
 * 	@dev: network device
 * 	@bytes: number of bytes queued to the hardware device queue
 *
 * 	Report the number of bytes queued for sending/completion to the network
 * 	device hardware queue. @bytes should be a good approximation and should
 * 	exactly match netdev_completed_queue() @bytes
 */
static inline void netdev_sent_queue(struct net_device *dev, unsigned int bytes)
{
	netdev_tx_sent_queue(netdev_get_tx_queue(dev, 0), bytes);
}

static inline void netdev_tx_completed_queue(struct netdev_queue *dev_queue,
					     unsigned int pkts, unsigned int bytes)
{
#ifdef CONFIG_BQL
	if (unlikely(!bytes))
		return;

	dql_completed(&dev_queue->dql, bytes);

	/*
	 * Without the memory barrier there is a small possiblity that
	 * netdev_tx_sent_queue will miss the update and cause the queue to
	 * be stopped forever
	 */
	smp_mb();

	if (dql_avail(&dev_queue->dql) < 0)
		return;

	if (test_and_clear_bit(__QUEUE_STATE_STACK_XOFF, &dev_queue->state))
		netif_schedule_queue(dev_queue);
#endif
}

/**
 * 	netdev_completed_queue - report bytes and packets completed by device
 * 	@dev: network device
 * 	@pkts: actual number of packets sent over the medium
 * 	@bytes: actual number of bytes sent over the medium
 *
 * 	Report the number of bytes and packets transmitted by the network device
 * 	hardware queue over the physical medium, @bytes must exactly match the
 * 	@bytes amount passed to netdev_sent_queue()
 */
static inline void netdev_completed_queue(struct net_device *dev,
					  unsigned int pkts, unsigned int bytes)
{
	netdev_tx_completed_queue(netdev_get_tx_queue(dev, 0), pkts, bytes);
}

static inline void netdev_tx_reset_queue(struct netdev_queue *q)
{
#ifdef CONFIG_BQL
	clear_bit(__QUEUE_STATE_STACK_XOFF, &q->state);
	dql_reset(&q->dql);
#endif
}

/**
 * 	netdev_reset_queue - reset the packets and bytes count of a network device
 * 	@dev_queue: network device
 *
 * 	Reset the bytes and packet count of a network device and clear the
 * 	software flow control OFF bit for this network device
 */
static inline void netdev_reset_queue(struct net_device *dev_queue)
{
	netdev_tx_reset_queue(netdev_get_tx_queue(dev_queue, 0));
}

/**
 *	netif_running - test if up
 *	@dev: network device
 *
 *	Test if the device has been brought up.
 */
static inline bool netif_running(const struct net_device *dev)
{
	return test_bit(__LINK_STATE_START, &dev->state);
}

/*
 * Routines to manage the subqueues on a device.  We only need start
 * stop, and a check if it's stopped.  All other device management is
 * done at the overall netdevice level.
 * Also test the device if we're multiqueue.
 */

/**
 *	netif_start_subqueue - allow sending packets on subqueue
 *	@dev: network device
 *	@queue_index: sub queue index
 *
 * Start individual transmit queue of a device with multiple transmit queues.
 */
static inline void netif_start_subqueue(struct net_device *dev, u16 queue_index)
{
	struct netdev_queue *txq = netdev_get_tx_queue(dev, queue_index);

	netif_tx_start_queue(txq);
}

/**
 *	netif_stop_subqueue - stop sending packets on subqueue
 *	@dev: network device
 *	@queue_index: sub queue index
 *
 * Stop individual transmit queue of a device with multiple transmit queues.
 */
static inline void netif_stop_subqueue(struct net_device *dev, u16 queue_index)
{
	struct netdev_queue *txq = netdev_get_tx_queue(dev, queue_index);
#ifdef CONFIG_NETPOLL_TRAP
	if (netpoll_trap())
		return;
#endif
	netif_tx_stop_queue(txq);
}

/**
 *	netif_subqueue_stopped - test status of subqueue
 *	@dev: network device
 *	@queue_index: sub queue index
 *
 * Check individual transmit queue of a device with multiple transmit queues.
 */
static inline bool __netif_subqueue_stopped(const struct net_device *dev,
					    u16 queue_index)
{
	struct netdev_queue *txq = netdev_get_tx_queue(dev, queue_index);

	return netif_tx_queue_stopped(txq);
}

static inline bool netif_subqueue_stopped(const struct net_device *dev,
					  struct sk_buff *skb)
{
	return __netif_subqueue_stopped(dev, skb_get_queue_mapping(skb));
}

/**
 *	netif_wake_subqueue - allow sending packets on subqueue
 *	@dev: network device
 *	@queue_index: sub queue index
 *
 * Resume individual transmit queue of a device with multiple transmit queues.
 */
static inline void netif_wake_subqueue(struct net_device *dev, u16 queue_index)
{
	struct netdev_queue *txq = netdev_get_tx_queue(dev, queue_index);
#ifdef CONFIG_NETPOLL_TRAP
	if (netpoll_trap())
		return;
#endif
	if (test_and_clear_bit(__QUEUE_STATE_DRV_XOFF, &txq->state))
		__netif_schedule(txq->qdisc);
}

#ifdef CONFIG_XPS
<<<<<<< HEAD
extern int netif_set_xps_queue(struct net_device *dev,
			       const struct cpumask *mask,
			       u16 index);
=======
int netif_set_xps_queue(struct net_device *dev, const struct cpumask *mask,
			u16 index);
>>>>>>> d8ec26d7
#else
static inline int netif_set_xps_queue(struct net_device *dev,
				      const struct cpumask *mask,
				      u16 index)
{
	return 0;
}
#endif

/*
 * Returns a Tx hash for the given packet when dev->real_num_tx_queues is used
 * as a distribution range limit for the returned value.
 */
static inline u16 skb_tx_hash(const struct net_device *dev,
			      const struct sk_buff *skb)
{
	return __skb_tx_hash(dev, skb, dev->real_num_tx_queues);
}

/**
 *	netif_is_multiqueue - test if device has multiple transmit queues
 *	@dev: network device
 *
 * Check if device has multiple transmit queues
 */
static inline bool netif_is_multiqueue(const struct net_device *dev)
{
	return dev->num_tx_queues > 1;
}

int netif_set_real_num_tx_queues(struct net_device *dev, unsigned int txq);

#ifdef CONFIG_RPS
int netif_set_real_num_rx_queues(struct net_device *dev, unsigned int rxq);
#else
static inline int netif_set_real_num_rx_queues(struct net_device *dev,
						unsigned int rxq)
{
	return 0;
}
#endif

static inline int netif_copy_real_num_queues(struct net_device *to_dev,
					     const struct net_device *from_dev)
{
	int err;

	err = netif_set_real_num_tx_queues(to_dev,
					   from_dev->real_num_tx_queues);
	if (err)
		return err;
#ifdef CONFIG_RPS
	return netif_set_real_num_rx_queues(to_dev,
					    from_dev->real_num_rx_queues);
#else
	return 0;
#endif
}

#define DEFAULT_MAX_NUM_RSS_QUEUES	(8)
int netif_get_num_default_rss_queues(void);

/* Use this variant when it is known for sure that it
 * is executing from hardware interrupt context or with hardware interrupts
 * disabled.
 */
void dev_kfree_skb_irq(struct sk_buff *skb);

/* Use this variant in places where it could be invoked
 * from either hardware interrupt or other context, with hardware interrupts
 * either disabled or enabled.
 */
void dev_kfree_skb_any(struct sk_buff *skb);

int netif_rx(struct sk_buff *skb);
int netif_rx_ni(struct sk_buff *skb);
int netif_receive_skb(struct sk_buff *skb);
gro_result_t napi_gro_receive(struct napi_struct *napi, struct sk_buff *skb);
void napi_gro_flush(struct napi_struct *napi, bool flush_old);
struct sk_buff *napi_get_frags(struct napi_struct *napi);
gro_result_t napi_gro_frags(struct napi_struct *napi);

static inline void napi_free_frags(struct napi_struct *napi)
{
	kfree_skb(napi->skb);
	napi->skb = NULL;
}

<<<<<<< HEAD
extern int netdev_rx_handler_register(struct net_device *dev,
				      rx_handler_func_t *rx_handler,
				      void *rx_handler_data);
extern void netdev_rx_handler_unregister(struct net_device *dev);

extern bool		dev_valid_name(const char *name);
extern int		dev_ioctl(struct net *net, unsigned int cmd, void __user *);
extern int		dev_ethtool(struct net *net, struct ifreq *);
extern unsigned int	dev_get_flags(const struct net_device *);
extern int		__dev_change_flags(struct net_device *, unsigned int flags);
extern int		dev_change_flags(struct net_device *, unsigned int);
extern void		__dev_notify_flags(struct net_device *, unsigned int old_flags);
extern int		dev_change_name(struct net_device *, const char *);
extern int		dev_set_alias(struct net_device *, const char *, size_t);
extern int		dev_change_net_namespace(struct net_device *,
						 struct net *, const char *);
extern int		dev_set_mtu(struct net_device *, int);
extern void		dev_set_group(struct net_device *, int);
extern int		dev_set_mac_address(struct net_device *,
					    struct sockaddr *);
extern int		dev_change_carrier(struct net_device *,
					   bool new_carrier);
extern int		dev_get_phys_port_id(struct net_device *dev,
					     struct netdev_phys_port_id *ppid);
extern int		dev_hard_start_xmit(struct sk_buff *skb,
					    struct net_device *dev,
					    struct netdev_queue *txq);
extern int		dev_forward_skb(struct net_device *dev,
					struct sk_buff *skb);
=======
int netdev_rx_handler_register(struct net_device *dev,
			       rx_handler_func_t *rx_handler,
			       void *rx_handler_data);
void netdev_rx_handler_unregister(struct net_device *dev);

bool dev_valid_name(const char *name);
int dev_ioctl(struct net *net, unsigned int cmd, void __user *);
int dev_ethtool(struct net *net, struct ifreq *);
unsigned int dev_get_flags(const struct net_device *);
int __dev_change_flags(struct net_device *, unsigned int flags);
int dev_change_flags(struct net_device *, unsigned int);
void __dev_notify_flags(struct net_device *, unsigned int old_flags,
			unsigned int gchanges);
int dev_change_name(struct net_device *, const char *);
int dev_set_alias(struct net_device *, const char *, size_t);
int dev_change_net_namespace(struct net_device *, struct net *, const char *);
int dev_set_mtu(struct net_device *, int);
void dev_set_group(struct net_device *, int);
int dev_set_mac_address(struct net_device *, struct sockaddr *);
int dev_change_carrier(struct net_device *, bool new_carrier);
int dev_get_phys_port_id(struct net_device *dev,
			 struct netdev_phys_port_id *ppid);
int dev_hard_start_xmit(struct sk_buff *skb, struct net_device *dev,
			struct netdev_queue *txq);
int dev_forward_skb(struct net_device *dev, struct sk_buff *skb);
>>>>>>> d8ec26d7

extern int		netdev_budget;

/* Called by rtnetlink.c:rtnl_unlock() */
void netdev_run_todo(void);

/**
 *	dev_put - release reference to device
 *	@dev: network device
 *
 * Release reference to device to allow it to be freed.
 */
static inline void dev_put(struct net_device *dev)
{
	this_cpu_dec(*dev->pcpu_refcnt);
}

/**
 *	dev_hold - get reference to device
 *	@dev: network device
 *
 * Hold reference to device to keep it from being freed.
 */
static inline void dev_hold(struct net_device *dev)
{
	this_cpu_inc(*dev->pcpu_refcnt);
}

/* Carrier loss detection, dial on demand. The functions netif_carrier_on
 * and _off may be called from IRQ context, but it is caller
 * who is responsible for serialization of these calls.
 *
 * The name carrier is inappropriate, these functions should really be
 * called netif_lowerlayer_*() because they represent the state of any
 * kind of lower layer not just hardware media.
 */

void linkwatch_init_dev(struct net_device *dev);
void linkwatch_fire_event(struct net_device *dev);
void linkwatch_forget_dev(struct net_device *dev);

/**
 *	netif_carrier_ok - test if carrier present
 *	@dev: network device
 *
 * Check if carrier is present on device
 */
static inline bool netif_carrier_ok(const struct net_device *dev)
{
	return !test_bit(__LINK_STATE_NOCARRIER, &dev->state);
}

unsigned long dev_trans_start(struct net_device *dev);

void __netdev_watchdog_up(struct net_device *dev);

void netif_carrier_on(struct net_device *dev);

void netif_carrier_off(struct net_device *dev);

/**
 *	netif_dormant_on - mark device as dormant.
 *	@dev: network device
 *
 * Mark device as dormant (as per RFC2863).
 *
 * The dormant state indicates that the relevant interface is not
 * actually in a condition to pass packets (i.e., it is not 'up') but is
 * in a "pending" state, waiting for some external event.  For "on-
 * demand" interfaces, this new state identifies the situation where the
 * interface is waiting for events to place it in the up state.
 *
 */
static inline void netif_dormant_on(struct net_device *dev)
{
	if (!test_and_set_bit(__LINK_STATE_DORMANT, &dev->state))
		linkwatch_fire_event(dev);
}

/**
 *	netif_dormant_off - set device as not dormant.
 *	@dev: network device
 *
 * Device is not in dormant state.
 */
static inline void netif_dormant_off(struct net_device *dev)
{
	if (test_and_clear_bit(__LINK_STATE_DORMANT, &dev->state))
		linkwatch_fire_event(dev);
}

/**
 *	netif_dormant - test if carrier present
 *	@dev: network device
 *
 * Check if carrier is present on device
 */
static inline bool netif_dormant(const struct net_device *dev)
{
	return test_bit(__LINK_STATE_DORMANT, &dev->state);
}


/**
 *	netif_oper_up - test if device is operational
 *	@dev: network device
 *
 * Check if carrier is operational
 */
static inline bool netif_oper_up(const struct net_device *dev)
{
	return (dev->operstate == IF_OPER_UP ||
		dev->operstate == IF_OPER_UNKNOWN /* backward compat */);
}

/**
 *	netif_device_present - is device available or removed
 *	@dev: network device
 *
 * Check if device has not been removed from system.
 */
static inline bool netif_device_present(struct net_device *dev)
{
	return test_bit(__LINK_STATE_PRESENT, &dev->state);
}

void netif_device_detach(struct net_device *dev);

void netif_device_attach(struct net_device *dev);

/*
 * Network interface message level settings
 */

enum {
	NETIF_MSG_DRV		= 0x0001,
	NETIF_MSG_PROBE		= 0x0002,
	NETIF_MSG_LINK		= 0x0004,
	NETIF_MSG_TIMER		= 0x0008,
	NETIF_MSG_IFDOWN	= 0x0010,
	NETIF_MSG_IFUP		= 0x0020,
	NETIF_MSG_RX_ERR	= 0x0040,
	NETIF_MSG_TX_ERR	= 0x0080,
	NETIF_MSG_TX_QUEUED	= 0x0100,
	NETIF_MSG_INTR		= 0x0200,
	NETIF_MSG_TX_DONE	= 0x0400,
	NETIF_MSG_RX_STATUS	= 0x0800,
	NETIF_MSG_PKTDATA	= 0x1000,
	NETIF_MSG_HW		= 0x2000,
	NETIF_MSG_WOL		= 0x4000,
};

#define netif_msg_drv(p)	((p)->msg_enable & NETIF_MSG_DRV)
#define netif_msg_probe(p)	((p)->msg_enable & NETIF_MSG_PROBE)
#define netif_msg_link(p)	((p)->msg_enable & NETIF_MSG_LINK)
#define netif_msg_timer(p)	((p)->msg_enable & NETIF_MSG_TIMER)
#define netif_msg_ifdown(p)	((p)->msg_enable & NETIF_MSG_IFDOWN)
#define netif_msg_ifup(p)	((p)->msg_enable & NETIF_MSG_IFUP)
#define netif_msg_rx_err(p)	((p)->msg_enable & NETIF_MSG_RX_ERR)
#define netif_msg_tx_err(p)	((p)->msg_enable & NETIF_MSG_TX_ERR)
#define netif_msg_tx_queued(p)	((p)->msg_enable & NETIF_MSG_TX_QUEUED)
#define netif_msg_intr(p)	((p)->msg_enable & NETIF_MSG_INTR)
#define netif_msg_tx_done(p)	((p)->msg_enable & NETIF_MSG_TX_DONE)
#define netif_msg_rx_status(p)	((p)->msg_enable & NETIF_MSG_RX_STATUS)
#define netif_msg_pktdata(p)	((p)->msg_enable & NETIF_MSG_PKTDATA)
#define netif_msg_hw(p)		((p)->msg_enable & NETIF_MSG_HW)
#define netif_msg_wol(p)	((p)->msg_enable & NETIF_MSG_WOL)

static inline u32 netif_msg_init(int debug_value, int default_msg_enable_bits)
{
	/* use default */
	if (debug_value < 0 || debug_value >= (sizeof(u32) * 8))
		return default_msg_enable_bits;
	if (debug_value == 0)	/* no output */
		return 0;
	/* set low N bits */
	return (1 << debug_value) - 1;
}

static inline void __netif_tx_lock(struct netdev_queue *txq, int cpu)
{
	spin_lock(&txq->_xmit_lock);
	txq->xmit_lock_owner = cpu;
}

static inline void __netif_tx_lock_bh(struct netdev_queue *txq)
{
	spin_lock_bh(&txq->_xmit_lock);
	txq->xmit_lock_owner = smp_processor_id();
}

static inline bool __netif_tx_trylock(struct netdev_queue *txq)
{
	bool ok = spin_trylock(&txq->_xmit_lock);
	if (likely(ok))
		txq->xmit_lock_owner = smp_processor_id();
	return ok;
}

static inline void __netif_tx_unlock(struct netdev_queue *txq)
{
	txq->xmit_lock_owner = -1;
	spin_unlock(&txq->_xmit_lock);
}

static inline void __netif_tx_unlock_bh(struct netdev_queue *txq)
{
	txq->xmit_lock_owner = -1;
	spin_unlock_bh(&txq->_xmit_lock);
}

static inline void txq_trans_update(struct netdev_queue *txq)
{
	if (txq->xmit_lock_owner != -1)
		txq->trans_start = jiffies;
}

/**
 *	netif_tx_lock - grab network device transmit lock
 *	@dev: network device
 *
 * Get network device transmit lock
 */
static inline void netif_tx_lock(struct net_device *dev)
{
	unsigned int i;
	int cpu;

	spin_lock(&dev->tx_global_lock);
	cpu = smp_processor_id();
	for (i = 0; i < dev->num_tx_queues; i++) {
		struct netdev_queue *txq = netdev_get_tx_queue(dev, i);

		/* We are the only thread of execution doing a
		 * freeze, but we have to grab the _xmit_lock in
		 * order to synchronize with threads which are in
		 * the ->hard_start_xmit() handler and already
		 * checked the frozen bit.
		 */
		__netif_tx_lock(txq, cpu);
		set_bit(__QUEUE_STATE_FROZEN, &txq->state);
		__netif_tx_unlock(txq);
	}
}

static inline void netif_tx_lock_bh(struct net_device *dev)
{
	local_bh_disable();
	netif_tx_lock(dev);
}

static inline void netif_tx_unlock(struct net_device *dev)
{
	unsigned int i;

	for (i = 0; i < dev->num_tx_queues; i++) {
		struct netdev_queue *txq = netdev_get_tx_queue(dev, i);

		/* No need to grab the _xmit_lock here.  If the
		 * queue is not stopped for another reason, we
		 * force a schedule.
		 */
		clear_bit(__QUEUE_STATE_FROZEN, &txq->state);
		netif_schedule_queue(txq);
	}
	spin_unlock(&dev->tx_global_lock);
}

static inline void netif_tx_unlock_bh(struct net_device *dev)
{
	netif_tx_unlock(dev);
	local_bh_enable();
}

#define HARD_TX_LOCK(dev, txq, cpu) {			\
	if ((dev->features & NETIF_F_LLTX) == 0) {	\
		__netif_tx_lock(txq, cpu);		\
	}						\
}

#define HARD_TX_UNLOCK(dev, txq) {			\
	if ((dev->features & NETIF_F_LLTX) == 0) {	\
		__netif_tx_unlock(txq);			\
	}						\
}

static inline void netif_tx_disable(struct net_device *dev)
{
	unsigned int i;
	int cpu;

	local_bh_disable();
	cpu = smp_processor_id();
	for (i = 0; i < dev->num_tx_queues; i++) {
		struct netdev_queue *txq = netdev_get_tx_queue(dev, i);

		__netif_tx_lock(txq, cpu);
		netif_tx_stop_queue(txq);
		__netif_tx_unlock(txq);
	}
	local_bh_enable();
}

static inline void netif_addr_lock(struct net_device *dev)
{
	spin_lock(&dev->addr_list_lock);
}

static inline void netif_addr_lock_nested(struct net_device *dev)
{
	spin_lock_nested(&dev->addr_list_lock, SINGLE_DEPTH_NESTING);
}

static inline void netif_addr_lock_bh(struct net_device *dev)
{
	spin_lock_bh(&dev->addr_list_lock);
}

static inline void netif_addr_unlock(struct net_device *dev)
{
	spin_unlock(&dev->addr_list_lock);
}

static inline void netif_addr_unlock_bh(struct net_device *dev)
{
	spin_unlock_bh(&dev->addr_list_lock);
}

/*
 * dev_addrs walker. Should be used only for read access. Call with
 * rcu_read_lock held.
 */
#define for_each_dev_addr(dev, ha) \
		list_for_each_entry_rcu(ha, &dev->dev_addrs.list, list)

/* These functions live elsewhere (drivers/net/net_init.c, but related) */

void ether_setup(struct net_device *dev);

/* Support for loadable net-drivers */
struct net_device *alloc_netdev_mqs(int sizeof_priv, const char *name,
				    void (*setup)(struct net_device *),
				    unsigned int txqs, unsigned int rxqs);
#define alloc_netdev(sizeof_priv, name, setup) \
	alloc_netdev_mqs(sizeof_priv, name, setup, 1, 1)

#define alloc_netdev_mq(sizeof_priv, name, setup, count) \
	alloc_netdev_mqs(sizeof_priv, name, setup, count, count)

int register_netdev(struct net_device *dev);
void unregister_netdev(struct net_device *dev);

/* General hardware address lists handling functions */
int __hw_addr_add_multiple(struct netdev_hw_addr_list *to_list,
			   struct netdev_hw_addr_list *from_list,
			   int addr_len, unsigned char addr_type);
void __hw_addr_del_multiple(struct netdev_hw_addr_list *to_list,
			    struct netdev_hw_addr_list *from_list,
			    int addr_len, unsigned char addr_type);
int __hw_addr_sync(struct netdev_hw_addr_list *to_list,
		   struct netdev_hw_addr_list *from_list, int addr_len);
void __hw_addr_unsync(struct netdev_hw_addr_list *to_list,
		      struct netdev_hw_addr_list *from_list, int addr_len);
void __hw_addr_flush(struct netdev_hw_addr_list *list);
void __hw_addr_init(struct netdev_hw_addr_list *list);

/* Functions used for device addresses handling */
int dev_addr_add(struct net_device *dev, const unsigned char *addr,
		 unsigned char addr_type);
int dev_addr_del(struct net_device *dev, const unsigned char *addr,
		 unsigned char addr_type);
int dev_addr_add_multiple(struct net_device *to_dev,
			  struct net_device *from_dev, unsigned char addr_type);
int dev_addr_del_multiple(struct net_device *to_dev,
			  struct net_device *from_dev, unsigned char addr_type);
void dev_addr_flush(struct net_device *dev);
int dev_addr_init(struct net_device *dev);

/* Functions used for unicast addresses handling */
int dev_uc_add(struct net_device *dev, const unsigned char *addr);
int dev_uc_add_excl(struct net_device *dev, const unsigned char *addr);
int dev_uc_del(struct net_device *dev, const unsigned char *addr);
int dev_uc_sync(struct net_device *to, struct net_device *from);
int dev_uc_sync_multiple(struct net_device *to, struct net_device *from);
void dev_uc_unsync(struct net_device *to, struct net_device *from);
void dev_uc_flush(struct net_device *dev);
void dev_uc_init(struct net_device *dev);

/* Functions used for multicast addresses handling */
int dev_mc_add(struct net_device *dev, const unsigned char *addr);
int dev_mc_add_global(struct net_device *dev, const unsigned char *addr);
int dev_mc_add_excl(struct net_device *dev, const unsigned char *addr);
int dev_mc_del(struct net_device *dev, const unsigned char *addr);
int dev_mc_del_global(struct net_device *dev, const unsigned char *addr);
int dev_mc_sync(struct net_device *to, struct net_device *from);
int dev_mc_sync_multiple(struct net_device *to, struct net_device *from);
void dev_mc_unsync(struct net_device *to, struct net_device *from);
void dev_mc_flush(struct net_device *dev);
void dev_mc_init(struct net_device *dev);

/* Functions used for secondary unicast and multicast support */
void dev_set_rx_mode(struct net_device *dev);
void __dev_set_rx_mode(struct net_device *dev);
int dev_set_promiscuity(struct net_device *dev, int inc);
int dev_set_allmulti(struct net_device *dev, int inc);
void netdev_state_change(struct net_device *dev);
void netdev_notify_peers(struct net_device *dev);
void netdev_features_change(struct net_device *dev);
/* Load a device via the kmod */
void dev_load(struct net *net, const char *name);
struct rtnl_link_stats64 *dev_get_stats(struct net_device *dev,
					struct rtnl_link_stats64 *storage);
void netdev_stats_to_stats64(struct rtnl_link_stats64 *stats64,
			     const struct net_device_stats *netdev_stats);

extern int		netdev_max_backlog;
extern int		netdev_tstamp_prequeue;
extern int		weight_p;
extern int		bpf_jit_enable;

bool netdev_has_upper_dev(struct net_device *dev, struct net_device *upper_dev);
bool netdev_has_any_upper_dev(struct net_device *dev);
struct net_device *netdev_all_upper_get_next_dev_rcu(struct net_device *dev,
						     struct list_head **iter);

/* iterate through upper list, must be called under RCU read lock */
#define netdev_for_each_all_upper_dev_rcu(dev, updev, iter) \
	for (iter = &(dev)->all_adj_list.upper, \
	     updev = netdev_all_upper_get_next_dev_rcu(dev, &(iter)); \
	     updev; \
	     updev = netdev_all_upper_get_next_dev_rcu(dev, &(iter)))

void *netdev_lower_get_next_private(struct net_device *dev,
				    struct list_head **iter);
void *netdev_lower_get_next_private_rcu(struct net_device *dev,
					struct list_head **iter);

#define netdev_for_each_lower_private(dev, priv, iter) \
	for (iter = (dev)->adj_list.lower.next, \
	     priv = netdev_lower_get_next_private(dev, &(iter)); \
	     priv; \
	     priv = netdev_lower_get_next_private(dev, &(iter)))

#define netdev_for_each_lower_private_rcu(dev, priv, iter) \
	for (iter = &(dev)->adj_list.lower, \
	     priv = netdev_lower_get_next_private_rcu(dev, &(iter)); \
	     priv; \
	     priv = netdev_lower_get_next_private_rcu(dev, &(iter)))

void *netdev_adjacent_get_private(struct list_head *adj_list);
struct net_device *netdev_master_upper_dev_get(struct net_device *dev);
struct net_device *netdev_master_upper_dev_get_rcu(struct net_device *dev);
int netdev_upper_dev_link(struct net_device *dev, struct net_device *upper_dev);
int netdev_master_upper_dev_link(struct net_device *dev,
				 struct net_device *upper_dev);
<<<<<<< HEAD
extern bool netdev_has_any_upper_dev(struct net_device *dev);
extern struct net_device *netdev_upper_get_next_dev_rcu(struct net_device *dev,
							struct list_head **iter);

/* iterate through upper list, must be called under RCU read lock */
#define netdev_for_each_upper_dev_rcu(dev, upper, iter) \
	for (iter = &(dev)->upper_dev_list, \
	     upper = netdev_upper_get_next_dev_rcu(dev, &(iter)); \
	     upper; \
	     upper = netdev_upper_get_next_dev_rcu(dev, &(iter)))

extern struct net_device *netdev_master_upper_dev_get(struct net_device *dev);
extern struct net_device *netdev_master_upper_dev_get_rcu(struct net_device *dev);
extern int netdev_upper_dev_link(struct net_device *dev,
				 struct net_device *upper_dev);
extern int netdev_master_upper_dev_link(struct net_device *dev,
					struct net_device *upper_dev);
extern void netdev_upper_dev_unlink(struct net_device *dev,
				    struct net_device *upper_dev);
extern int skb_checksum_help(struct sk_buff *skb);
extern struct sk_buff *__skb_gso_segment(struct sk_buff *skb,
	netdev_features_t features, bool tx_path);
extern struct sk_buff *skb_mac_gso_segment(struct sk_buff *skb,
					  netdev_features_t features);
=======
int netdev_master_upper_dev_link_private(struct net_device *dev,
					 struct net_device *upper_dev,
					 void *private);
void netdev_upper_dev_unlink(struct net_device *dev,
			     struct net_device *upper_dev);
void *netdev_lower_dev_get_private_rcu(struct net_device *dev,
				       struct net_device *lower_dev);
void *netdev_lower_dev_get_private(struct net_device *dev,
				   struct net_device *lower_dev);
int skb_checksum_help(struct sk_buff *skb);
struct sk_buff *__skb_gso_segment(struct sk_buff *skb,
				  netdev_features_t features, bool tx_path);
struct sk_buff *skb_mac_gso_segment(struct sk_buff *skb,
				    netdev_features_t features);
>>>>>>> d8ec26d7

static inline
struct sk_buff *skb_gso_segment(struct sk_buff *skb, netdev_features_t features)
{
	return __skb_gso_segment(skb, features, true);
}
__be16 skb_network_protocol(struct sk_buff *skb);

static inline bool can_checksum_protocol(netdev_features_t features,
					 __be16 protocol)
{
	return ((features & NETIF_F_GEN_CSUM) ||
		((features & NETIF_F_V4_CSUM) &&
		 protocol == htons(ETH_P_IP)) ||
		((features & NETIF_F_V6_CSUM) &&
		 protocol == htons(ETH_P_IPV6)) ||
		((features & NETIF_F_FCOE_CRC) &&
		 protocol == htons(ETH_P_FCOE)));
}

#ifdef CONFIG_BUG
void netdev_rx_csum_fault(struct net_device *dev);
#else
static inline void netdev_rx_csum_fault(struct net_device *dev)
{
}
#endif
/* rx skb timestamps */
void net_enable_timestamp(void);
void net_disable_timestamp(void);

#ifdef CONFIG_PROC_FS
int __init dev_proc_init(void);
#else
#define dev_proc_init() 0
#endif

int netdev_class_create_file_ns(struct class_attribute *class_attr,
				const void *ns);
void netdev_class_remove_file_ns(struct class_attribute *class_attr,
				 const void *ns);

static inline int netdev_class_create_file(struct class_attribute *class_attr)
{
	return netdev_class_create_file_ns(class_attr, NULL);
}

static inline void netdev_class_remove_file(struct class_attribute *class_attr)
{
	netdev_class_remove_file_ns(class_attr, NULL);
}

extern struct kobj_ns_type_operations net_ns_type_operations;

const char *netdev_drivername(const struct net_device *dev);

void linkwatch_run_queue(void);

static inline netdev_features_t netdev_get_wanted_features(
	struct net_device *dev)
{
	return (dev->features & ~dev->hw_features) | dev->wanted_features;
}
netdev_features_t netdev_increment_features(netdev_features_t all,
	netdev_features_t one, netdev_features_t mask);

/* Allow TSO being used on stacked device :
 * Performing the GSO segmentation before last device
 * is a performance improvement.
 */
static inline netdev_features_t netdev_add_tso_features(netdev_features_t features,
							netdev_features_t mask)
{
	return netdev_increment_features(features, NETIF_F_ALL_TSO, mask);
}

int __netdev_update_features(struct net_device *dev);
void netdev_update_features(struct net_device *dev);
void netdev_change_features(struct net_device *dev);

void netif_stacked_transfer_operstate(const struct net_device *rootdev,
					struct net_device *dev);

netdev_features_t netif_skb_features(struct sk_buff *skb);

static inline bool net_gso_ok(netdev_features_t features, int gso_type)
{
	netdev_features_t feature = gso_type << NETIF_F_GSO_SHIFT;

	/* check flags correspondence */
	BUILD_BUG_ON(SKB_GSO_TCPV4   != (NETIF_F_TSO >> NETIF_F_GSO_SHIFT));
	BUILD_BUG_ON(SKB_GSO_UDP     != (NETIF_F_UFO >> NETIF_F_GSO_SHIFT));
	BUILD_BUG_ON(SKB_GSO_DODGY   != (NETIF_F_GSO_ROBUST >> NETIF_F_GSO_SHIFT));
	BUILD_BUG_ON(SKB_GSO_TCP_ECN != (NETIF_F_TSO_ECN >> NETIF_F_GSO_SHIFT));
	BUILD_BUG_ON(SKB_GSO_TCPV6   != (NETIF_F_TSO6 >> NETIF_F_GSO_SHIFT));
	BUILD_BUG_ON(SKB_GSO_FCOE    != (NETIF_F_FSO >> NETIF_F_GSO_SHIFT));

	return (features & feature) == feature;
}

static inline bool skb_gso_ok(struct sk_buff *skb, netdev_features_t features)
{
	return net_gso_ok(features, skb_shinfo(skb)->gso_type) &&
	       (!skb_has_frag_list(skb) || (features & NETIF_F_FRAGLIST));
}

static inline bool netif_needs_gso(struct sk_buff *skb,
				   netdev_features_t features)
{
	return skb_is_gso(skb) && (!skb_gso_ok(skb, features) ||
		unlikely((skb->ip_summed != CHECKSUM_PARTIAL) &&
			 (skb->ip_summed != CHECKSUM_UNNECESSARY)));
}

static inline void netif_set_gso_max_size(struct net_device *dev,
					  unsigned int size)
{
	dev->gso_max_size = size;
}

static inline void skb_gso_error_unwind(struct sk_buff *skb, __be16 protocol,
					int pulled_hlen, u16 mac_offset,
					int mac_len)
{
	skb->protocol = protocol;
	skb->encapsulation = 1;
	skb_push(skb, pulled_hlen);
	skb_reset_transport_header(skb);
	skb->mac_header = mac_offset;
	skb->network_header = skb->mac_header + mac_len;
	skb->mac_len = mac_len;
}

static inline bool netif_is_macvlan(struct net_device *dev)
{
	return dev->priv_flags & IFF_MACVLAN;
}

static inline bool netif_is_bond_master(struct net_device *dev)
{
	return dev->flags & IFF_MASTER && dev->priv_flags & IFF_BONDING;
}

static inline bool netif_is_bond_slave(struct net_device *dev)
{
	return dev->flags & IFF_SLAVE && dev->priv_flags & IFF_BONDING;
}

static inline bool netif_supports_nofcs(struct net_device *dev)
{
	return dev->priv_flags & IFF_SUPP_NOFCS;
}

extern struct pernet_operations __net_initdata loopback_net_ops;

/* Logging, debugging and troubleshooting/diagnostic helpers. */

/* netdev_printk helpers, similar to dev_printk */

static inline const char *netdev_name(const struct net_device *dev)
{
	if (dev->reg_state != NETREG_REGISTERED)
		return "(unregistered net_device)";
	return dev->name;
}

__printf(3, 4)
int netdev_printk(const char *level, const struct net_device *dev,
		  const char *format, ...);
__printf(2, 3)
int netdev_emerg(const struct net_device *dev, const char *format, ...);
__printf(2, 3)
int netdev_alert(const struct net_device *dev, const char *format, ...);
__printf(2, 3)
int netdev_crit(const struct net_device *dev, const char *format, ...);
__printf(2, 3)
int netdev_err(const struct net_device *dev, const char *format, ...);
__printf(2, 3)
int netdev_warn(const struct net_device *dev, const char *format, ...);
__printf(2, 3)
int netdev_notice(const struct net_device *dev, const char *format, ...);
__printf(2, 3)
int netdev_info(const struct net_device *dev, const char *format, ...);

#define MODULE_ALIAS_NETDEV(device) \
	MODULE_ALIAS("netdev-" device)

#if defined(CONFIG_DYNAMIC_DEBUG)
#define netdev_dbg(__dev, format, args...)			\
do {								\
	dynamic_netdev_dbg(__dev, format, ##args);		\
} while (0)
#elif defined(DEBUG)
#define netdev_dbg(__dev, format, args...)			\
	netdev_printk(KERN_DEBUG, __dev, format, ##args)
#else
#define netdev_dbg(__dev, format, args...)			\
({								\
	if (0)							\
		netdev_printk(KERN_DEBUG, __dev, format, ##args); \
	0;							\
})
#endif

#if defined(VERBOSE_DEBUG)
#define netdev_vdbg	netdev_dbg
#else

#define netdev_vdbg(dev, format, args...)			\
({								\
	if (0)							\
		netdev_printk(KERN_DEBUG, dev, format, ##args);	\
	0;							\
})
#endif

/*
 * netdev_WARN() acts like dev_printk(), but with the key difference
 * of using a WARN/WARN_ON to get the message out, including the
 * file/line information and a backtrace.
 */
#define netdev_WARN(dev, format, args...)			\
	WARN(1, "netdevice: %s\n" format, netdev_name(dev), ##args)

/* netif printk helpers, similar to netdev_printk */

#define netif_printk(priv, type, level, dev, fmt, args...)	\
do {					  			\
	if (netif_msg_##type(priv))				\
		netdev_printk(level, (dev), fmt, ##args);	\
} while (0)

#define netif_level(level, priv, type, dev, fmt, args...)	\
do {								\
	if (netif_msg_##type(priv))				\
		netdev_##level(dev, fmt, ##args);		\
} while (0)

#define netif_emerg(priv, type, dev, fmt, args...)		\
	netif_level(emerg, priv, type, dev, fmt, ##args)
#define netif_alert(priv, type, dev, fmt, args...)		\
	netif_level(alert, priv, type, dev, fmt, ##args)
#define netif_crit(priv, type, dev, fmt, args...)		\
	netif_level(crit, priv, type, dev, fmt, ##args)
#define netif_err(priv, type, dev, fmt, args...)		\
	netif_level(err, priv, type, dev, fmt, ##args)
#define netif_warn(priv, type, dev, fmt, args...)		\
	netif_level(warn, priv, type, dev, fmt, ##args)
#define netif_notice(priv, type, dev, fmt, args...)		\
	netif_level(notice, priv, type, dev, fmt, ##args)
#define netif_info(priv, type, dev, fmt, args...)		\
	netif_level(info, priv, type, dev, fmt, ##args)

#if defined(CONFIG_DYNAMIC_DEBUG)
#define netif_dbg(priv, type, netdev, format, args...)		\
do {								\
	if (netif_msg_##type(priv))				\
		dynamic_netdev_dbg(netdev, format, ##args);	\
} while (0)
#elif defined(DEBUG)
#define netif_dbg(priv, type, dev, format, args...)		\
	netif_printk(priv, type, KERN_DEBUG, dev, format, ##args)
#else
#define netif_dbg(priv, type, dev, format, args...)			\
({									\
	if (0)								\
		netif_printk(priv, type, KERN_DEBUG, dev, format, ##args); \
	0;								\
})
#endif

#if defined(VERBOSE_DEBUG)
#define netif_vdbg	netif_dbg
#else
#define netif_vdbg(priv, type, dev, format, args...)		\
({								\
	if (0)							\
		netif_printk(priv, type, KERN_DEBUG, dev, format, ##args); \
	0;							\
})
#endif

/*
 *	The list of packet types we will receive (as opposed to discard)
 *	and the routines to invoke.
 *
 *	Why 16. Because with 16 the only overlap we get on a hash of the
 *	low nibble of the protocol value is RARP/SNAP/X.25.
 *
 *      NOTE:  That is no longer true with the addition of VLAN tags.  Not
 *             sure which should go first, but I bet it won't make much
 *             difference if we are running VLANs.  The good news is that
 *             this protocol won't be in the list unless compiled in, so
 *             the average user (w/out VLANs) will not be adversely affected.
 *             --BLG
 *
 *		0800	IP
 *		8100    802.1Q VLAN
 *		0001	802.3
 *		0002	AX.25
 *		0004	802.2
 *		8035	RARP
 *		0005	SNAP
 *		0805	X.25
 *		0806	ARP
 *		8137	IPX
 *		0009	Localtalk
 *		86DD	IPv6
 */
#define PTYPE_HASH_SIZE	(16)
#define PTYPE_HASH_MASK	(PTYPE_HASH_SIZE - 1)

#endif	/* _LINUX_NETDEVICE_H */<|MERGE_RESOLUTION|>--- conflicted
+++ resolved
@@ -963,8 +963,6 @@
  *	Called by vxlan to notify the driver about a UDP port and socket
  *	address family that vxlan is not listening to anymore. The operation
  *	is protected by the vxlan_net->sock_lock.
-<<<<<<< HEAD
-=======
  *
  * void* (*ndo_dfwd_add_station)(struct net_device *pdev,
  *				 struct net_device *dev)
@@ -984,7 +982,6 @@
  *	Callback to use for xmit over the accelerated station. This
  *	is used in place of ndo_start_xmit on accelerated net
  *	devices.
->>>>>>> d8ec26d7
  */
 struct net_device_ops {
 	int			(*ndo_init)(struct net_device *dev);
@@ -1122,8 +1119,6 @@
 	void			(*ndo_del_vxlan_port)(struct  net_device *dev,
 						      sa_family_t sa_family,
 						      __be16 port);
-<<<<<<< HEAD
-=======
 
 	void*			(*ndo_dfwd_add_station)(struct net_device *pdev,
 							struct net_device *dev);
@@ -1133,7 +1128,6 @@
 	netdev_tx_t		(*ndo_dfwd_start_xmit) (struct sk_buff *skb,
 							struct net_device *dev,
 							void *priv);
->>>>>>> d8ec26d7
 };
 
 /*
@@ -1180,10 +1174,6 @@
 	struct list_head	dev_list;
 	struct list_head	napi_list;
 	struct list_head	unreg_list;
-<<<<<<< HEAD
-	struct list_head	upper_dev_list; /* List of upper devices */
-	struct list_head	lower_dev_list;
-=======
 	struct list_head	close_list;
 
 	/* directly linked devices, like slaves for bonding */
@@ -1197,7 +1187,6 @@
 		struct list_head upper;
 		struct list_head lower;
 	} all_adj_list;
->>>>>>> d8ec26d7
 
 
 	/* currently active device features */
@@ -2328,14 +2317,8 @@
 }
 
 #ifdef CONFIG_XPS
-<<<<<<< HEAD
-extern int netif_set_xps_queue(struct net_device *dev,
-			       const struct cpumask *mask,
-			       u16 index);
-=======
 int netif_set_xps_queue(struct net_device *dev, const struct cpumask *mask,
 			u16 index);
->>>>>>> d8ec26d7
 #else
 static inline int netif_set_xps_queue(struct net_device *dev,
 				      const struct cpumask *mask,
@@ -2424,37 +2407,6 @@
 	napi->skb = NULL;
 }
 
-<<<<<<< HEAD
-extern int netdev_rx_handler_register(struct net_device *dev,
-				      rx_handler_func_t *rx_handler,
-				      void *rx_handler_data);
-extern void netdev_rx_handler_unregister(struct net_device *dev);
-
-extern bool		dev_valid_name(const char *name);
-extern int		dev_ioctl(struct net *net, unsigned int cmd, void __user *);
-extern int		dev_ethtool(struct net *net, struct ifreq *);
-extern unsigned int	dev_get_flags(const struct net_device *);
-extern int		__dev_change_flags(struct net_device *, unsigned int flags);
-extern int		dev_change_flags(struct net_device *, unsigned int);
-extern void		__dev_notify_flags(struct net_device *, unsigned int old_flags);
-extern int		dev_change_name(struct net_device *, const char *);
-extern int		dev_set_alias(struct net_device *, const char *, size_t);
-extern int		dev_change_net_namespace(struct net_device *,
-						 struct net *, const char *);
-extern int		dev_set_mtu(struct net_device *, int);
-extern void		dev_set_group(struct net_device *, int);
-extern int		dev_set_mac_address(struct net_device *,
-					    struct sockaddr *);
-extern int		dev_change_carrier(struct net_device *,
-					   bool new_carrier);
-extern int		dev_get_phys_port_id(struct net_device *dev,
-					     struct netdev_phys_port_id *ppid);
-extern int		dev_hard_start_xmit(struct sk_buff *skb,
-					    struct net_device *dev,
-					    struct netdev_queue *txq);
-extern int		dev_forward_skb(struct net_device *dev,
-					struct sk_buff *skb);
-=======
 int netdev_rx_handler_register(struct net_device *dev,
 			       rx_handler_func_t *rx_handler,
 			       void *rx_handler_data);
@@ -2480,7 +2432,6 @@
 int dev_hard_start_xmit(struct sk_buff *skb, struct net_device *dev,
 			struct netdev_queue *txq);
 int dev_forward_skb(struct net_device *dev, struct sk_buff *skb);
->>>>>>> d8ec26d7
 
 extern int		netdev_budget;
 
@@ -2936,32 +2887,6 @@
 int netdev_upper_dev_link(struct net_device *dev, struct net_device *upper_dev);
 int netdev_master_upper_dev_link(struct net_device *dev,
 				 struct net_device *upper_dev);
-<<<<<<< HEAD
-extern bool netdev_has_any_upper_dev(struct net_device *dev);
-extern struct net_device *netdev_upper_get_next_dev_rcu(struct net_device *dev,
-							struct list_head **iter);
-
-/* iterate through upper list, must be called under RCU read lock */
-#define netdev_for_each_upper_dev_rcu(dev, upper, iter) \
-	for (iter = &(dev)->upper_dev_list, \
-	     upper = netdev_upper_get_next_dev_rcu(dev, &(iter)); \
-	     upper; \
-	     upper = netdev_upper_get_next_dev_rcu(dev, &(iter)))
-
-extern struct net_device *netdev_master_upper_dev_get(struct net_device *dev);
-extern struct net_device *netdev_master_upper_dev_get_rcu(struct net_device *dev);
-extern int netdev_upper_dev_link(struct net_device *dev,
-				 struct net_device *upper_dev);
-extern int netdev_master_upper_dev_link(struct net_device *dev,
-					struct net_device *upper_dev);
-extern void netdev_upper_dev_unlink(struct net_device *dev,
-				    struct net_device *upper_dev);
-extern int skb_checksum_help(struct sk_buff *skb);
-extern struct sk_buff *__skb_gso_segment(struct sk_buff *skb,
-	netdev_features_t features, bool tx_path);
-extern struct sk_buff *skb_mac_gso_segment(struct sk_buff *skb,
-					  netdev_features_t features);
-=======
 int netdev_master_upper_dev_link_private(struct net_device *dev,
 					 struct net_device *upper_dev,
 					 void *private);
@@ -2976,7 +2901,6 @@
 				  netdev_features_t features, bool tx_path);
 struct sk_buff *skb_mac_gso_segment(struct sk_buff *skb,
 				    netdev_features_t features);
->>>>>>> d8ec26d7
 
 static inline
 struct sk_buff *skb_gso_segment(struct sk_buff *skb, netdev_features_t features)
