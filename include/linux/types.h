--- conflicted
+++ resolved
@@ -152,11 +152,7 @@
 typedef u64 dma_addr_t;
 #else
 typedef u32 dma_addr_t;
-<<<<<<< HEAD
-#endif /* dma_addr_t */
-=======
-#endif
->>>>>>> 4b8a8262
+#endif
 
 typedef unsigned __bitwise__ gfp_t;
 typedef unsigned __bitwise__ fmode_t;
