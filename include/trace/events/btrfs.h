--- conflicted
+++ resolved
@@ -895,7 +895,6 @@
 
 	TP_ARGS(root, start, len),
 
-<<<<<<< HEAD
 	TP_STRUCT__entry_btrfs(
 		__field(	u64,  root_objectid		)
 		__field(	u64,  start			)
@@ -903,28 +902,12 @@
 	),
 
 	TP_fast_assign_btrfs(root->fs_info,
-=======
-	TP_STRUCT__entry(
-		__array(	u8,	fsid,	BTRFS_UUID_SIZE	)
-		__field(	u64,	root_objectid		)
-		__field(	u64,	start			)
-		__field(	u64,	len			)
-	),
-
-	TP_fast_assign(
-		memcpy(__entry->fsid, root->fs_info->fsid, BTRFS_UUID_SIZE);
->>>>>>> 48f43b07
 		__entry->root_objectid	= root->root_key.objectid;
 		__entry->start		= start;
 		__entry->len		= len;
 	),
 
-<<<<<<< HEAD
 	TP_printk_btrfs("root = %llu(%s), start = %llu, len = %llu",
-=======
-	TP_printk("%pU: root = %llu(%s), start = %llu, len = %llu",
-		  __entry->fsid,
->>>>>>> 48f43b07
 		  show_root_type(__entry->root_objectid),
 		  (unsigned long long)__entry->start,
 		  (unsigned long long)__entry->len)
@@ -980,12 +963,7 @@
 
 	TP_ARGS(root, block_group, start, len),
 
-<<<<<<< HEAD
-	TP_STRUCT__entry_btrfs(
-=======
-	TP_STRUCT__entry(
-		__array(	u8,	fsid,	BTRFS_UUID_SIZE	)
->>>>>>> 48f43b07
+	TP_STRUCT__entry_btrfs(
 		__field(	u64,	root_objectid		)
 		__field(	u64,	bg_objectid		)
 		__field(	u64,	flags			)
@@ -993,12 +971,7 @@
 		__field(	u64,	len			)
 	),
 
-<<<<<<< HEAD
 	TP_fast_assign_btrfs(root->fs_info,
-=======
-	TP_fast_assign(
-		memcpy(__entry->fsid, root->fs_info->fsid, BTRFS_UUID_SIZE);
->>>>>>> 48f43b07
 		__entry->root_objectid	= root->root_key.objectid;
 		__entry->bg_objectid	= block_group->key.objectid;
 		__entry->flags		= block_group->flags;
@@ -1006,13 +979,8 @@
 		__entry->len		= len;
 	),
 
-<<<<<<< HEAD
 	TP_printk_btrfs("root = %Lu(%s), block_group = %Lu, flags = %Lu(%s), "
 		  "start = %Lu, len = %Lu",
-=======
-	TP_printk("%pU: root = %Lu(%s), block_group = %Lu, flags = %Lu(%s), "
-		  "start = %Lu, len = %Lu", __entry->fsid,
->>>>>>> 48f43b07
 		  show_root_type(__entry->root_objectid), __entry->bg_objectid,
 		  __entry->flags, __print_flags((unsigned long)__entry->flags,
 						"|", BTRFS_GROUP_FLAGS),
