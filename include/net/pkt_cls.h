#ifndef __NET_PKT_CLS_H
#define __NET_PKT_CLS_H

#include <linux/pkt_cls.h>
#include <net/sch_generic.h>
#include <net/act_api.h>

/* Basic packet classifier frontend definitions. */

struct tcf_walker {
	int	stop;
	int	skip;
	int	count;
	int	(*fn)(struct tcf_proto *, unsigned long node, struct tcf_walker *);
};

int register_tcf_proto_ops(struct tcf_proto_ops *ops);
int unregister_tcf_proto_ops(struct tcf_proto_ops *ops);

static inline unsigned long
__cls_set_class(unsigned long *clp, unsigned long cl)
{
	return xchg(clp, cl);
}

static inline unsigned long
cls_set_class(struct tcf_proto *tp, unsigned long *clp, 
	unsigned long cl)
{
	unsigned long old_cl;
	
	tcf_tree_lock(tp);
	old_cl = __cls_set_class(clp, cl);
	tcf_tree_unlock(tp);
 
	return old_cl;
}

static inline void
tcf_bind_filter(struct tcf_proto *tp, struct tcf_result *r, unsigned long base)
{
	unsigned long cl;

	cl = tp->q->ops->cl_ops->bind_tcf(tp->q, base, r->classid);
	cl = cls_set_class(tp, &r->class, cl);
	if (cl)
		tp->q->ops->cl_ops->unbind_tcf(tp->q, cl);
}

static inline void
tcf_unbind_filter(struct tcf_proto *tp, struct tcf_result *r)
{
	unsigned long cl;

	if ((cl = __cls_set_class(&r->class, 0)) != 0)
		tp->q->ops->cl_ops->unbind_tcf(tp->q, cl);
}

struct tcf_exts {
#ifdef CONFIG_NET_CLS_ACT
	__u32	type; /* for backward compat(TCA_OLD_COMPAT) */
	struct list_head actions;
#endif
	/* Map to export classifier specific extension TLV types to the
	 * generic extensions API. Unsupported extensions must be set to 0.
	 */
	int action;
	int police;
};

static inline void tcf_exts_init(struct tcf_exts *exts, int action, int police)
{
#ifdef CONFIG_NET_CLS_ACT
	exts->type = 0;
	INIT_LIST_HEAD(&exts->actions);
#endif
	exts->action = action;
	exts->police = police;
}

/**
 * tcf_exts_is_predicative - check if a predicative extension is present
 * @exts: tc filter extensions handle
 *
 * Returns 1 if a predicative extension is present, i.e. an extension which
 * might cause further actions and thus overrule the regular tcf_result.
 */
static inline int
tcf_exts_is_predicative(struct tcf_exts *exts)
{
#ifdef CONFIG_NET_CLS_ACT
	return !list_empty(&exts->actions);
#else
	return 0;
#endif
}

/**
 * tcf_exts_is_available - check if at least one extension is present
 * @exts: tc filter extensions handle
 *
 * Returns 1 if at least one extension is present.
 */
static inline int
tcf_exts_is_available(struct tcf_exts *exts)
{
	/* All non-predicative extensions must be added here. */
	return tcf_exts_is_predicative(exts);
}

/**
 * tcf_exts_exec - execute tc filter extensions
 * @skb: socket buffer
 * @exts: tc filter extensions handle
 * @res: desired result
 *
 * Executes all configured extensions. Returns 0 on a normal execution,
 * a negative number if the filter must be considered unmatched or
 * a positive action code (TC_ACT_*) which must be returned to the
 * underlying layer.
 */
static inline int
tcf_exts_exec(struct sk_buff *skb, struct tcf_exts *exts,
	       struct tcf_result *res)
{
#ifdef CONFIG_NET_CLS_ACT
	if (!list_empty(&exts->actions))
		return tcf_action_exec(skb, &exts->actions, res);
#endif
	return 0;
}

int tcf_exts_validate(struct net *net, struct tcf_proto *tp,
		      struct nlattr **tb, struct nlattr *rate_tlv,
		      struct tcf_exts *exts, bool ovr);
void tcf_exts_destroy(struct tcf_exts *exts);
void tcf_exts_change(struct tcf_proto *tp, struct tcf_exts *dst,
		     struct tcf_exts *src);
int tcf_exts_dump(struct sk_buff *skb, struct tcf_exts *exts);
int tcf_exts_dump_stats(struct sk_buff *skb, struct tcf_exts *exts);

/**
 * struct tcf_pkt_info - packet information
 */
struct tcf_pkt_info {
	unsigned char *		ptr;
	int			nexthdr;
};

#ifdef CONFIG_NET_EMATCH

struct tcf_ematch_ops;

/**
 * struct tcf_ematch - extended match (ematch)
 * 
 * @matchid: identifier to allow userspace to reidentify a match
 * @flags: flags specifying attributes and the relation to other matches
 * @ops: the operations lookup table of the corresponding ematch module
 * @datalen: length of the ematch specific configuration data
 * @data: ematch specific data
 */
struct tcf_ematch {
	struct tcf_ematch_ops * ops;
	unsigned long		data;
	unsigned int		datalen;
	u16			matchid;
	u16			flags;
	struct net		*net;
};

static inline int tcf_em_is_container(struct tcf_ematch *em)
{
	return !em->ops;
}

static inline int tcf_em_is_simple(struct tcf_ematch *em)
{
	return em->flags & TCF_EM_SIMPLE;
}

static inline int tcf_em_is_inverted(struct tcf_ematch *em)
{
	return em->flags & TCF_EM_INVERT;
}

static inline int tcf_em_last_match(struct tcf_ematch *em)
{
	return (em->flags & TCF_EM_REL_MASK) == TCF_EM_REL_END;
}

static inline int tcf_em_early_end(struct tcf_ematch *em, int result)
{
	if (tcf_em_last_match(em))
		return 1;

	if (result == 0 && em->flags & TCF_EM_REL_AND)
		return 1;

	if (result != 0 && em->flags & TCF_EM_REL_OR)
		return 1;

	return 0;
}
	
/**
 * struct tcf_ematch_tree - ematch tree handle
 *
 * @hdr: ematch tree header supplied by userspace
 * @matches: array of ematches
 */
struct tcf_ematch_tree {
	struct tcf_ematch_tree_hdr hdr;
	struct tcf_ematch *	matches;
	
};

/**
 * struct tcf_ematch_ops - ematch module operations
 * 
 * @kind: identifier (kind) of this ematch module
 * @datalen: length of expected configuration data (optional)
 * @change: called during validation (optional)
 * @match: called during ematch tree evaluation, must return 1/0
 * @destroy: called during destroyage (optional)
 * @dump: called during dumping process (optional)
 * @owner: owner, must be set to THIS_MODULE
 * @link: link to previous/next ematch module (internal use)
 */
struct tcf_ematch_ops {
	int			kind;
	int			datalen;
	int			(*change)(struct net *net, void *,
					  int, struct tcf_ematch *);
	int			(*match)(struct sk_buff *, struct tcf_ematch *,
					 struct tcf_pkt_info *);
	void			(*destroy)(struct tcf_ematch *);
	int			(*dump)(struct sk_buff *, struct tcf_ematch *);
	struct module		*owner;
	struct list_head	link;
};

int tcf_em_register(struct tcf_ematch_ops *);
void tcf_em_unregister(struct tcf_ematch_ops *);
int tcf_em_tree_validate(struct tcf_proto *, struct nlattr *,
			 struct tcf_ematch_tree *);
void tcf_em_tree_destroy(struct tcf_ematch_tree *);
int tcf_em_tree_dump(struct sk_buff *, struct tcf_ematch_tree *, int);
int __tcf_em_tree_match(struct sk_buff *, struct tcf_ematch_tree *,
			struct tcf_pkt_info *);

/**
 * tcf_em_tree_change - replace ematch tree of a running classifier
 *
 * @tp: classifier kind handle
 * @dst: destination ematch tree variable
 * @src: source ematch tree (temporary tree from tcf_em_tree_validate)
 *
 * This functions replaces the ematch tree in @dst with the ematch
 * tree in @src. The classifier in charge of the ematch tree may be
 * running.
 */
static inline void tcf_em_tree_change(struct tcf_proto *tp,
				      struct tcf_ematch_tree *dst,
				      struct tcf_ematch_tree *src)
{
	tcf_tree_lock(tp);
	memcpy(dst, src, sizeof(*dst));
	tcf_tree_unlock(tp);
}

/**
 * tcf_em_tree_match - evaulate an ematch tree
 *
 * @skb: socket buffer of the packet in question
 * @tree: ematch tree to be used for evaluation
 * @info: packet information examined by classifier
 *
 * This function matches @skb against the ematch tree in @tree by going
 * through all ematches respecting their logic relations returning
 * as soon as the result is obvious.
 *
 * Returns 1 if the ematch tree as-one matches, no ematches are configured
 * or ematch is not enabled in the kernel, otherwise 0 is returned.
 */
static inline int tcf_em_tree_match(struct sk_buff *skb,
				    struct tcf_ematch_tree *tree,
				    struct tcf_pkt_info *info)
{
	if (tree->hdr.nmatches)
		return __tcf_em_tree_match(skb, tree, info);
	else
		return 1;
}

#define MODULE_ALIAS_TCF_EMATCH(kind)	MODULE_ALIAS("ematch-kind-" __stringify(kind))

#else /* CONFIG_NET_EMATCH */

struct tcf_ematch_tree {
};

#define tcf_em_tree_validate(tp, tb, t) ((void)(t), 0)
#define tcf_em_tree_destroy(t) do { (void)(t); } while(0)
#define tcf_em_tree_dump(skb, t, tlv) (0)
#define tcf_em_tree_change(tp, dst, src) do { } while(0)
#define tcf_em_tree_match(skb, t, info) ((void)(info), 1)

#endif /* CONFIG_NET_EMATCH */

static inline unsigned char * tcf_get_base_ptr(struct sk_buff *skb, int layer)
{
	switch (layer) {
		case TCF_LAYER_LINK:
			return skb->data;
		case TCF_LAYER_NETWORK:
			return skb_network_header(skb);
		case TCF_LAYER_TRANSPORT:
			return skb_transport_header(skb);
	}

	return NULL;
}

static inline int tcf_valid_offset(const struct sk_buff *skb,
				   const unsigned char *ptr, const int len)
{
	return likely((ptr + len) <= skb_tail_pointer(skb) &&
		      ptr >= skb->head &&
		      (ptr <= (ptr + len)));
}

#ifdef CONFIG_NET_CLS_IND
#include <net/net_namespace.h>

static inline int
tcf_change_indev(struct net *net, struct nlattr *indev_tlv)
{
	char indev[IFNAMSIZ];
	struct net_device *dev;

	if (nla_strlcpy(indev, indev_tlv, IFNAMSIZ) >= IFNAMSIZ)
		return -EINVAL;
	dev = __dev_get_by_name(net, indev);
	if (!dev)
		return -ENODEV;
	return dev->ifindex;
}

static inline bool
tcf_match_indev(struct sk_buff *skb, int ifindex)
{
	if (!ifindex)
		return true;
	if  (!skb->skb_iif)
		return false;
	return ifindex == skb->skb_iif;
}
#endif /* CONFIG_NET_CLS_IND */

struct tc_cls_u32_knode {
	struct tcf_exts *exts;
	struct tc_u32_sel *sel;
	u32 handle;
	u32 val;
	u32 mask;
	u32 link_handle;
	u8 fshift;
};

struct tc_cls_u32_hnode {
	u32 handle;
	u32 prio;
	unsigned int divisor;
};

enum tc_clsu32_command {
	TC_CLSU32_NEW_KNODE,
	TC_CLSU32_REPLACE_KNODE,
	TC_CLSU32_DELETE_KNODE,
	TC_CLSU32_NEW_HNODE,
	TC_CLSU32_REPLACE_HNODE,
	TC_CLSU32_DELETE_HNODE,
};

struct tc_cls_u32_offload {
	/* knode values */
	enum tc_clsu32_command command;
	union {
		struct tc_cls_u32_knode knode;
		struct tc_cls_u32_hnode hnode;
	};
};

<<<<<<< HEAD
/* tca flags definitions */
#define TCA_CLS_FLAGS_SKIP_HW 1

=======
>>>>>>> ed596a4a
static inline bool tc_should_offload(struct net_device *dev, u32 flags)
{
	if (!(dev->features & NETIF_F_HW_TC))
		return false;

	if (flags & TCA_CLS_FLAGS_SKIP_HW)
		return false;

	if (!dev->netdev_ops->ndo_setup_tc)
		return false;

	return true;
}

<<<<<<< HEAD
enum tc_fl_command {
	TC_CLSFLOWER_REPLACE,
	TC_CLSFLOWER_DESTROY,
=======
static inline bool tc_skip_sw(u32 flags)
{
	return (flags & TCA_CLS_FLAGS_SKIP_SW) ? true : false;
}

/* SKIP_HW and SKIP_SW are mutually exclusive flags. */
static inline bool tc_flags_valid(u32 flags)
{
	if (flags & ~(TCA_CLS_FLAGS_SKIP_HW | TCA_CLS_FLAGS_SKIP_SW))
		return false;

	if (!(flags ^ (TCA_CLS_FLAGS_SKIP_HW | TCA_CLS_FLAGS_SKIP_SW)))
		return false;

	return true;
}

enum tc_fl_command {
	TC_CLSFLOWER_REPLACE,
	TC_CLSFLOWER_DESTROY,
	TC_CLSFLOWER_STATS,
>>>>>>> ed596a4a
};

struct tc_cls_flower_offload {
	enum tc_fl_command command;
	unsigned long cookie;
	struct flow_dissector *dissector;
	struct fl_flow_key *mask;
	struct fl_flow_key *key;
	struct tcf_exts *exts;
};

#endif<|MERGE_RESOLUTION|>--- conflicted
+++ resolved
@@ -392,12 +392,6 @@
 	};
 };
 
-<<<<<<< HEAD
-/* tca flags definitions */
-#define TCA_CLS_FLAGS_SKIP_HW 1
-
-=======
->>>>>>> ed596a4a
 static inline bool tc_should_offload(struct net_device *dev, u32 flags)
 {
 	if (!(dev->features & NETIF_F_HW_TC))
@@ -412,11 +406,6 @@
 	return true;
 }
 
-<<<<<<< HEAD
-enum tc_fl_command {
-	TC_CLSFLOWER_REPLACE,
-	TC_CLSFLOWER_DESTROY,
-=======
 static inline bool tc_skip_sw(u32 flags)
 {
 	return (flags & TCA_CLS_FLAGS_SKIP_SW) ? true : false;
@@ -438,7 +427,6 @@
 	TC_CLSFLOWER_REPLACE,
 	TC_CLSFLOWER_DESTROY,
 	TC_CLSFLOWER_STATS,
->>>>>>> ed596a4a
 };
 
 struct tc_cls_flower_offload {
