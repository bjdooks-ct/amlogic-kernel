#ifndef __NET_UDP_TUNNEL_H
#define __NET_UDP_TUNNEL_H

#include <net/ip_tunnels.h>
#include <net/udp.h>

#if IS_ENABLED(CONFIG_IPV6)
#include <net/ipv6.h>
#include <net/addrconf.h>
#endif

struct udp_port_cfg {
	u8			family;

	/* Used only for kernel-created sockets */
	union {
		struct in_addr		local_ip;
#if IS_ENABLED(CONFIG_IPV6)
		struct in6_addr		local_ip6;
#endif
	};

	union {
		struct in_addr		peer_ip;
#if IS_ENABLED(CONFIG_IPV6)
		struct in6_addr		peer_ip6;
#endif
	};

	__be16			local_udp_port;
	__be16			peer_udp_port;
	unsigned int		use_udp_checksums:1,
				use_udp6_tx_checksums:1,
				use_udp6_rx_checksums:1,
				ipv6_v6only:1;
};

int udp_sock_create4(struct net *net, struct udp_port_cfg *cfg,
		     struct socket **sockp);

#if IS_ENABLED(CONFIG_IPV6)
int udp_sock_create6(struct net *net, struct udp_port_cfg *cfg,
		     struct socket **sockp);
#else
static inline int udp_sock_create6(struct net *net, struct udp_port_cfg *cfg,
				   struct socket **sockp)
{
	return 0;
}
#endif

static inline int udp_sock_create(struct net *net,
				  struct udp_port_cfg *cfg,
				  struct socket **sockp)
{
	if (cfg->family == AF_INET)
		return udp_sock_create4(net, cfg, sockp);

	if (cfg->family == AF_INET6)
		return udp_sock_create6(net, cfg, sockp);

	return -EPFNOSUPPORT;
}

typedef int (*udp_tunnel_encap_rcv_t)(struct sock *sk, struct sk_buff *skb);
typedef void (*udp_tunnel_encap_destroy_t)(struct sock *sk);
typedef struct sk_buff **(*udp_tunnel_gro_receive_t)(struct sock *sk,
						     struct sk_buff **head,
						     struct sk_buff *skb);
typedef int (*udp_tunnel_gro_complete_t)(struct sock *sk, struct sk_buff *skb,
					 int nhoff);

struct udp_tunnel_sock_cfg {
	void *sk_user_data;     /* user data used by encap_rcv call back */
	/* Used for setting up udp_sock fields, see udp.h for details */
	__u8  encap_type;
	udp_tunnel_encap_rcv_t encap_rcv;
	udp_tunnel_encap_destroy_t encap_destroy;
	udp_tunnel_gro_receive_t gro_receive;
	udp_tunnel_gro_complete_t gro_complete;
};

/* Setup the given (UDP) sock to receive UDP encapsulated packets */
void setup_udp_tunnel_sock(struct net *net, struct socket *sock,
			   struct udp_tunnel_sock_cfg *sock_cfg);

/* Transmit the skb using UDP encapsulation. */
void udp_tunnel_xmit_skb(struct rtable *rt, struct sock *sk, struct sk_buff *skb,
			 __be32 src, __be32 dst, __u8 tos, __u8 ttl,
			 __be16 df, __be16 src_port, __be16 dst_port,
			 bool xnet, bool nocheck);

#if IS_ENABLED(CONFIG_IPV6)
int udp_tunnel6_xmit_skb(struct dst_entry *dst, struct sock *sk,
			 struct sk_buff *skb,
			 struct net_device *dev, struct in6_addr *saddr,
			 struct in6_addr *daddr,
			 __u8 prio, __u8 ttl, __be32 label,
			 __be16 src_port, __be16 dst_port, bool nocheck);
#endif

void udp_tunnel_sock_release(struct socket *sock);

struct metadata_dst *udp_tun_rx_dst(struct sk_buff *skb, unsigned short family,
				    __be16 flags, __be64 tunnel_id,
				    int md_size);

static inline int udp_tunnel_handle_offloads(struct sk_buff *skb, bool udp_csum)
{
	int type = udp_csum ? SKB_GSO_UDP_TUNNEL_CSUM : SKB_GSO_UDP_TUNNEL;

	return iptunnel_handle_offloads(skb, type);
<<<<<<< HEAD
}

static inline void udp_tunnel_gro_complete(struct sk_buff *skb, int nhoff)
{
	struct udphdr *uh;

	uh = (struct udphdr *)(skb->data + nhoff - sizeof(struct udphdr));
	skb_shinfo(skb)->gso_type |= uh->check ?
				SKB_GSO_UDP_TUNNEL_CSUM : SKB_GSO_UDP_TUNNEL;
=======
>>>>>>> ed596a4a
}

static inline void udp_tunnel_encap_enable(struct socket *sock)
{
#if IS_ENABLED(CONFIG_IPV6)
	if (sock->sk->sk_family == PF_INET6)
		ipv6_stub->udpv6_encap_enable();
	else
#endif
		udp_encap_enable();
}

#endif<|MERGE_RESOLUTION|>--- conflicted
+++ resolved
@@ -110,18 +110,6 @@
 	int type = udp_csum ? SKB_GSO_UDP_TUNNEL_CSUM : SKB_GSO_UDP_TUNNEL;
 
 	return iptunnel_handle_offloads(skb, type);
-<<<<<<< HEAD
-}
-
-static inline void udp_tunnel_gro_complete(struct sk_buff *skb, int nhoff)
-{
-	struct udphdr *uh;
-
-	uh = (struct udphdr *)(skb->data + nhoff - sizeof(struct udphdr));
-	skb_shinfo(skb)->gso_type |= uh->check ?
-				SKB_GSO_UDP_TUNNEL_CSUM : SKB_GSO_UDP_TUNNEL;
-=======
->>>>>>> ed596a4a
 }
 
 static inline void udp_tunnel_encap_enable(struct socket *sock)
