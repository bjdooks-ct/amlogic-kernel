--- conflicted
+++ resolved
@@ -132,11 +132,7 @@
 	return test_bit(LOWPAN_IPHC_CTX_FLAG_COMPRESSION, &ctx->flags);
 }
 
-<<<<<<< HEAD
-struct lowpan_priv {
-=======
 struct lowpan_dev {
->>>>>>> ed596a4a
 	enum lowpan_lltypes lltype;
 	struct dentry *iface_debugfs;
 	struct lowpan_iphc_ctx_table ctx;
