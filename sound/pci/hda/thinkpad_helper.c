--- conflicted
+++ resolved
@@ -13,11 +13,7 @@
 static bool is_thinkpad(struct hda_codec *codec)
 {
 	return (codec->core.subsystem_id >> 16 == 0x17aa) &&
-<<<<<<< HEAD
-	       (acpi_dev_present("LEN0068") || acpi_dev_present("IBM0068"));
-=======
 	       (acpi_dev_found("LEN0068") || acpi_dev_found("IBM0068"));
->>>>>>> ed596a4a
 }
 
 static void update_tpacpi_mute_led(void *private_data, int enabled)
