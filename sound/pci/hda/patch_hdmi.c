--- conflicted
+++ resolved
@@ -1858,11 +1858,8 @@
 	struct hdmi_spec *spec = codec->spec;
 	struct hdmi_spec_per_pin *per_pin = pcm_idx_to_pin(spec, pcm_idx);
 
-<<<<<<< HEAD
-=======
 	if (!per_pin)
 		return;
->>>>>>> ed596a4a
 	mutex_lock(&per_pin->lock);
 	per_pin->chmap_set = true;
 	memcpy(per_pin->chmap, chmap, ARRAY_SIZE(per_pin->chmap));
@@ -3414,13 +3411,6 @@
 		spec->chmap.ops.cea_alloc_to_tlv_chmap =
 				atihdmi_paired_cea_alloc_to_tlv_chmap;
 		spec->chmap.ops.chmap_validate = atihdmi_paired_chmap_validate;
-<<<<<<< HEAD
-		spec->chmap.ops.pin_get_slot_channel =
-				atihdmi_pin_get_slot_channel;
-		spec->chmap.ops.pin_set_slot_channel =
-				atihdmi_pin_set_slot_channel;
-=======
->>>>>>> ed596a4a
 	}
 
 	/* ATI/AMD converters do not advertise all of their capabilities */
