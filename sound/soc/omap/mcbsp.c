/*
 * sound/soc/omap/mcbsp.c
 *
 * Copyright (C) 2004 Nokia Corporation
 * Author: Samuel Ortiz <samuel.ortiz@nokia.com>
 *
 * Contact: Jarkko Nikula <jarkko.nikula@bitmer.com>
 *          Peter Ujfalusi <peter.ujfalusi@ti.com>
 *
 * This program is free software; you can redistribute it and/or modify
 * it under the terms of the GNU General Public License version 2 as
 * published by the Free Software Foundation.
 *
 * Multichannel mode not supported.
 */

#include <linux/module.h>
#include <linux/init.h>
#include <linux/device.h>
#include <linux/platform_device.h>
#include <linux/interrupt.h>
#include <linux/err.h>
#include <linux/clk.h>
#include <linux/delay.h>
#include <linux/io.h>
#include <linux/slab.h>
#include <linux/pm_runtime.h>

#include <linux/platform_data/asoc-ti-mcbsp.h>

#include "mcbsp.h"

static void omap_mcbsp_write(struct omap_mcbsp *mcbsp, u16 reg, u32 val)
{
	void __iomem *addr = mcbsp->io_base + reg * mcbsp->pdata->reg_step;

	if (mcbsp->pdata->reg_size == 2) {
		((u16 *)mcbsp->reg_cache)[reg] = (u16)val;
		writew_relaxed((u16)val, addr);
	} else {
		((u32 *)mcbsp->reg_cache)[reg] = val;
		writel_relaxed(val, addr);
	}
}

static int omap_mcbsp_read(struct omap_mcbsp *mcbsp, u16 reg, bool from_cache)
{
	void __iomem *addr = mcbsp->io_base + reg * mcbsp->pdata->reg_step;

	if (mcbsp->pdata->reg_size == 2) {
		return !from_cache ? readw_relaxed(addr) :
				     ((u16 *)mcbsp->reg_cache)[reg];
	} else {
		return !from_cache ? readl_relaxed(addr) :
				     ((u32 *)mcbsp->reg_cache)[reg];
	}
}

static void omap_mcbsp_st_write(struct omap_mcbsp *mcbsp, u16 reg, u32 val)
{
	writel_relaxed(val, mcbsp->st_data->io_base_st + reg);
}

static int omap_mcbsp_st_read(struct omap_mcbsp *mcbsp, u16 reg)
{
	return readl_relaxed(mcbsp->st_data->io_base_st + reg);
}

#define MCBSP_READ(mcbsp, reg) \
		omap_mcbsp_read(mcbsp, OMAP_MCBSP_REG_##reg, 0)
#define MCBSP_WRITE(mcbsp, reg, val) \
		omap_mcbsp_write(mcbsp, OMAP_MCBSP_REG_##reg, val)
#define MCBSP_READ_CACHE(mcbsp, reg) \
		omap_mcbsp_read(mcbsp, OMAP_MCBSP_REG_##reg, 1)

#define MCBSP_ST_READ(mcbsp, reg) \
			omap_mcbsp_st_read(mcbsp, OMAP_ST_REG_##reg)
#define MCBSP_ST_WRITE(mcbsp, reg, val) \
			omap_mcbsp_st_write(mcbsp, OMAP_ST_REG_##reg, val)

static void omap_mcbsp_dump_reg(struct omap_mcbsp *mcbsp)
{
	dev_dbg(mcbsp->dev, "**** McBSP%d regs ****\n", mcbsp->id);
	dev_dbg(mcbsp->dev, "DRR2:  0x%04x\n",
			MCBSP_READ(mcbsp, DRR2));
	dev_dbg(mcbsp->dev, "DRR1:  0x%04x\n",
			MCBSP_READ(mcbsp, DRR1));
	dev_dbg(mcbsp->dev, "DXR2:  0x%04x\n",
			MCBSP_READ(mcbsp, DXR2));
	dev_dbg(mcbsp->dev, "DXR1:  0x%04x\n",
			MCBSP_READ(mcbsp, DXR1));
	dev_dbg(mcbsp->dev, "SPCR2: 0x%04x\n",
			MCBSP_READ(mcbsp, SPCR2));
	dev_dbg(mcbsp->dev, "SPCR1: 0x%04x\n",
			MCBSP_READ(mcbsp, SPCR1));
	dev_dbg(mcbsp->dev, "RCR2:  0x%04x\n",
			MCBSP_READ(mcbsp, RCR2));
	dev_dbg(mcbsp->dev, "RCR1:  0x%04x\n",
			MCBSP_READ(mcbsp, RCR1));
	dev_dbg(mcbsp->dev, "XCR2:  0x%04x\n",
			MCBSP_READ(mcbsp, XCR2));
	dev_dbg(mcbsp->dev, "XCR1:  0x%04x\n",
			MCBSP_READ(mcbsp, XCR1));
	dev_dbg(mcbsp->dev, "SRGR2: 0x%04x\n",
			MCBSP_READ(mcbsp, SRGR2));
	dev_dbg(mcbsp->dev, "SRGR1: 0x%04x\n",
			MCBSP_READ(mcbsp, SRGR1));
	dev_dbg(mcbsp->dev, "PCR0:  0x%04x\n",
			MCBSP_READ(mcbsp, PCR0));
	dev_dbg(mcbsp->dev, "***********************\n");
}

static irqreturn_t omap_mcbsp_irq_handler(int irq, void *dev_id)
{
	struct omap_mcbsp *mcbsp = dev_id;
	u16 irqst;

	irqst = MCBSP_READ(mcbsp, IRQST);
	dev_dbg(mcbsp->dev, "IRQ callback : 0x%x\n", irqst);

	if (irqst & RSYNCERREN)
		dev_err(mcbsp->dev, "RX Frame Sync Error!\n");
	if (irqst & RFSREN)
		dev_dbg(mcbsp->dev, "RX Frame Sync\n");
	if (irqst & REOFEN)
		dev_dbg(mcbsp->dev, "RX End Of Frame\n");
	if (irqst & RRDYEN)
		dev_dbg(mcbsp->dev, "RX Buffer Threshold Reached\n");
	if (irqst & RUNDFLEN)
		dev_err(mcbsp->dev, "RX Buffer Underflow!\n");
	if (irqst & ROVFLEN)
		dev_err(mcbsp->dev, "RX Buffer Overflow!\n");

	if (irqst & XSYNCERREN)
		dev_err(mcbsp->dev, "TX Frame Sync Error!\n");
	if (irqst & XFSXEN)
		dev_dbg(mcbsp->dev, "TX Frame Sync\n");
	if (irqst & XEOFEN)
		dev_dbg(mcbsp->dev, "TX End Of Frame\n");
	if (irqst & XRDYEN)
		dev_dbg(mcbsp->dev, "TX Buffer threshold Reached\n");
	if (irqst & XUNDFLEN)
		dev_err(mcbsp->dev, "TX Buffer Underflow!\n");
	if (irqst & XOVFLEN)
		dev_err(mcbsp->dev, "TX Buffer Overflow!\n");
	if (irqst & XEMPTYEOFEN)
		dev_dbg(mcbsp->dev, "TX Buffer empty at end of frame\n");

	MCBSP_WRITE(mcbsp, IRQST, irqst);

	return IRQ_HANDLED;
}

static irqreturn_t omap_mcbsp_tx_irq_handler(int irq, void *dev_id)
{
	struct omap_mcbsp *mcbsp_tx = dev_id;
	u16 irqst_spcr2;

	irqst_spcr2 = MCBSP_READ(mcbsp_tx, SPCR2);
	dev_dbg(mcbsp_tx->dev, "TX IRQ callback : 0x%x\n", irqst_spcr2);

	if (irqst_spcr2 & XSYNC_ERR) {
		dev_err(mcbsp_tx->dev, "TX Frame Sync Error! : 0x%x\n",
			irqst_spcr2);
		/* Writing zero to XSYNC_ERR clears the IRQ */
		MCBSP_WRITE(mcbsp_tx, SPCR2, MCBSP_READ_CACHE(mcbsp_tx, SPCR2));
	}

	return IRQ_HANDLED;
}

static irqreturn_t omap_mcbsp_rx_irq_handler(int irq, void *dev_id)
{
	struct omap_mcbsp *mcbsp_rx = dev_id;
	u16 irqst_spcr1;

	irqst_spcr1 = MCBSP_READ(mcbsp_rx, SPCR1);
	dev_dbg(mcbsp_rx->dev, "RX IRQ callback : 0x%x\n", irqst_spcr1);

	if (irqst_spcr1 & RSYNC_ERR) {
		dev_err(mcbsp_rx->dev, "RX Frame Sync Error! : 0x%x\n",
			irqst_spcr1);
		/* Writing zero to RSYNC_ERR clears the IRQ */
		MCBSP_WRITE(mcbsp_rx, SPCR1, MCBSP_READ_CACHE(mcbsp_rx, SPCR1));
	}

	return IRQ_HANDLED;
}

/*
 * omap_mcbsp_config simply write a config to the
 * appropriate McBSP.
 * You either call this function or set the McBSP registers
 * by yourself before calling omap_mcbsp_start().
 */
void omap_mcbsp_config(struct omap_mcbsp *mcbsp,
		       const struct omap_mcbsp_reg_cfg *config)
{
	dev_dbg(mcbsp->dev, "Configuring McBSP%d  phys_base: 0x%08lx\n",
			mcbsp->id, mcbsp->phys_base);

	/* We write the given config */
	MCBSP_WRITE(mcbsp, SPCR2, config->spcr2);
	MCBSP_WRITE(mcbsp, SPCR1, config->spcr1);
	MCBSP_WRITE(mcbsp, RCR2, config->rcr2);
	MCBSP_WRITE(mcbsp, RCR1, config->rcr1);
	MCBSP_WRITE(mcbsp, XCR2, config->xcr2);
	MCBSP_WRITE(mcbsp, XCR1, config->xcr1);
	MCBSP_WRITE(mcbsp, SRGR2, config->srgr2);
	MCBSP_WRITE(mcbsp, SRGR1, config->srgr1);
	MCBSP_WRITE(mcbsp, MCR2, config->mcr2);
	MCBSP_WRITE(mcbsp, MCR1, config->mcr1);
	MCBSP_WRITE(mcbsp, PCR0, config->pcr0);
	if (mcbsp->pdata->has_ccr) {
		MCBSP_WRITE(mcbsp, XCCR, config->xccr);
		MCBSP_WRITE(mcbsp, RCCR, config->rccr);
	}
	/* Enable wakeup behavior */
	if (mcbsp->pdata->has_wakeup)
		MCBSP_WRITE(mcbsp, WAKEUPEN, XRDYEN | RRDYEN);

	/* Enable TX/RX sync error interrupts by default */
	if (mcbsp->irq)
		MCBSP_WRITE(mcbsp, IRQEN, RSYNCERREN | XSYNCERREN);
}

/**
 * omap_mcbsp_dma_reg_params - returns the address of mcbsp data register
 * @id - mcbsp id
 * @stream - indicates the direction of data flow (rx or tx)
 *
 * Returns the address of mcbsp data transmit register or data receive register
 * to be used by DMA for transferring/receiving data based on the value of
 * @stream for the requested mcbsp given by @id
 */
static int omap_mcbsp_dma_reg_params(struct omap_mcbsp *mcbsp,
				     unsigned int stream)
{
	int data_reg;

	if (mcbsp->pdata->reg_size == 2) {
		if (stream)
			data_reg = OMAP_MCBSP_REG_DRR1;
		else
			data_reg = OMAP_MCBSP_REG_DXR1;
	} else {
		if (stream)
			data_reg = OMAP_MCBSP_REG_DRR;
		else
			data_reg = OMAP_MCBSP_REG_DXR;
	}

	return mcbsp->phys_dma_base + data_reg * mcbsp->pdata->reg_step;
}

static void omap_st_on(struct omap_mcbsp *mcbsp)
{
	unsigned int w;

	if (mcbsp->pdata->force_ick_on)
		mcbsp->pdata->force_ick_on(mcbsp->st_data->mcbsp_iclk, true);

	/* Disable Sidetone clock auto-gating for normal operation */
	w = MCBSP_ST_READ(mcbsp, SYSCONFIG);
	MCBSP_ST_WRITE(mcbsp, SYSCONFIG, w & ~(ST_AUTOIDLE));

	/* Disable Sidetone clock auto-gating for normal operation */
	w = MCBSP_ST_READ(mcbsp, SYSCONFIG);
	MCBSP_ST_WRITE(mcbsp, SYSCONFIG, w & ~(ST_AUTOIDLE));

	/* Enable McBSP Sidetone */
	w = MCBSP_READ(mcbsp, SSELCR);
	MCBSP_WRITE(mcbsp, SSELCR, w | SIDETONEEN);

	/* Enable Sidetone from Sidetone Core */
	w = MCBSP_ST_READ(mcbsp, SSELCR);
	MCBSP_ST_WRITE(mcbsp, SSELCR, w | ST_SIDETONEEN);
}

static void omap_st_off(struct omap_mcbsp *mcbsp)
{
	unsigned int w;

	w = MCBSP_ST_READ(mcbsp, SSELCR);
	MCBSP_ST_WRITE(mcbsp, SSELCR, w & ~(ST_SIDETONEEN));

	w = MCBSP_READ(mcbsp, SSELCR);
	MCBSP_WRITE(mcbsp, SSELCR, w & ~(SIDETONEEN));

	/* Enable Sidetone clock auto-gating to reduce power consumption */
	w = MCBSP_ST_READ(mcbsp, SYSCONFIG);
	MCBSP_ST_WRITE(mcbsp, SYSCONFIG, w | ST_AUTOIDLE);

<<<<<<< HEAD
	if (mcbsp->pdata->enable_st_clock)
		mcbsp->pdata->enable_st_clock(mcbsp->id, 0);
=======
	if (mcbsp->pdata->force_ick_on)
		mcbsp->pdata->force_ick_on(mcbsp->st_data->mcbsp_iclk, false);
>>>>>>> 6d319b7e
}

static void omap_st_fir_write(struct omap_mcbsp *mcbsp, s16 *fir)
{
	u16 val, i;

	val = MCBSP_ST_READ(mcbsp, SSELCR);

	if (val & ST_COEFFWREN)
		MCBSP_ST_WRITE(mcbsp, SSELCR, val & ~(ST_COEFFWREN));

	MCBSP_ST_WRITE(mcbsp, SSELCR, val | ST_COEFFWREN);

	for (i = 0; i < 128; i++)
		MCBSP_ST_WRITE(mcbsp, SFIRCR, fir[i]);

	i = 0;

	val = MCBSP_ST_READ(mcbsp, SSELCR);
	while (!(val & ST_COEFFWRDONE) && (++i < 1000))
		val = MCBSP_ST_READ(mcbsp, SSELCR);

	MCBSP_ST_WRITE(mcbsp, SSELCR, val & ~(ST_COEFFWREN));

	if (i == 1000)
		dev_err(mcbsp->dev, "McBSP FIR load error!\n");
}

static void omap_st_chgain(struct omap_mcbsp *mcbsp)
{
	u16 w;
	struct omap_mcbsp_st_data *st_data = mcbsp->st_data;

	w = MCBSP_ST_READ(mcbsp, SSELCR);

	MCBSP_ST_WRITE(mcbsp, SGAINCR, ST_CH0GAIN(st_data->ch0gain) | \
		      ST_CH1GAIN(st_data->ch1gain));
}

int omap_st_set_chgain(struct omap_mcbsp *mcbsp, int channel, s16 chgain)
{
	struct omap_mcbsp_st_data *st_data = mcbsp->st_data;
	int ret = 0;

	if (!st_data)
		return -ENOENT;

	spin_lock_irq(&mcbsp->lock);
	if (channel == 0)
		st_data->ch0gain = chgain;
	else if (channel == 1)
		st_data->ch1gain = chgain;
	else
		ret = -EINVAL;

	if (st_data->enabled)
		omap_st_chgain(mcbsp);
	spin_unlock_irq(&mcbsp->lock);

	return ret;
}

int omap_st_get_chgain(struct omap_mcbsp *mcbsp, int channel, s16 *chgain)
{
	struct omap_mcbsp_st_data *st_data = mcbsp->st_data;
	int ret = 0;

	if (!st_data)
		return -ENOENT;

	spin_lock_irq(&mcbsp->lock);
	if (channel == 0)
		*chgain = st_data->ch0gain;
	else if (channel == 1)
		*chgain = st_data->ch1gain;
	else
		ret = -EINVAL;
	spin_unlock_irq(&mcbsp->lock);

	return ret;
}

static int omap_st_start(struct omap_mcbsp *mcbsp)
{
	struct omap_mcbsp_st_data *st_data = mcbsp->st_data;

	if (st_data->enabled && !st_data->running) {
		omap_st_fir_write(mcbsp, st_data->taps);
		omap_st_chgain(mcbsp);

		if (!mcbsp->free) {
			omap_st_on(mcbsp);
			st_data->running = 1;
		}
	}

	return 0;
}

int omap_st_enable(struct omap_mcbsp *mcbsp)
{
	struct omap_mcbsp_st_data *st_data = mcbsp->st_data;

	if (!st_data)
		return -ENODEV;

	spin_lock_irq(&mcbsp->lock);
	st_data->enabled = 1;
	omap_st_start(mcbsp);
	spin_unlock_irq(&mcbsp->lock);

	return 0;
}

static int omap_st_stop(struct omap_mcbsp *mcbsp)
{
	struct omap_mcbsp_st_data *st_data = mcbsp->st_data;

	if (st_data->running) {
		if (!mcbsp->free) {
			omap_st_off(mcbsp);
			st_data->running = 0;
		}
	}

	return 0;
}

int omap_st_disable(struct omap_mcbsp *mcbsp)
{
	struct omap_mcbsp_st_data *st_data = mcbsp->st_data;
	int ret = 0;

	if (!st_data)
		return -ENODEV;

	spin_lock_irq(&mcbsp->lock);
	omap_st_stop(mcbsp);
	st_data->enabled = 0;
	spin_unlock_irq(&mcbsp->lock);

	return ret;
}

int omap_st_is_enabled(struct omap_mcbsp *mcbsp)
{
	struct omap_mcbsp_st_data *st_data = mcbsp->st_data;

	if (!st_data)
		return -ENODEV;

	return st_data->enabled;
}

/*
 * omap_mcbsp_set_rx_threshold configures the transmit threshold in words.
 * The threshold parameter is 1 based, and it is converted (threshold - 1)
 * for the THRSH2 register.
 */
void omap_mcbsp_set_tx_threshold(struct omap_mcbsp *mcbsp, u16 threshold)
{
	if (mcbsp->pdata->buffer_size == 0)
		return;

	if (threshold && threshold <= mcbsp->max_tx_thres)
		MCBSP_WRITE(mcbsp, THRSH2, threshold - 1);
}

/*
 * omap_mcbsp_set_rx_threshold configures the receive threshold in words.
 * The threshold parameter is 1 based, and it is converted (threshold - 1)
 * for the THRSH1 register.
 */
void omap_mcbsp_set_rx_threshold(struct omap_mcbsp *mcbsp, u16 threshold)
{
	if (mcbsp->pdata->buffer_size == 0)
		return;

	if (threshold && threshold <= mcbsp->max_rx_thres)
		MCBSP_WRITE(mcbsp, THRSH1, threshold - 1);
}

/*
 * omap_mcbsp_get_tx_delay returns the number of used slots in the McBSP FIFO
 */
u16 omap_mcbsp_get_tx_delay(struct omap_mcbsp *mcbsp)
{
	u16 buffstat;

	if (mcbsp->pdata->buffer_size == 0)
		return 0;

	/* Returns the number of free locations in the buffer */
	buffstat = MCBSP_READ(mcbsp, XBUFFSTAT);

	/* Number of slots are different in McBSP ports */
	return mcbsp->pdata->buffer_size - buffstat;
}

/*
 * omap_mcbsp_get_rx_delay returns the number of free slots in the McBSP FIFO
 * to reach the threshold value (when the DMA will be triggered to read it)
 */
u16 omap_mcbsp_get_rx_delay(struct omap_mcbsp *mcbsp)
{
	u16 buffstat, threshold;

	if (mcbsp->pdata->buffer_size == 0)
		return 0;

	/* Returns the number of used locations in the buffer */
	buffstat = MCBSP_READ(mcbsp, RBUFFSTAT);
	/* RX threshold */
	threshold = MCBSP_READ(mcbsp, THRSH1);

	/* Return the number of location till we reach the threshold limit */
	if (threshold <= buffstat)
		return 0;
	else
		return threshold - buffstat;
}

int omap_mcbsp_request(struct omap_mcbsp *mcbsp)
{
	void *reg_cache;
	int err;

	reg_cache = kzalloc(mcbsp->reg_cache_size, GFP_KERNEL);
	if (!reg_cache) {
		return -ENOMEM;
	}

	spin_lock(&mcbsp->lock);
	if (!mcbsp->free) {
		dev_err(mcbsp->dev, "McBSP%d is currently in use\n",
			mcbsp->id);
		err = -EBUSY;
		goto err_kfree;
	}

	mcbsp->free = false;
	mcbsp->reg_cache = reg_cache;
	spin_unlock(&mcbsp->lock);

	if (mcbsp->pdata && mcbsp->pdata->ops && mcbsp->pdata->ops->request)
		mcbsp->pdata->ops->request(mcbsp->id - 1);

	/*
	 * Make sure that transmitter, receiver and sample-rate generator are
	 * not running before activating IRQs.
	 */
	MCBSP_WRITE(mcbsp, SPCR1, 0);
	MCBSP_WRITE(mcbsp, SPCR2, 0);

	if (mcbsp->irq) {
		err = request_irq(mcbsp->irq, omap_mcbsp_irq_handler, 0,
				  "McBSP", (void *)mcbsp);
		if (err != 0) {
			dev_err(mcbsp->dev, "Unable to request IRQ\n");
			goto err_clk_disable;
		}
	} else {
		err = request_irq(mcbsp->tx_irq, omap_mcbsp_tx_irq_handler, 0,
				  "McBSP TX", (void *)mcbsp);
		if (err != 0) {
			dev_err(mcbsp->dev, "Unable to request TX IRQ\n");
			goto err_clk_disable;
		}

		err = request_irq(mcbsp->rx_irq, omap_mcbsp_rx_irq_handler, 0,
				  "McBSP RX", (void *)mcbsp);
		if (err != 0) {
			dev_err(mcbsp->dev, "Unable to request RX IRQ\n");
			goto err_free_irq;
		}
	}

	return 0;
err_free_irq:
	free_irq(mcbsp->tx_irq, (void *)mcbsp);
err_clk_disable:
	if (mcbsp->pdata && mcbsp->pdata->ops && mcbsp->pdata->ops->free)
		mcbsp->pdata->ops->free(mcbsp->id - 1);

	/* Disable wakeup behavior */
	if (mcbsp->pdata->has_wakeup)
		MCBSP_WRITE(mcbsp, WAKEUPEN, 0);

	spin_lock(&mcbsp->lock);
	mcbsp->free = true;
	mcbsp->reg_cache = NULL;
err_kfree:
	spin_unlock(&mcbsp->lock);
	kfree(reg_cache);

	return err;
}

void omap_mcbsp_free(struct omap_mcbsp *mcbsp)
{
	void *reg_cache;

	if (mcbsp->pdata && mcbsp->pdata->ops && mcbsp->pdata->ops->free)
		mcbsp->pdata->ops->free(mcbsp->id - 1);

	/* Disable wakeup behavior */
	if (mcbsp->pdata->has_wakeup)
		MCBSP_WRITE(mcbsp, WAKEUPEN, 0);

	/* Disable interrupt requests */
	if (mcbsp->irq)
		MCBSP_WRITE(mcbsp, IRQEN, 0);

	if (mcbsp->irq) {
		free_irq(mcbsp->irq, (void *)mcbsp);
	} else {
		free_irq(mcbsp->rx_irq, (void *)mcbsp);
		free_irq(mcbsp->tx_irq, (void *)mcbsp);
	}

	reg_cache = mcbsp->reg_cache;

	/*
	 * Select CLKS source from internal source unconditionally before
	 * marking the McBSP port as free.
	 * If the external clock source via MCBSP_CLKS pin has been selected the
	 * system will refuse to enter idle if the CLKS pin source is not reset
	 * back to internal source.
	 */
	if (!mcbsp_omap1())
		omap2_mcbsp_set_clks_src(mcbsp, MCBSP_CLKS_PRCM_SRC);

	spin_lock(&mcbsp->lock);
	if (mcbsp->free)
		dev_err(mcbsp->dev, "McBSP%d was not reserved\n", mcbsp->id);
	else
		mcbsp->free = true;
	mcbsp->reg_cache = NULL;
	spin_unlock(&mcbsp->lock);

	kfree(reg_cache);
}

/*
 * Here we start the McBSP, by enabling transmitter, receiver or both.
 * If no transmitter or receiver is active prior calling, then sample-rate
 * generator and frame sync are started.
 */
void omap_mcbsp_start(struct omap_mcbsp *mcbsp, int tx, int rx)
{
	int enable_srg = 0;
	u16 w;

	if (mcbsp->st_data)
		omap_st_start(mcbsp);

	/* Only enable SRG, if McBSP is master */
	w = MCBSP_READ_CACHE(mcbsp, PCR0);
	if (w & (FSXM | FSRM | CLKXM | CLKRM))
		enable_srg = !((MCBSP_READ_CACHE(mcbsp, SPCR2) |
				MCBSP_READ_CACHE(mcbsp, SPCR1)) & 1);

	if (enable_srg) {
		/* Start the sample generator */
		w = MCBSP_READ_CACHE(mcbsp, SPCR2);
		MCBSP_WRITE(mcbsp, SPCR2, w | (1 << 6));
	}

	/* Enable transmitter and receiver */
	tx &= 1;
	w = MCBSP_READ_CACHE(mcbsp, SPCR2);
	MCBSP_WRITE(mcbsp, SPCR2, w | tx);

	rx &= 1;
	w = MCBSP_READ_CACHE(mcbsp, SPCR1);
	MCBSP_WRITE(mcbsp, SPCR1, w | rx);

	/*
	 * Worst case: CLKSRG*2 = 8000khz: (1/8000) * 2 * 2 usec
	 * REVISIT: 100us may give enough time for two CLKSRG, however
	 * due to some unknown PM related, clock gating etc. reason it
	 * is now at 500us.
	 */
	udelay(500);

	if (enable_srg) {
		/* Start frame sync */
		w = MCBSP_READ_CACHE(mcbsp, SPCR2);
		MCBSP_WRITE(mcbsp, SPCR2, w | (1 << 7));
	}

	if (mcbsp->pdata->has_ccr) {
		/* Release the transmitter and receiver */
		w = MCBSP_READ_CACHE(mcbsp, XCCR);
		w &= ~(tx ? XDISABLE : 0);
		MCBSP_WRITE(mcbsp, XCCR, w);
		w = MCBSP_READ_CACHE(mcbsp, RCCR);
		w &= ~(rx ? RDISABLE : 0);
		MCBSP_WRITE(mcbsp, RCCR, w);
	}

	/* Dump McBSP Regs */
	omap_mcbsp_dump_reg(mcbsp);
}

void omap_mcbsp_stop(struct omap_mcbsp *mcbsp, int tx, int rx)
{
	int idle;
	u16 w;

	/* Reset transmitter */
	tx &= 1;
	if (mcbsp->pdata->has_ccr) {
		w = MCBSP_READ_CACHE(mcbsp, XCCR);
		w |= (tx ? XDISABLE : 0);
		MCBSP_WRITE(mcbsp, XCCR, w);
	}
	w = MCBSP_READ_CACHE(mcbsp, SPCR2);
	MCBSP_WRITE(mcbsp, SPCR2, w & ~tx);

	/* Reset receiver */
	rx &= 1;
	if (mcbsp->pdata->has_ccr) {
		w = MCBSP_READ_CACHE(mcbsp, RCCR);
		w |= (rx ? RDISABLE : 0);
		MCBSP_WRITE(mcbsp, RCCR, w);
	}
	w = MCBSP_READ_CACHE(mcbsp, SPCR1);
	MCBSP_WRITE(mcbsp, SPCR1, w & ~rx);

	idle = !((MCBSP_READ_CACHE(mcbsp, SPCR2) |
			MCBSP_READ_CACHE(mcbsp, SPCR1)) & 1);

	if (idle) {
		/* Reset the sample rate generator */
		w = MCBSP_READ_CACHE(mcbsp, SPCR2);
		MCBSP_WRITE(mcbsp, SPCR2, w & ~(1 << 6));
	}

	if (mcbsp->st_data)
		omap_st_stop(mcbsp);
}

int omap2_mcbsp_set_clks_src(struct omap_mcbsp *mcbsp, u8 fck_src_id)
{
	struct clk *fck_src;
	const char *src;
	int r;

	if (fck_src_id == MCBSP_CLKS_PAD_SRC)
		src = "pad_fck";
	else if (fck_src_id == MCBSP_CLKS_PRCM_SRC)
		src = "prcm_fck";
	else
		return -EINVAL;

	fck_src = clk_get(mcbsp->dev, src);
	if (IS_ERR(fck_src)) {
		dev_err(mcbsp->dev, "CLKS: could not clk_get() %s\n", src);
		return -EINVAL;
	}

	pm_runtime_put_sync(mcbsp->dev);

	r = clk_set_parent(mcbsp->fclk, fck_src);
	if (r) {
		dev_err(mcbsp->dev, "CLKS: could not clk_set_parent() to %s\n",
			src);
		clk_put(fck_src);
		return r;
	}

	pm_runtime_get_sync(mcbsp->dev);

	clk_put(fck_src);

	return 0;

}

#define max_thres(m)			(mcbsp->pdata->buffer_size)
#define valid_threshold(m, val)		((val) <= max_thres(m))
#define THRESHOLD_PROP_BUILDER(prop)					\
static ssize_t prop##_show(struct device *dev,				\
			struct device_attribute *attr, char *buf)	\
{									\
	struct omap_mcbsp *mcbsp = dev_get_drvdata(dev);		\
									\
	return sprintf(buf, "%u\n", mcbsp->prop);			\
}									\
									\
static ssize_t prop##_store(struct device *dev,				\
				struct device_attribute *attr,		\
				const char *buf, size_t size)		\
{									\
	struct omap_mcbsp *mcbsp = dev_get_drvdata(dev);		\
	unsigned long val;						\
	int status;							\
									\
	status = kstrtoul(buf, 0, &val);				\
	if (status)							\
		return status;						\
									\
	if (!valid_threshold(mcbsp, val))				\
		return -EDOM;						\
									\
	mcbsp->prop = val;						\
	return size;							\
}									\
									\
static DEVICE_ATTR(prop, 0644, prop##_show, prop##_store);

THRESHOLD_PROP_BUILDER(max_tx_thres);
THRESHOLD_PROP_BUILDER(max_rx_thres);

static const char *dma_op_modes[] = {
	"element", "threshold",
};

static ssize_t dma_op_mode_show(struct device *dev,
			struct device_attribute *attr, char *buf)
{
	struct omap_mcbsp *mcbsp = dev_get_drvdata(dev);
	int dma_op_mode, i = 0;
	ssize_t len = 0;
	const char * const *s;

	dma_op_mode = mcbsp->dma_op_mode;

	for (s = &dma_op_modes[i]; i < ARRAY_SIZE(dma_op_modes); s++, i++) {
		if (dma_op_mode == i)
			len += sprintf(buf + len, "[%s] ", *s);
		else
			len += sprintf(buf + len, "%s ", *s);
	}
	len += sprintf(buf + len, "\n");

	return len;
}

static ssize_t dma_op_mode_store(struct device *dev,
				struct device_attribute *attr,
				const char *buf, size_t size)
{
	struct omap_mcbsp *mcbsp = dev_get_drvdata(dev);
	const char * const *s;
	int i = 0;

	for (s = &dma_op_modes[i]; i < ARRAY_SIZE(dma_op_modes); s++, i++)
		if (sysfs_streq(buf, *s))
			break;

	if (i == ARRAY_SIZE(dma_op_modes))
		return -EINVAL;

	spin_lock_irq(&mcbsp->lock);
	if (!mcbsp->free) {
		size = -EBUSY;
		goto unlock;
	}
	mcbsp->dma_op_mode = i;

unlock:
	spin_unlock_irq(&mcbsp->lock);

	return size;
}

static DEVICE_ATTR(dma_op_mode, 0644, dma_op_mode_show, dma_op_mode_store);

static const struct attribute *additional_attrs[] = {
	&dev_attr_max_tx_thres.attr,
	&dev_attr_max_rx_thres.attr,
	&dev_attr_dma_op_mode.attr,
	NULL,
};

static const struct attribute_group additional_attr_group = {
	.attrs = (struct attribute **)additional_attrs,
};

static ssize_t st_taps_show(struct device *dev,
			    struct device_attribute *attr, char *buf)
{
	struct omap_mcbsp *mcbsp = dev_get_drvdata(dev);
	struct omap_mcbsp_st_data *st_data = mcbsp->st_data;
	ssize_t status = 0;
	int i;

	spin_lock_irq(&mcbsp->lock);
	for (i = 0; i < st_data->nr_taps; i++)
		status += sprintf(&buf[status], (i ? ", %d" : "%d"),
				  st_data->taps[i]);
	if (i)
		status += sprintf(&buf[status], "\n");
	spin_unlock_irq(&mcbsp->lock);

	return status;
}

static ssize_t st_taps_store(struct device *dev,
			     struct device_attribute *attr,
			     const char *buf, size_t size)
{
	struct omap_mcbsp *mcbsp = dev_get_drvdata(dev);
	struct omap_mcbsp_st_data *st_data = mcbsp->st_data;
	int val, tmp, status, i = 0;

	spin_lock_irq(&mcbsp->lock);
	memset(st_data->taps, 0, sizeof(st_data->taps));
	st_data->nr_taps = 0;

	do {
		status = sscanf(buf, "%d%n", &val, &tmp);
		if (status < 0 || status == 0) {
			size = -EINVAL;
			goto out;
		}
		if (val < -32768 || val > 32767) {
			size = -EINVAL;
			goto out;
		}
		st_data->taps[i++] = val;
		buf += tmp;
		if (*buf != ',')
			break;
		buf++;
	} while (1);

	st_data->nr_taps = i;

out:
	spin_unlock_irq(&mcbsp->lock);

	return size;
}

static DEVICE_ATTR(st_taps, 0644, st_taps_show, st_taps_store);

static const struct attribute *sidetone_attrs[] = {
	&dev_attr_st_taps.attr,
	NULL,
};

static const struct attribute_group sidetone_attr_group = {
	.attrs = (struct attribute **)sidetone_attrs,
};

static int omap_st_add(struct omap_mcbsp *mcbsp, struct resource *res)
{
	struct omap_mcbsp_st_data *st_data;
	int err;

	st_data = devm_kzalloc(mcbsp->dev, sizeof(*mcbsp->st_data), GFP_KERNEL);
	if (!st_data)
		return -ENOMEM;

	st_data->mcbsp_iclk = clk_get(mcbsp->dev, "ick");
	if (IS_ERR(st_data->mcbsp_iclk)) {
		dev_warn(mcbsp->dev,
			 "Failed to get ick, sidetone might be broken\n");
		st_data->mcbsp_iclk = NULL;
	}

	st_data->io_base_st = devm_ioremap(mcbsp->dev, res->start,
					   resource_size(res));
	if (!st_data->io_base_st)
		return -ENOMEM;

	err = sysfs_create_group(&mcbsp->dev->kobj, &sidetone_attr_group);
	if (err)
		return err;

	mcbsp->st_data = st_data;
	return 0;
}

/*
 * McBSP1 and McBSP3 are directly mapped on 1610 and 1510.
 * 730 has only 2 McBSP, and both of them are MPU peripherals.
 */
int omap_mcbsp_init(struct platform_device *pdev)
{
	struct omap_mcbsp *mcbsp = platform_get_drvdata(pdev);
	struct resource *res;
	int ret = 0;

	spin_lock_init(&mcbsp->lock);
	mcbsp->free = true;

	res = platform_get_resource_byname(pdev, IORESOURCE_MEM, "mpu");
	if (!res)
		res = platform_get_resource(pdev, IORESOURCE_MEM, 0);

	mcbsp->io_base = devm_ioremap_resource(&pdev->dev, res);
	if (IS_ERR(mcbsp->io_base))
		return PTR_ERR(mcbsp->io_base);

	mcbsp->phys_base = res->start;
	mcbsp->reg_cache_size = resource_size(res);

	res = platform_get_resource_byname(pdev, IORESOURCE_MEM, "dma");
	if (!res)
		mcbsp->phys_dma_base = mcbsp->phys_base;
	else
		mcbsp->phys_dma_base = res->start;

	/*
	 * OMAP1, 2 uses two interrupt lines: TX, RX
	 * OMAP2430, OMAP3 SoC have combined IRQ line as well.
	 * OMAP4 and newer SoC only have the combined IRQ line.
	 * Use the combined IRQ if available since it gives better debugging
	 * possibilities.
	 */
	mcbsp->irq = platform_get_irq_byname(pdev, "common");
	if (mcbsp->irq == -ENXIO) {
		mcbsp->tx_irq = platform_get_irq_byname(pdev, "tx");

		if (mcbsp->tx_irq == -ENXIO) {
			mcbsp->irq = platform_get_irq(pdev, 0);
			mcbsp->tx_irq = 0;
		} else {
			mcbsp->rx_irq = platform_get_irq_byname(pdev, "rx");
			mcbsp->irq = 0;
		}
	}

	if (!pdev->dev.of_node) {
		res = platform_get_resource_byname(pdev, IORESOURCE_DMA, "tx");
		if (!res) {
			dev_err(&pdev->dev, "invalid tx DMA channel\n");
			return -ENODEV;
		}
		mcbsp->dma_req[0] = res->start;
		mcbsp->dma_data[0].filter_data = &mcbsp->dma_req[0];

		res = platform_get_resource_byname(pdev, IORESOURCE_DMA, "rx");
		if (!res) {
			dev_err(&pdev->dev, "invalid rx DMA channel\n");
			return -ENODEV;
		}
		mcbsp->dma_req[1] = res->start;
		mcbsp->dma_data[1].filter_data = &mcbsp->dma_req[1];
	} else {
		mcbsp->dma_data[0].filter_data = "tx";
		mcbsp->dma_data[1].filter_data = "rx";
	}

	mcbsp->dma_data[0].addr = omap_mcbsp_dma_reg_params(mcbsp, 0);
	mcbsp->dma_data[0].maxburst = 4;

	mcbsp->dma_data[1].addr = omap_mcbsp_dma_reg_params(mcbsp, 1);
	mcbsp->dma_data[1].maxburst = 4;

	mcbsp->fclk = clk_get(&pdev->dev, "fck");
	if (IS_ERR(mcbsp->fclk)) {
		ret = PTR_ERR(mcbsp->fclk);
		dev_err(mcbsp->dev, "unable to get fck: %d\n", ret);
		return ret;
	}

	mcbsp->dma_op_mode = MCBSP_DMA_MODE_ELEMENT;
	if (mcbsp->pdata->buffer_size) {
		/*
		 * Initially configure the maximum thresholds to a safe value.
		 * The McBSP FIFO usage with these values should not go under
		 * 16 locations.
		 * If the whole FIFO without safety buffer is used, than there
		 * is a possibility that the DMA will be not able to push the
		 * new data on time, causing channel shifts in runtime.
		 */
		mcbsp->max_tx_thres = max_thres(mcbsp) - 0x10;
		mcbsp->max_rx_thres = max_thres(mcbsp) - 0x10;

		ret = sysfs_create_group(&mcbsp->dev->kobj,
					 &additional_attr_group);
		if (ret) {
			dev_err(mcbsp->dev,
				"Unable to create additional controls\n");
			goto err_thres;
		}
	} else {
		mcbsp->max_tx_thres = -EINVAL;
		mcbsp->max_rx_thres = -EINVAL;
	}

	res = platform_get_resource_byname(pdev, IORESOURCE_MEM, "sidetone");
	if (res) {
		ret = omap_st_add(mcbsp, res);
		if (ret) {
			dev_err(mcbsp->dev,
				"Unable to create sidetone controls\n");
			goto err_st;
		}
	}

	return 0;

err_st:
	if (mcbsp->pdata->buffer_size)
		sysfs_remove_group(&mcbsp->dev->kobj, &additional_attr_group);
err_thres:
	clk_put(mcbsp->fclk);
	return ret;
}

void omap_mcbsp_cleanup(struct omap_mcbsp *mcbsp)
{
	if (mcbsp->pdata->buffer_size)
		sysfs_remove_group(&mcbsp->dev->kobj, &additional_attr_group);

	if (mcbsp->st_data) {
		sysfs_remove_group(&mcbsp->dev->kobj, &sidetone_attr_group);
		clk_put(mcbsp->st_data->mcbsp_iclk);
	}
}<|MERGE_RESOLUTION|>--- conflicted
+++ resolved
@@ -264,10 +264,6 @@
 	w = MCBSP_ST_READ(mcbsp, SYSCONFIG);
 	MCBSP_ST_WRITE(mcbsp, SYSCONFIG, w & ~(ST_AUTOIDLE));
 
-	/* Disable Sidetone clock auto-gating for normal operation */
-	w = MCBSP_ST_READ(mcbsp, SYSCONFIG);
-	MCBSP_ST_WRITE(mcbsp, SYSCONFIG, w & ~(ST_AUTOIDLE));
-
 	/* Enable McBSP Sidetone */
 	w = MCBSP_READ(mcbsp, SSELCR);
 	MCBSP_WRITE(mcbsp, SSELCR, w | SIDETONEEN);
@@ -291,13 +287,8 @@
 	w = MCBSP_ST_READ(mcbsp, SYSCONFIG);
 	MCBSP_ST_WRITE(mcbsp, SYSCONFIG, w | ST_AUTOIDLE);
 
-<<<<<<< HEAD
-	if (mcbsp->pdata->enable_st_clock)
-		mcbsp->pdata->enable_st_clock(mcbsp->id, 0);
-=======
 	if (mcbsp->pdata->force_ick_on)
 		mcbsp->pdata->force_ick_on(mcbsp->st_data->mcbsp_iclk, false);
->>>>>>> 6d319b7e
 }
 
 static void omap_st_fir_write(struct omap_mcbsp *mcbsp, s16 *fir)
