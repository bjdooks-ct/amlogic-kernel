--- conflicted
+++ resolved
@@ -424,11 +424,7 @@
 	if (!priv->mem) {
 		dev_err(&pdev->dev, "request_mem_region failed\n");
 		err = -EBUSY;
-<<<<<<< HEAD
-		goto error_alloc;
-=======
 		goto err_alloc;
->>>>>>> b4cbb8a4
 	}
 
 	priv->io = ioremap(priv->mem->start, SZ_16K);
