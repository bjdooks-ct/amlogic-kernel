--- conflicted
+++ resolved
@@ -3027,8 +3027,6 @@
 			if (file->f_path.dentry) {
 				dput(dentry);
 				dentry = file->f_path.dentry;
-<<<<<<< HEAD
-=======
 			}
 			if (*opened & FILE_CREATED)
 				fsnotify_create(dir, dentry);
@@ -3038,13 +3036,7 @@
 				path->dentry = dentry;
 				path->mnt = nd->path.mnt;
 				return 1;
->>>>>>> 33688abb
 			}
-			if (*opened & FILE_CREATED)
-				fsnotify_create(dir, dentry);
-			path->dentry = dentry;
-			path->mnt = nd->path.mnt;
-			return 1;
 		}
 	}
 	dput(dentry);
@@ -3256,10 +3248,6 @@
 			return -EISDIR;
 	}
 
-<<<<<<< HEAD
-retry_lookup:
-=======
->>>>>>> 33688abb
 	if (open_flag & (O_CREAT | O_TRUNC | O_WRONLY | O_RDWR)) {
 		error = mnt_want_write(nd->path.mnt);
 		if (!error)
@@ -3389,27 +3377,6 @@
 	if (got_write)
 		mnt_drop_write(nd->path.mnt);
 	return error;
-<<<<<<< HEAD
-
-stale_open:
-	/* If no saved parent or already retried then can't retry */
-	if (!save_parent.dentry || retried)
-		goto out;
-
-	BUG_ON(save_parent.dentry != dir);
-	path_put(&nd->path);
-	nd->path = save_parent;
-	nd->inode = dir->d_inode;
-	save_parent.mnt = NULL;
-	save_parent.dentry = NULL;
-	if (got_write) {
-		mnt_drop_write(nd->path.mnt);
-		got_write = false;
-	}
-	retried = true;
-	goto retry_lookup;
-=======
->>>>>>> 33688abb
 }
 
 static int do_tmpfile(struct nameidata *nd, unsigned flags,
