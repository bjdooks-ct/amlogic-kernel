--- conflicted
+++ resolved
@@ -1603,12 +1603,6 @@
 				  struct dentry *dir,
 				  unsigned int flags)
 {
-<<<<<<< HEAD
-	struct dentry *dentry;
-	inode_lock(dir->d_inode);
-	dentry = d_lookup(dir, name);
-	if (unlikely(dentry)) {
-=======
 	struct dentry *dentry = ERR_PTR(-ENOENT), *old;
 	struct inode *inode = dir->d_inode;
 	DECLARE_WAIT_QUEUE_HEAD_ONSTACK(wq);
@@ -1622,39 +1616,19 @@
 	if (IS_ERR(dentry))
 		goto out;
 	if (unlikely(!d_in_lookup(dentry))) {
->>>>>>> ed596a4a
 		if ((dentry->d_flags & DCACHE_OP_REVALIDATE) &&
 		    !(flags & LOOKUP_NO_REVAL)) {
 			int error = d_revalidate(dentry, flags);
 			if (unlikely(error <= 0)) {
-<<<<<<< HEAD
-				if (!error)
-					d_invalidate(dentry);
-=======
 				if (!error) {
 					d_invalidate(dentry);
 					dput(dentry);
 					goto again;
 				}
->>>>>>> ed596a4a
 				dput(dentry);
 				dentry = ERR_PTR(error);
 			}
 		}
-<<<<<<< HEAD
-		if (dentry) {
-			inode_unlock(dir->d_inode);
-			return dentry;
-		}
-	}
-	dentry = d_alloc(dir, name);
-	if (unlikely(!dentry)) {
-		inode_unlock(dir->d_inode);
-		return ERR_PTR(-ENOMEM);
-	}
-	dentry = lookup_real(dir->d_inode, dentry, flags);
-	inode_unlock(dir->d_inode);
-=======
 	} else {
 		old = inode->i_op->lookup(inode, dentry, flags);
 		d_lookup_done(dentry);
@@ -1665,7 +1639,6 @@
 	}
 out:
 	inode_unlock_shared(inode);
->>>>>>> ed596a4a
 	return dentry;
 }
 
@@ -2451,14 +2424,7 @@
 	if (err)
 		return ERR_PTR(err);
 
-<<<<<<< HEAD
-	ret = lookup_dcache(&this, base, 0);
-	if (!ret)
-		ret = lookup_slow(&this, base, 0);
-	return ret;
-=======
 	return lookup_hash(&this, base);
->>>>>>> ed596a4a
 }
 EXPORT_SYMBOL(lookup_one_len_unlocked);
 
@@ -2979,25 +2945,6 @@
 	struct inode *dir_inode = dir->d_inode;
 	int open_flag = op->open_flag;
 	struct dentry *dentry;
-<<<<<<< HEAD
-	int error;
-	bool need_lookup = false;
-
-	*opened &= ~FILE_CREATED;
-	dentry = lookup_dcache(&nd->last, dir, nd->flags);
-	if (IS_ERR(dentry))
-		return PTR_ERR(dentry);
-
-	if (!dentry) {
-		dentry = d_alloc(dir, &nd->last);
-		if (unlikely(!dentry))
-			return -ENOMEM;
-		need_lookup = true;
-	} else if (dentry->d_inode) {
-		/* Cached positive dentry: will open in f_op->open */
-		goto out_no_open;
-	}
-=======
 	int error, create_error = 0;
 	umode_t mode = op->mode;
 	DECLARE_WAIT_QUEUE_HEAD_ONSTACK(wq);
@@ -3018,7 +2965,6 @@
 
 		if (!(dentry->d_flags & DCACHE_OP_REVALIDATE))
 			break;
->>>>>>> ed596a4a
 
 		error = d_revalidate(dentry, nd->flags);
 		if (likely(error > 0))
