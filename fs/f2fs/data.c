/*
 * fs/f2fs/data.c
 *
 * Copyright (c) 2012 Samsung Electronics Co., Ltd.
 *             http://www.samsung.com/
 *
 * This program is free software; you can redistribute it and/or modify
 * it under the terms of the GNU General Public License version 2 as
 * published by the Free Software Foundation.
 */
#include <linux/fs.h>
#include <linux/f2fs_fs.h>
#include <linux/buffer_head.h>
#include <linux/mpage.h>
#include <linux/writeback.h>
#include <linux/backing-dev.h>
#include <linux/pagevec.h>
#include <linux/blkdev.h>
#include <linux/bio.h>
#include <linux/prefetch.h>
#include <linux/uio.h>
#include <linux/cleancache.h>

#include "f2fs.h"
#include "node.h"
#include "segment.h"
#include "trace.h"
#include <trace/events/f2fs.h>

static void f2fs_read_end_io(struct bio *bio)
{
	struct bio_vec *bvec;
	int i;

	if (f2fs_bio_encrypted(bio)) {
		if (bio->bi_error) {
			fscrypt_release_ctx(bio->bi_private);
		} else {
			fscrypt_decrypt_bio_pages(bio->bi_private, bio);
			return;
		}
	}

	bio_for_each_segment_all(bvec, bio, i) {
		struct page *page = bvec->bv_page;

		if (!bio->bi_error) {
			SetPageUptodate(page);
		} else {
			ClearPageUptodate(page);
			SetPageError(page);
		}
		unlock_page(page);
	}
	bio_put(bio);
}

static void f2fs_write_end_io(struct bio *bio)
{
	struct f2fs_sb_info *sbi = bio->bi_private;
	struct bio_vec *bvec;
	int i;

	bio_for_each_segment_all(bvec, bio, i) {
		struct page *page = bvec->bv_page;

		fscrypt_pullback_bio_page(&page, true);

		if (unlikely(bio->bi_error)) {
			set_bit(AS_EIO, &page->mapping->flags);
			f2fs_stop_checkpoint(sbi);
		}
		end_page_writeback(page);
		dec_page_count(sbi, F2FS_WRITEBACK);
	}

	if (!get_pages(sbi, F2FS_WRITEBACK) && wq_has_sleeper(&sbi->cp_wait))
		wake_up(&sbi->cp_wait);

	bio_put(bio);
}

/*
 * Low-level block read/write IO operations.
 */
static struct bio *__bio_alloc(struct f2fs_sb_info *sbi, block_t blk_addr,
				int npages, bool is_read)
{
	struct bio *bio;

	bio = f2fs_bio_alloc(npages);

	bio->bi_bdev = sbi->sb->s_bdev;
	bio->bi_iter.bi_sector = SECTOR_FROM_BLOCK(blk_addr);
	bio->bi_end_io = is_read ? f2fs_read_end_io : f2fs_write_end_io;
	bio->bi_private = is_read ? NULL : sbi;

	return bio;
}

static void __submit_merged_bio(struct f2fs_bio_info *io)
{
	struct f2fs_io_info *fio = &io->fio;

	if (!io->bio)
		return;

	if (is_read_io(fio->rw))
		trace_f2fs_submit_read_bio(io->sbi->sb, fio, io->bio);
	else
		trace_f2fs_submit_write_bio(io->sbi->sb, fio, io->bio);

	submit_bio(fio->rw, io->bio);
	io->bio = NULL;
}

static bool __has_merged_page(struct f2fs_bio_info *io, struct inode *inode,
						struct page *page, nid_t ino)
{
	struct bio_vec *bvec;
	struct page *target;
	int i;

	if (!io->bio)
		return false;

	if (!inode && !page && !ino)
		return true;

	bio_for_each_segment_all(bvec, io->bio, i) {

		if (bvec->bv_page->mapping)
			target = bvec->bv_page;
		else
			target = fscrypt_control_page(bvec->bv_page);

		if (inode && inode == target->mapping->host)
			return true;
		if (page && page == target)
			return true;
		if (ino && ino == ino_of_node(target))
			return true;
	}

	return false;
}

static bool has_merged_page(struct f2fs_sb_info *sbi, struct inode *inode,
						struct page *page, nid_t ino,
						enum page_type type)
{
	enum page_type btype = PAGE_TYPE_OF_BIO(type);
	struct f2fs_bio_info *io = &sbi->write_io[btype];
	bool ret;

	down_read(&io->io_rwsem);
	ret = __has_merged_page(io, inode, page, ino);
	up_read(&io->io_rwsem);
	return ret;
}

static void __f2fs_submit_merged_bio(struct f2fs_sb_info *sbi,
				struct inode *inode, struct page *page,
				nid_t ino, enum page_type type, int rw)
{
	enum page_type btype = PAGE_TYPE_OF_BIO(type);
	struct f2fs_bio_info *io;

	io = is_read_io(rw) ? &sbi->read_io : &sbi->write_io[btype];

	down_write(&io->io_rwsem);

	if (!__has_merged_page(io, inode, page, ino))
		goto out;

	/* change META to META_FLUSH in the checkpoint procedure */
	if (type >= META_FLUSH) {
		io->fio.type = META_FLUSH;
		if (test_opt(sbi, NOBARRIER))
			io->fio.rw = WRITE_FLUSH | REQ_META | REQ_PRIO;
		else
			io->fio.rw = WRITE_FLUSH_FUA | REQ_META | REQ_PRIO;
	}
	__submit_merged_bio(io);
out:
	up_write(&io->io_rwsem);
}

void f2fs_submit_merged_bio(struct f2fs_sb_info *sbi, enum page_type type,
									int rw)
{
	__f2fs_submit_merged_bio(sbi, NULL, NULL, 0, type, rw);
}

void f2fs_submit_merged_bio_cond(struct f2fs_sb_info *sbi,
				struct inode *inode, struct page *page,
				nid_t ino, enum page_type type, int rw)
{
	if (has_merged_page(sbi, inode, page, ino, type))
		__f2fs_submit_merged_bio(sbi, inode, page, ino, type, rw);
}

void f2fs_flush_merged_bios(struct f2fs_sb_info *sbi)
{
	f2fs_submit_merged_bio(sbi, DATA, WRITE);
	f2fs_submit_merged_bio(sbi, NODE, WRITE);
	f2fs_submit_merged_bio(sbi, META, WRITE);
}

/*
 * Fill the locked page with data located in the block address.
 * Return unlocked page.
 */
int f2fs_submit_page_bio(struct f2fs_io_info *fio)
{
	struct bio *bio;
	struct page *page = fio->encrypted_page ?
			fio->encrypted_page : fio->page;

	trace_f2fs_submit_page_bio(page, fio);
	f2fs_trace_ios(fio, 0);

	/* Allocate a new bio */
	bio = __bio_alloc(fio->sbi, fio->new_blkaddr, 1, is_read_io(fio->rw));

	if (bio_add_page(bio, page, PAGE_SIZE, 0) < PAGE_SIZE) {
		bio_put(bio);
		return -EFAULT;
	}

	submit_bio(fio->rw, bio);
	return 0;
}

void f2fs_submit_page_mbio(struct f2fs_io_info *fio)
{
	struct f2fs_sb_info *sbi = fio->sbi;
	enum page_type btype = PAGE_TYPE_OF_BIO(fio->type);
	struct f2fs_bio_info *io;
	bool is_read = is_read_io(fio->rw);
	struct page *bio_page;

	io = is_read ? &sbi->read_io : &sbi->write_io[btype];

	if (fio->old_blkaddr != NEW_ADDR)
		verify_block_addr(sbi, fio->old_blkaddr);
	verify_block_addr(sbi, fio->new_blkaddr);

	down_write(&io->io_rwsem);

	if (!is_read)
		inc_page_count(sbi, F2FS_WRITEBACK);

	if (io->bio && (io->last_block_in_bio != fio->new_blkaddr - 1 ||
						io->fio.rw != fio->rw))
		__submit_merged_bio(io);
alloc_new:
	if (io->bio == NULL) {
		int bio_blocks = MAX_BIO_BLOCKS(sbi);

		io->bio = __bio_alloc(sbi, fio->new_blkaddr,
						bio_blocks, is_read);
		io->fio = *fio;
	}

	bio_page = fio->encrypted_page ? fio->encrypted_page : fio->page;

	if (bio_add_page(io->bio, bio_page, PAGE_SIZE, 0) <
							PAGE_SIZE) {
		__submit_merged_bio(io);
		goto alloc_new;
	}

	io->last_block_in_bio = fio->new_blkaddr;
	f2fs_trace_ios(fio, 0);

	up_write(&io->io_rwsem);
	trace_f2fs_submit_page_mbio(fio->page, fio);
}

/*
 * Lock ordering for the change of data block address:
 * ->data_page
 *  ->node_page
 *    update block addresses in the node page
 */
void set_data_blkaddr(struct dnode_of_data *dn)
{
	struct f2fs_node *rn;
	__le32 *addr_array;
	struct page *node_page = dn->node_page;
	unsigned int ofs_in_node = dn->ofs_in_node;

	f2fs_wait_on_page_writeback(node_page, NODE, true);

	rn = F2FS_NODE(node_page);

	/* Get physical address of data block */
	addr_array = blkaddr_in_node(rn);
	addr_array[ofs_in_node] = cpu_to_le32(dn->data_blkaddr);
	if (set_page_dirty(node_page))
		dn->node_changed = true;
}

void f2fs_update_data_blkaddr(struct dnode_of_data *dn, block_t blkaddr)
{
	dn->data_blkaddr = blkaddr;
	set_data_blkaddr(dn);
	f2fs_update_extent_cache(dn);
}

int reserve_new_block(struct dnode_of_data *dn)
{
	struct f2fs_sb_info *sbi = F2FS_I_SB(dn->inode);

	if (unlikely(is_inode_flag_set(F2FS_I(dn->inode), FI_NO_ALLOC)))
		return -EPERM;
	if (unlikely(!inc_valid_block_count(sbi, dn->inode, 1)))
		return -ENOSPC;

	trace_f2fs_reserve_new_block(dn->inode, dn->nid, dn->ofs_in_node);

	dn->data_blkaddr = NEW_ADDR;
	set_data_blkaddr(dn);
	mark_inode_dirty(dn->inode);
	sync_inode_page(dn);
	return 0;
}

int f2fs_reserve_block(struct dnode_of_data *dn, pgoff_t index)
{
	bool need_put = dn->inode_page ? false : true;
	int err;

	err = get_dnode_of_data(dn, index, ALLOC_NODE);
	if (err)
		return err;

	if (dn->data_blkaddr == NULL_ADDR)
		err = reserve_new_block(dn);
	if (err || need_put)
		f2fs_put_dnode(dn);
	return err;
}

int f2fs_get_block(struct dnode_of_data *dn, pgoff_t index)
{
	struct extent_info ei;
	struct inode *inode = dn->inode;

	if (f2fs_lookup_extent_cache(inode, index, &ei)) {
		dn->data_blkaddr = ei.blk + index - ei.fofs;
		return 0;
	}

	return f2fs_reserve_block(dn, index);
}

struct page *get_read_data_page(struct inode *inode, pgoff_t index,
						int rw, bool for_write)
{
	struct address_space *mapping = inode->i_mapping;
	struct dnode_of_data dn;
	struct page *page;
	struct extent_info ei;
	int err;
	struct f2fs_io_info fio = {
		.sbi = F2FS_I_SB(inode),
		.type = DATA,
		.rw = rw,
		.encrypted_page = NULL,
	};

	if (f2fs_encrypted_inode(inode) && S_ISREG(inode->i_mode))
		return read_mapping_page(mapping, index, NULL);

	page = f2fs_grab_cache_page(mapping, index, for_write);
	if (!page)
		return ERR_PTR(-ENOMEM);

	if (f2fs_lookup_extent_cache(inode, index, &ei)) {
		dn.data_blkaddr = ei.blk + index - ei.fofs;
		goto got_it;
	}

	set_new_dnode(&dn, inode, NULL, NULL, 0);
	err = get_dnode_of_data(&dn, index, LOOKUP_NODE);
	if (err)
		goto put_err;
	f2fs_put_dnode(&dn);

	if (unlikely(dn.data_blkaddr == NULL_ADDR)) {
		err = -ENOENT;
		goto put_err;
	}
got_it:
	if (PageUptodate(page)) {
		unlock_page(page);
		return page;
	}

	/*
	 * A new dentry page is allocated but not able to be written, since its
	 * new inode page couldn't be allocated due to -ENOSPC.
	 * In such the case, its blkaddr can be remained as NEW_ADDR.
	 * see, f2fs_add_link -> get_new_data_page -> init_inode_metadata.
	 */
	if (dn.data_blkaddr == NEW_ADDR) {
		zero_user_segment(page, 0, PAGE_SIZE);
		SetPageUptodate(page);
		unlock_page(page);
		return page;
	}

	fio.new_blkaddr = fio.old_blkaddr = dn.data_blkaddr;
	fio.page = page;
	err = f2fs_submit_page_bio(&fio);
	if (err)
		goto put_err;
	return page;

put_err:
	f2fs_put_page(page, 1);
	return ERR_PTR(err);
}

struct page *find_data_page(struct inode *inode, pgoff_t index)
{
	struct address_space *mapping = inode->i_mapping;
	struct page *page;

	page = find_get_page(mapping, index);
	if (page && PageUptodate(page))
		return page;
	f2fs_put_page(page, 0);

	page = get_read_data_page(inode, index, READ_SYNC, false);
	if (IS_ERR(page))
		return page;

	if (PageUptodate(page))
		return page;

	wait_on_page_locked(page);
	if (unlikely(!PageUptodate(page))) {
		f2fs_put_page(page, 0);
		return ERR_PTR(-EIO);
	}
	return page;
}

/*
 * If it tries to access a hole, return an error.
 * Because, the callers, functions in dir.c and GC, should be able to know
 * whether this page exists or not.
 */
struct page *get_lock_data_page(struct inode *inode, pgoff_t index,
							bool for_write)
{
	struct address_space *mapping = inode->i_mapping;
	struct page *page;
repeat:
	page = get_read_data_page(inode, index, READ_SYNC, for_write);
	if (IS_ERR(page))
		return page;

	/* wait for read completion */
	lock_page(page);
	if (unlikely(!PageUptodate(page))) {
		f2fs_put_page(page, 1);
		return ERR_PTR(-EIO);
	}
	if (unlikely(page->mapping != mapping)) {
		f2fs_put_page(page, 1);
		goto repeat;
	}
	return page;
}

/*
 * Caller ensures that this data page is never allocated.
 * A new zero-filled data page is allocated in the page cache.
 *
 * Also, caller should grab and release a rwsem by calling f2fs_lock_op() and
 * f2fs_unlock_op().
 * Note that, ipage is set only by make_empty_dir, and if any error occur,
 * ipage should be released by this function.
 */
struct page *get_new_data_page(struct inode *inode,
		struct page *ipage, pgoff_t index, bool new_i_size)
{
	struct address_space *mapping = inode->i_mapping;
	struct page *page;
	struct dnode_of_data dn;
	int err;

	page = f2fs_grab_cache_page(mapping, index, true);
	if (!page) {
		/*
		 * before exiting, we should make sure ipage will be released
		 * if any error occur.
		 */
		f2fs_put_page(ipage, 1);
		return ERR_PTR(-ENOMEM);
	}

	set_new_dnode(&dn, inode, ipage, NULL, 0);
	err = f2fs_reserve_block(&dn, index);
	if (err) {
		f2fs_put_page(page, 1);
		return ERR_PTR(err);
	}
	if (!ipage)
		f2fs_put_dnode(&dn);

	if (PageUptodate(page))
		goto got_it;

	if (dn.data_blkaddr == NEW_ADDR) {
		zero_user_segment(page, 0, PAGE_SIZE);
		SetPageUptodate(page);
	} else {
		f2fs_put_page(page, 1);

		/* if ipage exists, blkaddr should be NEW_ADDR */
		f2fs_bug_on(F2FS_I_SB(inode), ipage);
		page = get_lock_data_page(inode, index, true);
		if (IS_ERR(page))
			return page;
	}
got_it:
	if (new_i_size && i_size_read(inode) <
				((loff_t)(index + 1) << PAGE_SHIFT)) {
		i_size_write(inode, ((loff_t)(index + 1) << PAGE_SHIFT));
		/* Only the directory inode sets new_i_size */
		set_inode_flag(F2FS_I(inode), FI_UPDATE_DIR);
	}
	return page;
}

static int __allocate_data_block(struct dnode_of_data *dn)
{
	struct f2fs_sb_info *sbi = F2FS_I_SB(dn->inode);
	struct f2fs_summary sum;
	struct node_info ni;
	int seg = CURSEG_WARM_DATA;
	pgoff_t fofs;

	if (unlikely(is_inode_flag_set(F2FS_I(dn->inode), FI_NO_ALLOC)))
		return -EPERM;

	dn->data_blkaddr = datablock_addr(dn->node_page, dn->ofs_in_node);
	if (dn->data_blkaddr == NEW_ADDR)
		goto alloc;

	if (unlikely(!inc_valid_block_count(sbi, dn->inode, 1)))
		return -ENOSPC;

alloc:
	get_node_info(sbi, dn->nid, &ni);
	set_summary(&sum, dn->nid, dn->ofs_in_node, ni.version);

	if (dn->ofs_in_node == 0 && dn->inode_page == dn->node_page)
		seg = CURSEG_DIRECT_IO;

	allocate_data_block(sbi, NULL, dn->data_blkaddr, &dn->data_blkaddr,
								&sum, seg);
	set_data_blkaddr(dn);

	/* update i_size */
	fofs = start_bidx_of_node(ofs_of_node(dn->node_page), dn->inode) +
							dn->ofs_in_node;
	if (i_size_read(dn->inode) < ((loff_t)(fofs + 1) << PAGE_SHIFT))
		i_size_write(dn->inode,
				((loff_t)(fofs + 1) << PAGE_SHIFT));
	return 0;
}

ssize_t f2fs_preallocate_blocks(struct kiocb *iocb, struct iov_iter *from)
{
	struct inode *inode = file_inode(iocb->ki_filp);
	struct f2fs_map_blocks map;
	ssize_t ret = 0;

	map.m_lblk = F2FS_BYTES_TO_BLK(iocb->ki_pos);
	map.m_len = F2FS_BLK_ALIGN(iov_iter_count(from));
	map.m_next_pgofs = NULL;

	if (f2fs_encrypted_inode(inode))
		return 0;

	if (iocb->ki_flags & IOCB_DIRECT) {
		ret = f2fs_convert_inline_inode(inode);
		if (ret)
			return ret;
		return f2fs_map_blocks(inode, &map, 1, F2FS_GET_BLOCK_PRE_DIO);
	}
	if (iocb->ki_pos + iov_iter_count(from) > MAX_INLINE_DATA) {
		ret = f2fs_convert_inline_inode(inode);
		if (ret)
			return ret;
	}
	if (!f2fs_has_inline_data(inode))
		return f2fs_map_blocks(inode, &map, 1, F2FS_GET_BLOCK_PRE_AIO);
	return ret;
}

/*
 * f2fs_map_blocks() now supported readahead/bmap/rw direct_IO with
 * f2fs_map_blocks structure.
 * If original data blocks are allocated, then give them to blockdev.
 * Otherwise,
 *     a. preallocate requested block addresses
 *     b. do not use extent cache for better performance
 *     c. give the block addresses to blockdev
 */
int f2fs_map_blocks(struct inode *inode, struct f2fs_map_blocks *map,
						int create, int flag)
{
	unsigned int maxblocks = map->m_len;
	struct dnode_of_data dn;
	struct f2fs_sb_info *sbi = F2FS_I_SB(inode);
	int mode = create ? ALLOC_NODE : LOOKUP_NODE_RA;
	pgoff_t pgofs, end_offset;
	int err = 0, ofs = 1;
	struct extent_info ei;
	bool allocated = false;
	block_t blkaddr;

	map->m_len = 0;
	map->m_flags = 0;

	/* it only supports block size == page size */
	pgofs =	(pgoff_t)map->m_lblk;

	if (!create && f2fs_lookup_extent_cache(inode, pgofs, &ei)) {
		map->m_pblk = ei.blk + pgofs - ei.fofs;
		map->m_len = min((pgoff_t)maxblocks, ei.fofs + ei.len - pgofs);
		map->m_flags = F2FS_MAP_MAPPED;
		goto out;
	}

next_dnode:
	if (create)
		f2fs_lock_op(sbi);

	/* When reading holes, we need its node page */
	set_new_dnode(&dn, inode, NULL, NULL, 0);
	err = get_dnode_of_data(&dn, pgofs, mode);
	if (err) {
		if (err == -ENOENT) {
			err = 0;
			if (map->m_next_pgofs)
				*map->m_next_pgofs =
					get_next_page_offset(&dn, pgofs);
		}
		goto unlock_out;
	}

	end_offset = ADDRS_PER_PAGE(dn.node_page, inode);

next_block:
	blkaddr = datablock_addr(dn.node_page, dn.ofs_in_node);

	if (blkaddr == NEW_ADDR || blkaddr == NULL_ADDR) {
		if (create) {
			if (unlikely(f2fs_cp_error(sbi))) {
				err = -EIO;
				goto sync_out;
			}
			if (flag == F2FS_GET_BLOCK_PRE_AIO) {
				if (blkaddr == NULL_ADDR)
					err = reserve_new_block(&dn);
			} else {
				err = __allocate_data_block(&dn);
			}
			if (err)
				goto sync_out;
			allocated = true;
			map->m_flags = F2FS_MAP_NEW;
			blkaddr = dn.data_blkaddr;
		} else {
			if (flag == F2FS_GET_BLOCK_FIEMAP &&
						blkaddr == NULL_ADDR) {
				if (map->m_next_pgofs)
					*map->m_next_pgofs = pgofs + 1;
			}
			if (flag != F2FS_GET_BLOCK_FIEMAP ||
						blkaddr != NEW_ADDR) {
				if (flag == F2FS_GET_BLOCK_BMAP)
					err = -ENOENT;
				goto sync_out;
			}
		}
	}

	if (map->m_len == 0) {
		/* preallocated unwritten block should be mapped for fiemap. */
		if (blkaddr == NEW_ADDR)
			map->m_flags |= F2FS_MAP_UNWRITTEN;
		map->m_flags |= F2FS_MAP_MAPPED;

		map->m_pblk = blkaddr;
		map->m_len = 1;
	} else if ((map->m_pblk != NEW_ADDR &&
			blkaddr == (map->m_pblk + ofs)) ||
			(map->m_pblk == NEW_ADDR && blkaddr == NEW_ADDR) ||
			flag == F2FS_GET_BLOCK_PRE_DIO ||
			flag == F2FS_GET_BLOCK_PRE_AIO) {
		ofs++;
		map->m_len++;
	} else {
		goto sync_out;
	}

	dn.ofs_in_node++;
	pgofs++;

	if (map->m_len < maxblocks) {
		if (dn.ofs_in_node < end_offset)
			goto next_block;

		if (allocated)
			sync_inode_page(&dn);
		f2fs_put_dnode(&dn);

		if (create) {
			f2fs_unlock_op(sbi);
			f2fs_balance_fs(sbi, allocated);
		}
		allocated = false;
		goto next_dnode;
	}

sync_out:
	if (allocated)
		sync_inode_page(&dn);
	f2fs_put_dnode(&dn);
unlock_out:
	if (create) {
		f2fs_unlock_op(sbi);
		f2fs_balance_fs(sbi, allocated);
	}
out:
	trace_f2fs_map_blocks(inode, map, err);
	return err;
}

static int __get_data_block(struct inode *inode, sector_t iblock,
			struct buffer_head *bh, int create, int flag,
			pgoff_t *next_pgofs)
{
	struct f2fs_map_blocks map;
	int ret;

	map.m_lblk = iblock;
	map.m_len = bh->b_size >> inode->i_blkbits;
	map.m_next_pgofs = next_pgofs;

	ret = f2fs_map_blocks(inode, &map, create, flag);
	if (!ret) {
		map_bh(bh, inode->i_sb, map.m_pblk);
		bh->b_state = (bh->b_state & ~F2FS_MAP_FLAGS) | map.m_flags;
		bh->b_size = map.m_len << inode->i_blkbits;
	}
	return ret;
}

static int get_data_block(struct inode *inode, sector_t iblock,
			struct buffer_head *bh_result, int create, int flag,
			pgoff_t *next_pgofs)
{
	return __get_data_block(inode, iblock, bh_result, create,
							flag, next_pgofs);
}

static int get_data_block_dio(struct inode *inode, sector_t iblock,
			struct buffer_head *bh_result, int create)
{
	return __get_data_block(inode, iblock, bh_result, create,
						F2FS_GET_BLOCK_DIO, NULL);
}

static int get_data_block_bmap(struct inode *inode, sector_t iblock,
			struct buffer_head *bh_result, int create)
{
	/* Block number less than F2FS MAX BLOCKS */
	if (unlikely(iblock >= F2FS_I_SB(inode)->max_file_blocks))
		return -EFBIG;

	return __get_data_block(inode, iblock, bh_result, create,
						F2FS_GET_BLOCK_BMAP, NULL);
}

static inline sector_t logical_to_blk(struct inode *inode, loff_t offset)
{
	return (offset >> inode->i_blkbits);
}

static inline loff_t blk_to_logical(struct inode *inode, sector_t blk)
{
	return (blk << inode->i_blkbits);
}

int f2fs_fiemap(struct inode *inode, struct fiemap_extent_info *fieinfo,
		u64 start, u64 len)
{
	struct buffer_head map_bh;
	sector_t start_blk, last_blk;
	pgoff_t next_pgofs;
	loff_t isize;
	u64 logical = 0, phys = 0, size = 0;
	u32 flags = 0;
	int ret = 0;

	ret = fiemap_check_flags(fieinfo, FIEMAP_FLAG_SYNC);
	if (ret)
		return ret;

	if (f2fs_has_inline_data(inode)) {
		ret = f2fs_inline_data_fiemap(inode, fieinfo, start, len);
		if (ret != -EAGAIN)
			return ret;
	}

	inode_lock(inode);

	isize = i_size_read(inode);
	if (start >= isize)
		goto out;

	if (start + len > isize)
		len = isize - start;

	if (logical_to_blk(inode, len) == 0)
		len = blk_to_logical(inode, 1);

	start_blk = logical_to_blk(inode, start);
	last_blk = logical_to_blk(inode, start + len - 1);

next:
	memset(&map_bh, 0, sizeof(struct buffer_head));
	map_bh.b_size = len;

	ret = get_data_block(inode, start_blk, &map_bh, 0,
					F2FS_GET_BLOCK_FIEMAP, &next_pgofs);
	if (ret)
		goto out;

	/* HOLE */
	if (!buffer_mapped(&map_bh)) {
		start_blk = next_pgofs;
		/* Go through holes util pass the EOF */
		if (blk_to_logical(inode, start_blk) < isize)
			goto prep_next;
		/* Found a hole beyond isize means no more extents.
		 * Note that the premise is that filesystems don't
		 * punch holes beyond isize and keep size unchanged.
		 */
		flags |= FIEMAP_EXTENT_LAST;
	}

	if (size) {
		if (f2fs_encrypted_inode(inode))
			flags |= FIEMAP_EXTENT_DATA_ENCRYPTED;

		ret = fiemap_fill_next_extent(fieinfo, logical,
				phys, size, flags);
	}

	if (start_blk > last_blk || ret)
		goto out;

	logical = blk_to_logical(inode, start_blk);
	phys = blk_to_logical(inode, map_bh.b_blocknr);
	size = map_bh.b_size;
	flags = 0;
	if (buffer_unwritten(&map_bh))
		flags = FIEMAP_EXTENT_UNWRITTEN;

	start_blk += logical_to_blk(inode, size);

prep_next:
	cond_resched();
	if (fatal_signal_pending(current))
		ret = -EINTR;
	else
		goto next;
out:
	if (ret == 1)
		ret = 0;

	inode_unlock(inode);
	return ret;
}

/*
 * This function was originally taken from fs/mpage.c, and customized for f2fs.
 * Major change was from block_size == page_size in f2fs by default.
 */
static int f2fs_mpage_readpages(struct address_space *mapping,
			struct list_head *pages, struct page *page,
			unsigned nr_pages)
{
	struct bio *bio = NULL;
	unsigned page_idx;
	sector_t last_block_in_bio = 0;
	struct inode *inode = mapping->host;
	const unsigned blkbits = inode->i_blkbits;
	const unsigned blocksize = 1 << blkbits;
	sector_t block_in_file;
	sector_t last_block;
	sector_t last_block_in_file;
	sector_t block_nr;
	struct block_device *bdev = inode->i_sb->s_bdev;
	struct f2fs_map_blocks map;

	map.m_pblk = 0;
	map.m_lblk = 0;
	map.m_len = 0;
	map.m_flags = 0;
	map.m_next_pgofs = NULL;

	for (page_idx = 0; nr_pages; page_idx++, nr_pages--) {

		prefetchw(&page->flags);
		if (pages) {
			page = list_entry(pages->prev, struct page, lru);
			list_del(&page->lru);
			if (add_to_page_cache_lru(page, mapping,
						  page->index, GFP_KERNEL))
				goto next_page;
		}

		block_in_file = (sector_t)page->index;
		last_block = block_in_file + nr_pages;
		last_block_in_file = (i_size_read(inode) + blocksize - 1) >>
								blkbits;
		if (last_block > last_block_in_file)
			last_block = last_block_in_file;

		/*
		 * Map blocks using the previous result first.
		 */
		if ((map.m_flags & F2FS_MAP_MAPPED) &&
				block_in_file > map.m_lblk &&
				block_in_file < (map.m_lblk + map.m_len))
			goto got_it;

		/*
		 * Then do more f2fs_map_blocks() calls until we are
		 * done with this page.
		 */
		map.m_flags = 0;

		if (block_in_file < last_block) {
			map.m_lblk = block_in_file;
			map.m_len = last_block - block_in_file;

			if (f2fs_map_blocks(inode, &map, 0,
						F2FS_GET_BLOCK_READ))
				goto set_error_page;
		}
got_it:
		if ((map.m_flags & F2FS_MAP_MAPPED)) {
			block_nr = map.m_pblk + block_in_file - map.m_lblk;
			SetPageMappedToDisk(page);

			if (!PageUptodate(page) && !cleancache_get_page(page)) {
				SetPageUptodate(page);
				goto confused;
			}
		} else {
			zero_user_segment(page, 0, PAGE_SIZE);
			SetPageUptodate(page);
			unlock_page(page);
			goto next_page;
		}

		/*
		 * This page will go to BIO.  Do we need to send this
		 * BIO off first?
		 */
		if (bio && (last_block_in_bio != block_nr - 1)) {
submit_and_realloc:
			submit_bio(READ, bio);
			bio = NULL;
		}
		if (bio == NULL) {
			struct fscrypt_ctx *ctx = NULL;

			if (f2fs_encrypted_inode(inode) &&
					S_ISREG(inode->i_mode)) {

<<<<<<< HEAD
				ctx = fscrypt_get_ctx(inode);
=======
				ctx = fscrypt_get_ctx(inode, GFP_NOFS);
>>>>>>> ed596a4a
				if (IS_ERR(ctx))
					goto set_error_page;

				/* wait the page to be moved by cleaning */
				f2fs_wait_on_encrypted_page_writeback(
						F2FS_I_SB(inode), block_nr);
			}

			bio = bio_alloc(GFP_KERNEL,
				min_t(int, nr_pages, BIO_MAX_PAGES));
			if (!bio) {
				if (ctx)
					fscrypt_release_ctx(ctx);
				goto set_error_page;
			}
			bio->bi_bdev = bdev;
			bio->bi_iter.bi_sector = SECTOR_FROM_BLOCK(block_nr);
			bio->bi_end_io = f2fs_read_end_io;
			bio->bi_private = ctx;
		}

		if (bio_add_page(bio, page, blocksize, 0) < blocksize)
			goto submit_and_realloc;

		last_block_in_bio = block_nr;
		goto next_page;
set_error_page:
		SetPageError(page);
		zero_user_segment(page, 0, PAGE_SIZE);
		unlock_page(page);
		goto next_page;
confused:
		if (bio) {
			submit_bio(READ, bio);
			bio = NULL;
		}
		unlock_page(page);
next_page:
		if (pages)
			put_page(page);
	}
	BUG_ON(pages && !list_empty(pages));
	if (bio)
		submit_bio(READ, bio);
	return 0;
}

static int f2fs_read_data_page(struct file *file, struct page *page)
{
	struct inode *inode = page->mapping->host;
	int ret = -EAGAIN;

	trace_f2fs_readpage(page, DATA);

	/* If the file has inline data, try to read it directly */
	if (f2fs_has_inline_data(inode))
		ret = f2fs_read_inline_data(inode, page);
	if (ret == -EAGAIN)
		ret = f2fs_mpage_readpages(page->mapping, NULL, page, 1);
	return ret;
}

static int f2fs_read_data_pages(struct file *file,
			struct address_space *mapping,
			struct list_head *pages, unsigned nr_pages)
{
	struct inode *inode = file->f_mapping->host;
	struct page *page = list_entry(pages->prev, struct page, lru);

	trace_f2fs_readpages(inode, page, nr_pages);

	/* If the file has inline data, skip readpages */
	if (f2fs_has_inline_data(inode))
		return 0;

	return f2fs_mpage_readpages(mapping, pages, NULL, nr_pages);
}

int do_write_data_page(struct f2fs_io_info *fio)
{
	struct page *page = fio->page;
	struct inode *inode = page->mapping->host;
	struct dnode_of_data dn;
	int err = 0;

	set_new_dnode(&dn, inode, NULL, NULL, 0);
	err = get_dnode_of_data(&dn, page->index, LOOKUP_NODE);
	if (err)
		return err;

	fio->old_blkaddr = dn.data_blkaddr;

	/* This page is already truncated */
	if (fio->old_blkaddr == NULL_ADDR) {
		ClearPageUptodate(page);
		goto out_writepage;
	}

	if (f2fs_encrypted_inode(inode) && S_ISREG(inode->i_mode)) {
		gfp_t gfp_flags = GFP_NOFS;

		/* wait for GCed encrypted page writeback */
		f2fs_wait_on_encrypted_page_writeback(F2FS_I_SB(inode),
							fio->old_blkaddr);
<<<<<<< HEAD

		fio->encrypted_page = fscrypt_encrypt_page(inode, fio->page);
=======
retry_encrypt:
		fio->encrypted_page = fscrypt_encrypt_page(inode, fio->page,
								gfp_flags);
>>>>>>> ed596a4a
		if (IS_ERR(fio->encrypted_page)) {
			err = PTR_ERR(fio->encrypted_page);
			if (err == -ENOMEM) {
				/* flush pending ios and wait for a while */
				f2fs_flush_merged_bios(F2FS_I_SB(inode));
				congestion_wait(BLK_RW_ASYNC, HZ/50);
				gfp_flags |= __GFP_NOFAIL;
				err = 0;
				goto retry_encrypt;
			}
			goto out_writepage;
		}
	}

	set_page_writeback(page);

	/*
	 * If current allocation needs SSR,
	 * it had better in-place writes for updated data.
	 */
	if (unlikely(fio->old_blkaddr != NEW_ADDR &&
			!is_cold_data(page) &&
			!IS_ATOMIC_WRITTEN_PAGE(page) &&
			need_inplace_update(inode))) {
		rewrite_data_page(fio);
		set_inode_flag(F2FS_I(inode), FI_UPDATE_WRITE);
		trace_f2fs_do_write_data_page(page, IPU);
	} else {
		write_data_page(&dn, fio);
		trace_f2fs_do_write_data_page(page, OPU);
		set_inode_flag(F2FS_I(inode), FI_APPEND_WRITE);
		if (page->index == 0)
			set_inode_flag(F2FS_I(inode), FI_FIRST_BLOCK_WRITTEN);
	}
out_writepage:
	f2fs_put_dnode(&dn);
	return err;
}

static int f2fs_write_data_page(struct page *page,
					struct writeback_control *wbc)
{
	struct inode *inode = page->mapping->host;
	struct f2fs_sb_info *sbi = F2FS_I_SB(inode);
	loff_t i_size = i_size_read(inode);
	const pgoff_t end_index = ((unsigned long long) i_size)
							>> PAGE_SHIFT;
	unsigned offset = 0;
	bool need_balance_fs = false;
	int err = 0;
	struct f2fs_io_info fio = {
		.sbi = sbi,
		.type = DATA,
		.rw = (wbc->sync_mode == WB_SYNC_ALL) ? WRITE_SYNC : WRITE,
		.page = page,
		.encrypted_page = NULL,
	};

	trace_f2fs_writepage(page, DATA);

	if (page->index < end_index)
		goto write;

	/*
	 * If the offset is out-of-range of file size,
	 * this page does not have to be written to disk.
	 */
	offset = i_size & (PAGE_SIZE - 1);
	if ((page->index >= end_index + 1) || !offset)
		goto out;

	zero_user_segment(page, offset, PAGE_SIZE);
write:
	if (unlikely(is_sbi_flag_set(sbi, SBI_POR_DOING)))
		goto redirty_out;
	if (f2fs_is_drop_cache(inode))
		goto out;
	if (f2fs_is_volatile_file(inode) && !wbc->for_reclaim &&
			available_free_memory(sbi, BASE_CHECK))
		goto redirty_out;

	/* Dentry blocks are controlled by checkpoint */
	if (S_ISDIR(inode->i_mode)) {
		if (unlikely(f2fs_cp_error(sbi)))
			goto redirty_out;
		err = do_write_data_page(&fio);
		goto done;
	}

	/* we should bypass data pages to proceed the kworkder jobs */
	if (unlikely(f2fs_cp_error(sbi))) {
		SetPageError(page);
		goto out;
	}

	if (!wbc->for_reclaim)
		need_balance_fs = true;
	else if (has_not_enough_free_secs(sbi, 0))
		goto redirty_out;

	err = -EAGAIN;
	f2fs_lock_op(sbi);
	if (f2fs_has_inline_data(inode))
		err = f2fs_write_inline_data(inode, page);
	if (err == -EAGAIN)
		err = do_write_data_page(&fio);
	f2fs_unlock_op(sbi);
done:
	if (err && err != -ENOENT)
		goto redirty_out;

	clear_cold_data(page);
out:
	inode_dec_dirty_pages(inode);
	if (err)
		ClearPageUptodate(page);

	if (wbc->for_reclaim) {
		f2fs_submit_merged_bio_cond(sbi, NULL, page, 0, DATA, WRITE);
		remove_dirty_inode(inode);
	}

	unlock_page(page);
	f2fs_balance_fs(sbi, need_balance_fs);

	if (unlikely(f2fs_cp_error(sbi)))
		f2fs_submit_merged_bio(sbi, DATA, WRITE);

	return 0;

redirty_out:
	redirty_page_for_writepage(wbc, page);
	return AOP_WRITEPAGE_ACTIVATE;
}

static int __f2fs_writepage(struct page *page, struct writeback_control *wbc,
			void *data)
{
	struct address_space *mapping = data;
	int ret = mapping->a_ops->writepage(page, wbc);
	mapping_set_error(mapping, ret);
	return ret;
}

/*
 * This function was copied from write_cche_pages from mm/page-writeback.c.
 * The major change is making write step of cold data page separately from
 * warm/hot data page.
 */
static int f2fs_write_cache_pages(struct address_space *mapping,
			struct writeback_control *wbc, writepage_t writepage,
			void *data)
{
	int ret = 0;
	int done = 0;
	struct pagevec pvec;
	int nr_pages;
	pgoff_t uninitialized_var(writeback_index);
	pgoff_t index;
	pgoff_t end;		/* Inclusive */
	pgoff_t done_index;
	int cycled;
	int range_whole = 0;
	int tag;
	int step = 0;

	pagevec_init(&pvec, 0);
next:
	if (wbc->range_cyclic) {
		writeback_index = mapping->writeback_index; /* prev offset */
		index = writeback_index;
		if (index == 0)
			cycled = 1;
		else
			cycled = 0;
		end = -1;
	} else {
		index = wbc->range_start >> PAGE_SHIFT;
		end = wbc->range_end >> PAGE_SHIFT;
		if (wbc->range_start == 0 && wbc->range_end == LLONG_MAX)
			range_whole = 1;
		cycled = 1; /* ignore range_cyclic tests */
	}
	if (wbc->sync_mode == WB_SYNC_ALL || wbc->tagged_writepages)
		tag = PAGECACHE_TAG_TOWRITE;
	else
		tag = PAGECACHE_TAG_DIRTY;
retry:
	if (wbc->sync_mode == WB_SYNC_ALL || wbc->tagged_writepages)
		tag_pages_for_writeback(mapping, index, end);
	done_index = index;
	while (!done && (index <= end)) {
		int i;

		nr_pages = pagevec_lookup_tag(&pvec, mapping, &index, tag,
			      min(end - index, (pgoff_t)PAGEVEC_SIZE - 1) + 1);
		if (nr_pages == 0)
			break;

		for (i = 0; i < nr_pages; i++) {
			struct page *page = pvec.pages[i];

			if (page->index > end) {
				done = 1;
				break;
			}

			done_index = page->index;

			lock_page(page);

			if (unlikely(page->mapping != mapping)) {
continue_unlock:
				unlock_page(page);
				continue;
			}

			if (!PageDirty(page)) {
				/* someone wrote it for us */
				goto continue_unlock;
			}

			if (step == is_cold_data(page))
				goto continue_unlock;

			if (PageWriteback(page)) {
				if (wbc->sync_mode != WB_SYNC_NONE)
					f2fs_wait_on_page_writeback(page,
								DATA, true);
				else
					goto continue_unlock;
			}

			BUG_ON(PageWriteback(page));
			if (!clear_page_dirty_for_io(page))
				goto continue_unlock;

			ret = (*writepage)(page, wbc, data);
			if (unlikely(ret)) {
				if (ret == AOP_WRITEPAGE_ACTIVATE) {
					unlock_page(page);
					ret = 0;
				} else {
					done_index = page->index + 1;
					done = 1;
					break;
				}
			}

			if (--wbc->nr_to_write <= 0 &&
			    wbc->sync_mode == WB_SYNC_NONE) {
				done = 1;
				break;
			}
		}
		pagevec_release(&pvec);
		cond_resched();
	}

	if (step < 1) {
		step++;
		goto next;
	}

	if (!cycled && !done) {
		cycled = 1;
		index = 0;
		end = writeback_index - 1;
		goto retry;
	}
	if (wbc->range_cyclic || (range_whole && wbc->nr_to_write > 0))
		mapping->writeback_index = done_index;

	return ret;
}

static int f2fs_write_data_pages(struct address_space *mapping,
			    struct writeback_control *wbc)
{
	struct inode *inode = mapping->host;
	struct f2fs_sb_info *sbi = F2FS_I_SB(inode);
	bool locked = false;
	int ret;
	long diff;

	/* deal with chardevs and other special file */
	if (!mapping->a_ops->writepage)
		return 0;

	/* skip writing if there is no dirty page in this inode */
	if (!get_dirty_pages(inode) && wbc->sync_mode == WB_SYNC_NONE)
		return 0;

	if (S_ISDIR(inode->i_mode) && wbc->sync_mode == WB_SYNC_NONE &&
			get_dirty_pages(inode) < nr_pages_to_skip(sbi, DATA) &&
			available_free_memory(sbi, DIRTY_DENTS))
		goto skip_write;

	/* skip writing during file defragment */
	if (is_inode_flag_set(F2FS_I(inode), FI_DO_DEFRAG))
		goto skip_write;

	/* during POR, we don't need to trigger writepage at all. */
	if (unlikely(is_sbi_flag_set(sbi, SBI_POR_DOING)))
		goto skip_write;

	trace_f2fs_writepages(mapping->host, wbc, DATA);

	diff = nr_pages_to_write(sbi, DATA, wbc);

	if (!S_ISDIR(inode->i_mode) && wbc->sync_mode == WB_SYNC_ALL) {
		mutex_lock(&sbi->writepages);
		locked = true;
	}
	ret = f2fs_write_cache_pages(mapping, wbc, __f2fs_writepage, mapping);
	f2fs_submit_merged_bio_cond(sbi, inode, NULL, 0, DATA, WRITE);
	if (locked)
		mutex_unlock(&sbi->writepages);

	remove_dirty_inode(inode);

	wbc->nr_to_write = max((long)0, wbc->nr_to_write - diff);
	return ret;

skip_write:
	wbc->pages_skipped += get_dirty_pages(inode);
	trace_f2fs_writepages(mapping->host, wbc, DATA);
	return 0;
}

static void f2fs_write_failed(struct address_space *mapping, loff_t to)
{
	struct inode *inode = mapping->host;
	loff_t i_size = i_size_read(inode);

	if (to > i_size) {
		truncate_pagecache(inode, i_size);
		truncate_blocks(inode, i_size, true);
	}
}

static int prepare_write_begin(struct f2fs_sb_info *sbi,
			struct page *page, loff_t pos, unsigned len,
			block_t *blk_addr, bool *node_changed)
{
	struct inode *inode = page->mapping->host;
	pgoff_t index = page->index;
	struct dnode_of_data dn;
	struct page *ipage;
	bool locked = false;
	struct extent_info ei;
	int err = 0;

	/*
	 * we already allocated all the blocks, so we don't need to get
	 * the block addresses when there is no need to fill the page.
	 */
	if (!f2fs_has_inline_data(inode) && !f2fs_encrypted_inode(inode) &&
					len == PAGE_SIZE)
		return 0;

	if (f2fs_has_inline_data(inode) ||
			(pos & PAGE_MASK) >= i_size_read(inode)) {
		f2fs_lock_op(sbi);
		locked = true;
	}
restart:
	/* check inline_data */
	ipage = get_node_page(sbi, inode->i_ino);
	if (IS_ERR(ipage)) {
		err = PTR_ERR(ipage);
		goto unlock_out;
	}

	set_new_dnode(&dn, inode, ipage, ipage, 0);

	if (f2fs_has_inline_data(inode)) {
		if (pos + len <= MAX_INLINE_DATA) {
			read_inline_data(page, ipage);
			set_inode_flag(F2FS_I(inode), FI_DATA_EXIST);
			set_inline_node(ipage);
		} else {
			err = f2fs_convert_inline_page(&dn, page);
			if (err)
				goto out;
			if (dn.data_blkaddr == NULL_ADDR)
				err = f2fs_get_block(&dn, index);
		}
	} else if (locked) {
		err = f2fs_get_block(&dn, index);
	} else {
		if (f2fs_lookup_extent_cache(inode, index, &ei)) {
			dn.data_blkaddr = ei.blk + index - ei.fofs;
		} else {
			/* hole case */
			err = get_dnode_of_data(&dn, index, LOOKUP_NODE);
			if (err || (!err && dn.data_blkaddr == NULL_ADDR)) {
				f2fs_put_dnode(&dn);
				f2fs_lock_op(sbi);
				locked = true;
				goto restart;
			}
		}
	}

	/* convert_inline_page can make node_changed */
	*blk_addr = dn.data_blkaddr;
	*node_changed = dn.node_changed;
out:
	f2fs_put_dnode(&dn);
unlock_out:
	if (locked)
		f2fs_unlock_op(sbi);
	return err;
}

static int f2fs_write_begin(struct file *file, struct address_space *mapping,
		loff_t pos, unsigned len, unsigned flags,
		struct page **pagep, void **fsdata)
{
	struct inode *inode = mapping->host;
	struct f2fs_sb_info *sbi = F2FS_I_SB(inode);
	struct page *page = NULL;
	pgoff_t index = ((unsigned long long) pos) >> PAGE_SHIFT;
	bool need_balance = false;
	block_t blkaddr = NULL_ADDR;
	int err = 0;

	trace_f2fs_write_begin(inode, pos, len, flags);

	/*
	 * We should check this at this moment to avoid deadlock on inode page
	 * and #0 page. The locking rule for inline_data conversion should be:
	 * lock_page(page #0) -> lock_page(inode_page)
	 */
	if (index != 0) {
		err = f2fs_convert_inline_inode(inode);
		if (err)
			goto fail;
	}
repeat:
	page = grab_cache_page_write_begin(mapping, index, flags);
	if (!page) {
		err = -ENOMEM;
		goto fail;
	}

	*pagep = page;

	err = prepare_write_begin(sbi, page, pos, len,
					&blkaddr, &need_balance);
	if (err)
		goto fail;

	if (need_balance && has_not_enough_free_secs(sbi, 0)) {
		unlock_page(page);
		f2fs_balance_fs(sbi, true);
		lock_page(page);
		if (page->mapping != mapping) {
			/* The page got truncated from under us */
			f2fs_put_page(page, 1);
			goto repeat;
		}
	}

	f2fs_wait_on_page_writeback(page, DATA, false);

	/* wait for GCed encrypted page writeback */
	if (f2fs_encrypted_inode(inode) && S_ISREG(inode->i_mode))
		f2fs_wait_on_encrypted_page_writeback(sbi, blkaddr);

	if (len == PAGE_SIZE)
		goto out_update;
	if (PageUptodate(page))
		goto out_clear;

	if ((pos & PAGE_MASK) >= i_size_read(inode)) {
		unsigned start = pos & (PAGE_SIZE - 1);
		unsigned end = start + len;

		/* Reading beyond i_size is simple: memset to zero */
		zero_user_segments(page, 0, start, end, PAGE_SIZE);
		goto out_update;
	}

	if (blkaddr == NEW_ADDR) {
		zero_user_segment(page, 0, PAGE_SIZE);
	} else {
		struct f2fs_io_info fio = {
			.sbi = sbi,
			.type = DATA,
			.rw = READ_SYNC,
			.old_blkaddr = blkaddr,
			.new_blkaddr = blkaddr,
			.page = page,
			.encrypted_page = NULL,
		};
		err = f2fs_submit_page_bio(&fio);
		if (err)
			goto fail;

		lock_page(page);
		if (unlikely(!PageUptodate(page))) {
			err = -EIO;
			goto fail;
		}
		if (unlikely(page->mapping != mapping)) {
			f2fs_put_page(page, 1);
			goto repeat;
		}

		/* avoid symlink page */
		if (f2fs_encrypted_inode(inode) && S_ISREG(inode->i_mode)) {
			err = fscrypt_decrypt_page(page);
			if (err)
				goto fail;
		}
	}
out_update:
	SetPageUptodate(page);
out_clear:
	clear_cold_data(page);
	return 0;

fail:
	f2fs_put_page(page, 1);
	f2fs_write_failed(mapping, pos + len);
	return err;
}

static int f2fs_write_end(struct file *file,
			struct address_space *mapping,
			loff_t pos, unsigned len, unsigned copied,
			struct page *page, void *fsdata)
{
	struct inode *inode = page->mapping->host;

	trace_f2fs_write_end(inode, pos, len, copied);

	set_page_dirty(page);

	if (pos + copied > i_size_read(inode)) {
		i_size_write(inode, pos + copied);
		mark_inode_dirty(inode);
	}

	f2fs_put_page(page, 1);
	f2fs_update_time(F2FS_I_SB(inode), REQ_TIME);
	return copied;
}

static int check_direct_IO(struct inode *inode, struct iov_iter *iter,
			   loff_t offset)
{
	unsigned blocksize_mask = inode->i_sb->s_blocksize - 1;

	if (offset & blocksize_mask)
		return -EINVAL;

	if (iov_iter_alignment(iter) & blocksize_mask)
		return -EINVAL;

	return 0;
}

static ssize_t f2fs_direct_IO(struct kiocb *iocb, struct iov_iter *iter)
{
	struct address_space *mapping = iocb->ki_filp->f_mapping;
	struct inode *inode = mapping->host;
	size_t count = iov_iter_count(iter);
	loff_t offset = iocb->ki_pos;
	int err;

	err = check_direct_IO(inode, iter, offset);
	if (err)
		return err;

	if (f2fs_encrypted_inode(inode) && S_ISREG(inode->i_mode))
		return 0;

	trace_f2fs_direct_IO_enter(inode, offset, count, iov_iter_rw(iter));

<<<<<<< HEAD
	err = blockdev_direct_IO(iocb, inode, iter, offset, get_data_block_dio);
=======
	err = blockdev_direct_IO(iocb, inode, iter, get_data_block_dio);
>>>>>>> ed596a4a
	if (err < 0 && iov_iter_rw(iter) == WRITE)
		f2fs_write_failed(mapping, offset + count);

	trace_f2fs_direct_IO_exit(inode, offset, count, iov_iter_rw(iter), err);

	return err;
}

void f2fs_invalidate_page(struct page *page, unsigned int offset,
							unsigned int length)
{
	struct inode *inode = page->mapping->host;
	struct f2fs_sb_info *sbi = F2FS_I_SB(inode);

	if (inode->i_ino >= F2FS_ROOT_INO(sbi) &&
		(offset % PAGE_SIZE || length != PAGE_SIZE))
		return;

	if (PageDirty(page)) {
		if (inode->i_ino == F2FS_META_INO(sbi))
			dec_page_count(sbi, F2FS_DIRTY_META);
		else if (inode->i_ino == F2FS_NODE_INO(sbi))
			dec_page_count(sbi, F2FS_DIRTY_NODES);
		else
			inode_dec_dirty_pages(inode);
	}

	/* This is atomic written page, keep Private */
	if (IS_ATOMIC_WRITTEN_PAGE(page))
		return;

	ClearPagePrivate(page);
}

int f2fs_release_page(struct page *page, gfp_t wait)
{
	/* If this is dirty page, keep PagePrivate */
	if (PageDirty(page))
		return 0;

	/* This is atomic written page, keep Private */
	if (IS_ATOMIC_WRITTEN_PAGE(page))
		return 0;

	ClearPagePrivate(page);
	return 1;
}

static int f2fs_set_data_page_dirty(struct page *page)
{
	struct address_space *mapping = page->mapping;
	struct inode *inode = mapping->host;

	trace_f2fs_set_page_dirty(page, DATA);

	SetPageUptodate(page);

	if (f2fs_is_atomic_file(inode)) {
		if (!IS_ATOMIC_WRITTEN_PAGE(page)) {
			register_inmem_page(inode, page);
			return 1;
		}
		/*
		 * Previously, this page has been registered, we just
		 * return here.
		 */
		return 0;
	}

	if (!PageDirty(page)) {
		__set_page_dirty_nobuffers(page);
		update_dirty_page(inode, page);
		return 1;
	}
	return 0;
}

static sector_t f2fs_bmap(struct address_space *mapping, sector_t block)
{
	struct inode *inode = mapping->host;

	if (f2fs_has_inline_data(inode))
		return 0;

	/* make sure allocating whole blocks */
	if (mapping_tagged(mapping, PAGECACHE_TAG_DIRTY))
		filemap_write_and_wait(mapping);

	return generic_block_bmap(mapping, block, get_data_block_bmap);
}

const struct address_space_operations f2fs_dblock_aops = {
	.readpage	= f2fs_read_data_page,
	.readpages	= f2fs_read_data_pages,
	.writepage	= f2fs_write_data_page,
	.writepages	= f2fs_write_data_pages,
	.write_begin	= f2fs_write_begin,
	.write_end	= f2fs_write_end,
	.set_page_dirty	= f2fs_set_data_page_dirty,
	.invalidatepage	= f2fs_invalidate_page,
	.releasepage	= f2fs_release_page,
	.direct_IO	= f2fs_direct_IO,
	.bmap		= f2fs_bmap,
};<|MERGE_RESOLUTION|>--- conflicted
+++ resolved
@@ -992,11 +992,7 @@
 			if (f2fs_encrypted_inode(inode) &&
 					S_ISREG(inode->i_mode)) {
 
-<<<<<<< HEAD
-				ctx = fscrypt_get_ctx(inode);
-=======
 				ctx = fscrypt_get_ctx(inode, GFP_NOFS);
->>>>>>> ed596a4a
 				if (IS_ERR(ctx))
 					goto set_error_page;
 
@@ -1101,14 +1097,9 @@
 		/* wait for GCed encrypted page writeback */
 		f2fs_wait_on_encrypted_page_writeback(F2FS_I_SB(inode),
 							fio->old_blkaddr);
-<<<<<<< HEAD
-
-		fio->encrypted_page = fscrypt_encrypt_page(inode, fio->page);
-=======
 retry_encrypt:
 		fio->encrypted_page = fscrypt_encrypt_page(inode, fio->page,
 								gfp_flags);
->>>>>>> ed596a4a
 		if (IS_ERR(fio->encrypted_page)) {
 			err = PTR_ERR(fio->encrypted_page);
 			if (err == -ENOMEM) {
@@ -1691,11 +1682,7 @@
 
 	trace_f2fs_direct_IO_enter(inode, offset, count, iov_iter_rw(iter));
 
-<<<<<<< HEAD
-	err = blockdev_direct_IO(iocb, inode, iter, offset, get_data_block_dio);
-=======
 	err = blockdev_direct_IO(iocb, inode, iter, get_data_block_dio);
->>>>>>> ed596a4a
 	if (err < 0 && iov_iter_rw(iter) == WRITE)
 		f2fs_write_failed(mapping, offset + count);
 
