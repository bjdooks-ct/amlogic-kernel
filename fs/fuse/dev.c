/*
  FUSE: Filesystem in Userspace
  Copyright (C) 2001-2008  Miklos Szeredi <miklos@szeredi.hu>

  This program can be distributed under the terms of the GNU GPL.
  See the file COPYING.
*/

#include "fuse_i.h"

#include <linux/init.h>
#include <linux/module.h>
#include <linux/poll.h>
#include <linux/uio.h>
#include <linux/miscdevice.h>
#include <linux/pagemap.h>
#include <linux/file.h>
#include <linux/slab.h>
#include <linux/pipe_fs_i.h>
#include <linux/swap.h>
#include <linux/splice.h>

MODULE_ALIAS_MISCDEV(FUSE_MINOR);
MODULE_ALIAS("devname:fuse");

static struct kmem_cache *fuse_req_cachep;

static struct fuse_dev *fuse_get_dev(struct file *file)
{
	/*
	 * Lockless access is OK, because file->private data is set
	 * once during mount and is valid until the file is released.
	 */
	return ACCESS_ONCE(file->private_data);
}

static void fuse_request_init(struct fuse_req *req, struct page **pages,
			      struct fuse_page_desc *page_descs,
			      unsigned npages)
{
	memset(req, 0, sizeof(*req));
	memset(pages, 0, sizeof(*pages) * npages);
	memset(page_descs, 0, sizeof(*page_descs) * npages);
	INIT_LIST_HEAD(&req->list);
	INIT_LIST_HEAD(&req->intr_entry);
	init_waitqueue_head(&req->waitq);
	atomic_set(&req->count, 1);
	req->pages = pages;
	req->page_descs = page_descs;
	req->max_pages = npages;
	__set_bit(FR_PENDING, &req->flags);
}

static struct fuse_req *__fuse_request_alloc(unsigned npages, gfp_t flags)
{
	struct fuse_req *req = kmem_cache_alloc(fuse_req_cachep, flags);
	if (req) {
		struct page **pages;
		struct fuse_page_desc *page_descs;

		if (npages <= FUSE_REQ_INLINE_PAGES) {
			pages = req->inline_pages;
			page_descs = req->inline_page_descs;
		} else {
			pages = kmalloc(sizeof(struct page *) * npages, flags);
			page_descs = kmalloc(sizeof(struct fuse_page_desc) *
					     npages, flags);
		}

		if (!pages || !page_descs) {
			kfree(pages);
			kfree(page_descs);
			kmem_cache_free(fuse_req_cachep, req);
			return NULL;
		}

		fuse_request_init(req, pages, page_descs, npages);
	}
	return req;
}

struct fuse_req *fuse_request_alloc(unsigned npages)
{
	return __fuse_request_alloc(npages, GFP_KERNEL);
}
EXPORT_SYMBOL_GPL(fuse_request_alloc);

struct fuse_req *fuse_request_alloc_nofs(unsigned npages)
{
	return __fuse_request_alloc(npages, GFP_NOFS);
}

void fuse_request_free(struct fuse_req *req)
{
	if (req->pages != req->inline_pages) {
		kfree(req->pages);
		kfree(req->page_descs);
	}
	kmem_cache_free(fuse_req_cachep, req);
}

static void block_sigs(sigset_t *oldset)
{
	sigset_t mask;

	siginitsetinv(&mask, sigmask(SIGKILL));
	sigprocmask(SIG_BLOCK, &mask, oldset);
}

static void restore_sigs(sigset_t *oldset)
{
	sigprocmask(SIG_SETMASK, oldset, NULL);
}

void __fuse_get_request(struct fuse_req *req)
{
	atomic_inc(&req->count);
}

/* Must be called with > 1 refcount */
static void __fuse_put_request(struct fuse_req *req)
{
	BUG_ON(atomic_read(&req->count) < 2);
	atomic_dec(&req->count);
}

static void fuse_req_init_context(struct fuse_req *req)
{
	req->in.h.uid = from_kuid_munged(&init_user_ns, current_fsuid());
	req->in.h.gid = from_kgid_munged(&init_user_ns, current_fsgid());
	req->in.h.pid = current->pid;
}

void fuse_set_initialized(struct fuse_conn *fc)
{
	/* Make sure stores before this are seen on another CPU */
	smp_wmb();
	fc->initialized = 1;
}

static bool fuse_block_alloc(struct fuse_conn *fc, bool for_background)
{
	return !fc->initialized || (for_background && fc->blocked);
}

static struct fuse_req *__fuse_get_req(struct fuse_conn *fc, unsigned npages,
				       bool for_background)
{
	struct fuse_req *req;
	int err;
	atomic_inc(&fc->num_waiting);

	if (fuse_block_alloc(fc, for_background)) {
		sigset_t oldset;
		int intr;

		block_sigs(&oldset);
		intr = wait_event_interruptible_exclusive(fc->blocked_waitq,
				!fuse_block_alloc(fc, for_background));
		restore_sigs(&oldset);
		err = -EINTR;
		if (intr)
			goto out;
	}
	/* Matches smp_wmb() in fuse_set_initialized() */
	smp_rmb();

	err = -ENOTCONN;
	if (!fc->connected)
		goto out;

	err = -ECONNREFUSED;
	if (fc->conn_error)
		goto out;

	req = fuse_request_alloc(npages);
	err = -ENOMEM;
	if (!req) {
		if (for_background)
			wake_up(&fc->blocked_waitq);
		goto out;
	}

	fuse_req_init_context(req);
	__set_bit(FR_WAITING, &req->flags);
	if (for_background)
		__set_bit(FR_BACKGROUND, &req->flags);

	return req;

 out:
	atomic_dec(&fc->num_waiting);
	return ERR_PTR(err);
}

struct fuse_req *fuse_get_req(struct fuse_conn *fc, unsigned npages)
{
	return __fuse_get_req(fc, npages, false);
}
EXPORT_SYMBOL_GPL(fuse_get_req);

struct fuse_req *fuse_get_req_for_background(struct fuse_conn *fc,
					     unsigned npages)
{
	return __fuse_get_req(fc, npages, true);
}
EXPORT_SYMBOL_GPL(fuse_get_req_for_background);

/*
 * Return request in fuse_file->reserved_req.  However that may
 * currently be in use.  If that is the case, wait for it to become
 * available.
 */
static struct fuse_req *get_reserved_req(struct fuse_conn *fc,
					 struct file *file)
{
	struct fuse_req *req = NULL;
	struct fuse_file *ff = file->private_data;

	do {
		wait_event(fc->reserved_req_waitq, ff->reserved_req);
		spin_lock(&fc->lock);
		if (ff->reserved_req) {
			req = ff->reserved_req;
			ff->reserved_req = NULL;
			req->stolen_file = get_file(file);
		}
		spin_unlock(&fc->lock);
	} while (!req);

	return req;
}

/*
 * Put stolen request back into fuse_file->reserved_req
 */
static void put_reserved_req(struct fuse_conn *fc, struct fuse_req *req)
{
	struct file *file = req->stolen_file;
	struct fuse_file *ff = file->private_data;

	spin_lock(&fc->lock);
	fuse_request_init(req, req->pages, req->page_descs, req->max_pages);
	BUG_ON(ff->reserved_req);
	ff->reserved_req = req;
	wake_up_all(&fc->reserved_req_waitq);
	spin_unlock(&fc->lock);
	fput(file);
}

/*
 * Gets a requests for a file operation, always succeeds
 *
 * This is used for sending the FLUSH request, which must get to
 * userspace, due to POSIX locks which may need to be unlocked.
 *
 * If allocation fails due to OOM, use the reserved request in
 * fuse_file.
 *
 * This is very unlikely to deadlock accidentally, since the
 * filesystem should not have it's own file open.  If deadlock is
 * intentional, it can still be broken by "aborting" the filesystem.
 */
struct fuse_req *fuse_get_req_nofail_nopages(struct fuse_conn *fc,
					     struct file *file)
{
	struct fuse_req *req;

	atomic_inc(&fc->num_waiting);
	wait_event(fc->blocked_waitq, fc->initialized);
	/* Matches smp_wmb() in fuse_set_initialized() */
	smp_rmb();
	req = fuse_request_alloc(0);
	if (!req)
		req = get_reserved_req(fc, file);

	fuse_req_init_context(req);
	__set_bit(FR_WAITING, &req->flags);
	__clear_bit(FR_BACKGROUND, &req->flags);
	return req;
}

void fuse_put_request(struct fuse_conn *fc, struct fuse_req *req)
{
	if (atomic_dec_and_test(&req->count)) {
		if (test_bit(FR_BACKGROUND, &req->flags)) {
			/*
			 * We get here in the unlikely case that a background
			 * request was allocated but not sent
			 */
			spin_lock(&fc->lock);
			if (!fc->blocked)
				wake_up(&fc->blocked_waitq);
			spin_unlock(&fc->lock);
		}

		if (test_bit(FR_WAITING, &req->flags)) {
			__clear_bit(FR_WAITING, &req->flags);
			atomic_dec(&fc->num_waiting);
		}

		if (req->stolen_file)
			put_reserved_req(fc, req);
		else
			fuse_request_free(req);
	}
}
EXPORT_SYMBOL_GPL(fuse_put_request);

static unsigned len_args(unsigned numargs, struct fuse_arg *args)
{
	unsigned nbytes = 0;
	unsigned i;

	for (i = 0; i < numargs; i++)
		nbytes += args[i].size;

	return nbytes;
}

static u64 fuse_get_unique(struct fuse_iqueue *fiq)
{
	return ++fiq->reqctr;
}

static void queue_request(struct fuse_iqueue *fiq, struct fuse_req *req)
{
	req->in.h.len = sizeof(struct fuse_in_header) +
		len_args(req->in.numargs, (struct fuse_arg *) req->in.args);
	list_add_tail(&req->list, &fiq->pending);
	wake_up_locked(&fiq->waitq);
	kill_fasync(&fiq->fasync, SIGIO, POLL_IN);
}

void fuse_queue_forget(struct fuse_conn *fc, struct fuse_forget_link *forget,
		       u64 nodeid, u64 nlookup)
{
	struct fuse_iqueue *fiq = &fc->iq;

	forget->forget_one.nodeid = nodeid;
	forget->forget_one.nlookup = nlookup;

	spin_lock(&fiq->waitq.lock);
	if (fiq->connected) {
		fiq->forget_list_tail->next = forget;
		fiq->forget_list_tail = forget;
		wake_up_locked(&fiq->waitq);
		kill_fasync(&fiq->fasync, SIGIO, POLL_IN);
	} else {
		kfree(forget);
	}
	spin_unlock(&fiq->waitq.lock);
}

static void flush_bg_queue(struct fuse_conn *fc)
{
	while (fc->active_background < fc->max_background &&
	       !list_empty(&fc->bg_queue)) {
		struct fuse_req *req;
		struct fuse_iqueue *fiq = &fc->iq;

		req = list_entry(fc->bg_queue.next, struct fuse_req, list);
		list_del(&req->list);
		fc->active_background++;
		spin_lock(&fiq->waitq.lock);
		req->in.h.unique = fuse_get_unique(fiq);
		queue_request(fiq, req);
		spin_unlock(&fiq->waitq.lock);
	}
}

/*
 * This function is called when a request is finished.  Either a reply
 * has arrived or it was aborted (and not yet sent) or some error
 * occurred during communication with userspace, or the device file
 * was closed.  The requester thread is woken up (if still waiting),
 * the 'end' callback is called if given, else the reference to the
 * request is released
 */
static void request_end(struct fuse_conn *fc, struct fuse_req *req)
{
	struct fuse_iqueue *fiq = &fc->iq;

	if (test_and_set_bit(FR_FINISHED, &req->flags))
		return;

	spin_lock(&fiq->waitq.lock);
	list_del_init(&req->intr_entry);
	spin_unlock(&fiq->waitq.lock);
	WARN_ON(test_bit(FR_PENDING, &req->flags));
	WARN_ON(test_bit(FR_SENT, &req->flags));
	if (test_bit(FR_BACKGROUND, &req->flags)) {
		spin_lock(&fc->lock);
		clear_bit(FR_BACKGROUND, &req->flags);
		if (fc->num_background == fc->max_background)
			fc->blocked = 0;

		/* Wake up next waiter, if any */
		if (!fc->blocked && waitqueue_active(&fc->blocked_waitq))
			wake_up(&fc->blocked_waitq);

		if (fc->num_background == fc->congestion_threshold &&
		    fc->connected && fc->bdi_initialized) {
			clear_bdi_congested(&fc->bdi, BLK_RW_SYNC);
			clear_bdi_congested(&fc->bdi, BLK_RW_ASYNC);
		}
		fc->num_background--;
		fc->active_background--;
		flush_bg_queue(fc);
		spin_unlock(&fc->lock);
	}
	wake_up(&req->waitq);
	if (req->end)
		req->end(fc, req);
	fuse_put_request(fc, req);
}

static void queue_interrupt(struct fuse_iqueue *fiq, struct fuse_req *req)
{
	spin_lock(&fiq->waitq.lock);
	if (list_empty(&req->intr_entry)) {
		list_add_tail(&req->intr_entry, &fiq->interrupts);
		wake_up_locked(&fiq->waitq);
	}
	spin_unlock(&fiq->waitq.lock);
	kill_fasync(&fiq->fasync, SIGIO, POLL_IN);
}

static void request_wait_answer(struct fuse_conn *fc, struct fuse_req *req)
{
	struct fuse_iqueue *fiq = &fc->iq;
	int err;

	if (!fc->no_interrupt) {
		/* Any signal may interrupt this */
		err = wait_event_interruptible(req->waitq,
					test_bit(FR_FINISHED, &req->flags));
		if (!err)
			return;

		set_bit(FR_INTERRUPTED, &req->flags);
		/* matches barrier in fuse_dev_do_read() */
		smp_mb__after_atomic();
		if (test_bit(FR_SENT, &req->flags))
			queue_interrupt(fiq, req);
	}

	if (!test_bit(FR_FORCE, &req->flags)) {
		sigset_t oldset;

		/* Only fatal signals may interrupt this */
		block_sigs(&oldset);
		err = wait_event_interruptible(req->waitq,
					test_bit(FR_FINISHED, &req->flags));
		restore_sigs(&oldset);

		if (!err)
			return;

		spin_lock(&fiq->waitq.lock);
		/* Request is not yet in userspace, bail out */
		if (test_bit(FR_PENDING, &req->flags)) {
			list_del(&req->list);
			spin_unlock(&fiq->waitq.lock);
			__fuse_put_request(req);
			req->out.h.error = -EINTR;
			return;
		}
		spin_unlock(&fiq->waitq.lock);
	}

	/*
	 * Either request is already in userspace, or it was forced.
	 * Wait it out.
	 */
	wait_event(req->waitq, test_bit(FR_FINISHED, &req->flags));
}

static void __fuse_request_send(struct fuse_conn *fc, struct fuse_req *req)
{
	struct fuse_iqueue *fiq = &fc->iq;

	BUG_ON(test_bit(FR_BACKGROUND, &req->flags));
	spin_lock(&fiq->waitq.lock);
	if (!fiq->connected) {
		spin_unlock(&fiq->waitq.lock);
		req->out.h.error = -ENOTCONN;
	} else {
		req->in.h.unique = fuse_get_unique(fiq);
		queue_request(fiq, req);
		/* acquire extra reference, since request is still needed
		   after request_end() */
		__fuse_get_request(req);
		spin_unlock(&fiq->waitq.lock);

		request_wait_answer(fc, req);
		/* Pairs with smp_wmb() in request_end() */
		smp_rmb();
	}
}

void fuse_request_send(struct fuse_conn *fc, struct fuse_req *req)
{
	__set_bit(FR_ISREPLY, &req->flags);
	if (!test_bit(FR_WAITING, &req->flags)) {
		__set_bit(FR_WAITING, &req->flags);
		atomic_inc(&fc->num_waiting);
	}
	__fuse_request_send(fc, req);
}
EXPORT_SYMBOL_GPL(fuse_request_send);

static void fuse_adjust_compat(struct fuse_conn *fc, struct fuse_args *args)
{
	if (fc->minor < 4 && args->in.h.opcode == FUSE_STATFS)
		args->out.args[0].size = FUSE_COMPAT_STATFS_SIZE;

	if (fc->minor < 9) {
		switch (args->in.h.opcode) {
		case FUSE_LOOKUP:
		case FUSE_CREATE:
		case FUSE_MKNOD:
		case FUSE_MKDIR:
		case FUSE_SYMLINK:
		case FUSE_LINK:
			args->out.args[0].size = FUSE_COMPAT_ENTRY_OUT_SIZE;
			break;
		case FUSE_GETATTR:
		case FUSE_SETATTR:
			args->out.args[0].size = FUSE_COMPAT_ATTR_OUT_SIZE;
			break;
		}
	}
	if (fc->minor < 12) {
		switch (args->in.h.opcode) {
		case FUSE_CREATE:
			args->in.args[0].size = sizeof(struct fuse_open_in);
			break;
		case FUSE_MKNOD:
			args->in.args[0].size = FUSE_COMPAT_MKNOD_IN_SIZE;
			break;
		}
	}
}

ssize_t fuse_simple_request(struct fuse_conn *fc, struct fuse_args *args)
{
	struct fuse_req *req;
	ssize_t ret;

	req = fuse_get_req(fc, 0);
	if (IS_ERR(req))
		return PTR_ERR(req);

	/* Needs to be done after fuse_get_req() so that fc->minor is valid */
	fuse_adjust_compat(fc, args);

	req->in.h.opcode = args->in.h.opcode;
	req->in.h.nodeid = args->in.h.nodeid;
	req->in.numargs = args->in.numargs;
	memcpy(req->in.args, args->in.args,
	       args->in.numargs * sizeof(struct fuse_in_arg));
	req->out.argvar = args->out.argvar;
	req->out.numargs = args->out.numargs;
	memcpy(req->out.args, args->out.args,
	       args->out.numargs * sizeof(struct fuse_arg));
	fuse_request_send(fc, req);
	ret = req->out.h.error;
	if (!ret && args->out.argvar) {
		BUG_ON(args->out.numargs != 1);
		ret = req->out.args[0].size;
	}
	fuse_put_request(fc, req);

	return ret;
}

/*
 * Called under fc->lock
 *
 * fc->connected must have been checked previously
 */
void fuse_request_send_background_locked(struct fuse_conn *fc,
					 struct fuse_req *req)
{
	BUG_ON(!test_bit(FR_BACKGROUND, &req->flags));
	if (!test_bit(FR_WAITING, &req->flags)) {
		__set_bit(FR_WAITING, &req->flags);
		atomic_inc(&fc->num_waiting);
	}
	__set_bit(FR_ISREPLY, &req->flags);
	fc->num_background++;
	if (fc->num_background == fc->max_background)
		fc->blocked = 1;
	if (fc->num_background == fc->congestion_threshold &&
	    fc->bdi_initialized) {
		set_bdi_congested(&fc->bdi, BLK_RW_SYNC);
		set_bdi_congested(&fc->bdi, BLK_RW_ASYNC);
	}
	list_add_tail(&req->list, &fc->bg_queue);
	flush_bg_queue(fc);
}

void fuse_request_send_background(struct fuse_conn *fc, struct fuse_req *req)
{
	BUG_ON(!req->end);
	spin_lock(&fc->lock);
	if (fc->connected) {
		fuse_request_send_background_locked(fc, req);
		spin_unlock(&fc->lock);
	} else {
		spin_unlock(&fc->lock);
		req->out.h.error = -ENOTCONN;
		req->end(fc, req);
		fuse_put_request(fc, req);
	}
}
EXPORT_SYMBOL_GPL(fuse_request_send_background);

static int fuse_request_send_notify_reply(struct fuse_conn *fc,
					  struct fuse_req *req, u64 unique)
{
	int err = -ENODEV;
	struct fuse_iqueue *fiq = &fc->iq;

	__clear_bit(FR_ISREPLY, &req->flags);
	req->in.h.unique = unique;
	spin_lock(&fiq->waitq.lock);
	if (fiq->connected) {
		queue_request(fiq, req);
		err = 0;
	}
	spin_unlock(&fiq->waitq.lock);

	return err;
}

void fuse_force_forget(struct file *file, u64 nodeid)
{
	struct inode *inode = file_inode(file);
	struct fuse_conn *fc = get_fuse_conn(inode);
	struct fuse_req *req;
	struct fuse_forget_in inarg;

	memset(&inarg, 0, sizeof(inarg));
	inarg.nlookup = 1;
	req = fuse_get_req_nofail_nopages(fc, file);
	req->in.h.opcode = FUSE_FORGET;
	req->in.h.nodeid = nodeid;
	req->in.numargs = 1;
	req->in.args[0].size = sizeof(inarg);
	req->in.args[0].value = &inarg;
	__clear_bit(FR_ISREPLY, &req->flags);
	__fuse_request_send(fc, req);
	/* ignore errors */
	fuse_put_request(fc, req);
}

/*
 * Lock the request.  Up to the next unlock_request() there mustn't be
 * anything that could cause a page-fault.  If the request was already
 * aborted bail out.
 */
static int lock_request(struct fuse_req *req)
{
	int err = 0;
	if (req) {
		spin_lock(&req->waitq.lock);
		if (test_bit(FR_ABORTED, &req->flags))
			err = -ENOENT;
		else
			set_bit(FR_LOCKED, &req->flags);
		spin_unlock(&req->waitq.lock);
	}
	return err;
}

/*
 * Unlock request.  If it was aborted while locked, caller is responsible
 * for unlocking and ending the request.
 */
static int unlock_request(struct fuse_req *req)
{
	int err = 0;
	if (req) {
		spin_lock(&req->waitq.lock);
		if (test_bit(FR_ABORTED, &req->flags))
			err = -ENOENT;
		else
			clear_bit(FR_LOCKED, &req->flags);
		spin_unlock(&req->waitq.lock);
	}
	return err;
}

struct fuse_copy_state {
	int write;
	struct fuse_req *req;
	struct iov_iter *iter;
	struct pipe_buffer *pipebufs;
	struct pipe_buffer *currbuf;
	struct pipe_inode_info *pipe;
	unsigned long nr_segs;
	struct page *pg;
	unsigned len;
	unsigned offset;
	unsigned move_pages:1;
};

static void fuse_copy_init(struct fuse_copy_state *cs, int write,
			   struct iov_iter *iter)
{
	memset(cs, 0, sizeof(*cs));
	cs->write = write;
	cs->iter = iter;
}

/* Unmap and put previous page of userspace buffer */
static void fuse_copy_finish(struct fuse_copy_state *cs)
{
	if (cs->currbuf) {
		struct pipe_buffer *buf = cs->currbuf;

		if (cs->write)
			buf->len = PAGE_SIZE - cs->len;
		cs->currbuf = NULL;
	} else if (cs->pg) {
		if (cs->write) {
			flush_dcache_page(cs->pg);
			set_page_dirty_lock(cs->pg);
		}
		put_page(cs->pg);
	}
	cs->pg = NULL;
}

/*
 * Get another pagefull of userspace buffer, and map it to kernel
 * address space, and lock request
 */
static int fuse_copy_fill(struct fuse_copy_state *cs)
{
	struct page *page;
	int err;

	err = unlock_request(cs->req);
	if (err)
		return err;

	fuse_copy_finish(cs);
	if (cs->pipebufs) {
		struct pipe_buffer *buf = cs->pipebufs;

		if (!cs->write) {
			err = buf->ops->confirm(cs->pipe, buf);
			if (err)
				return err;

			BUG_ON(!cs->nr_segs);
			cs->currbuf = buf;
			cs->pg = buf->page;
			cs->offset = buf->offset;
			cs->len = buf->len;
			cs->pipebufs++;
			cs->nr_segs--;
		} else {
			if (cs->nr_segs == cs->pipe->buffers)
				return -EIO;

			page = alloc_page(GFP_HIGHUSER);
			if (!page)
				return -ENOMEM;

			buf->page = page;
			buf->offset = 0;
			buf->len = 0;

			cs->currbuf = buf;
			cs->pg = page;
			cs->offset = 0;
			cs->len = PAGE_SIZE;
			cs->pipebufs++;
			cs->nr_segs++;
		}
	} else {
		size_t off;
		err = iov_iter_get_pages(cs->iter, &page, PAGE_SIZE, 1, &off);
		if (err < 0)
			return err;
		BUG_ON(!err);
		cs->len = err;
		cs->offset = off;
		cs->pg = page;
		cs->offset = off;
		iov_iter_advance(cs->iter, err);
	}

	return lock_request(cs->req);
}

/* Do as much copy to/from userspace buffer as we can */
static int fuse_copy_do(struct fuse_copy_state *cs, void **val, unsigned *size)
{
	unsigned ncpy = min(*size, cs->len);
	if (val) {
		void *pgaddr = kmap_atomic(cs->pg);
		void *buf = pgaddr + cs->offset;

		if (cs->write)
			memcpy(buf, *val, ncpy);
		else
			memcpy(*val, buf, ncpy);

		kunmap_atomic(pgaddr);
		*val += ncpy;
	}
	*size -= ncpy;
	cs->len -= ncpy;
	cs->offset += ncpy;
	return ncpy;
}

static int fuse_check_page(struct page *page)
{
	if (page_mapcount(page) ||
	    page->mapping != NULL ||
	    page_count(page) != 1 ||
	    (page->flags & PAGE_FLAGS_CHECK_AT_PREP &
	     ~(1 << PG_locked |
	       1 << PG_referenced |
	       1 << PG_uptodate |
	       1 << PG_lru |
	       1 << PG_active |
	       1 << PG_reclaim))) {
		printk(KERN_WARNING "fuse: trying to steal weird page\n");
		printk(KERN_WARNING "  page=%p index=%li flags=%08lx, count=%i, mapcount=%i, mapping=%p\n", page, page->index, page->flags, page_count(page), page_mapcount(page), page->mapping);
		return 1;
	}
	return 0;
}

static int fuse_try_move_page(struct fuse_copy_state *cs, struct page **pagep)
{
	int err;
	struct page *oldpage = *pagep;
	struct page *newpage;
	struct pipe_buffer *buf = cs->pipebufs;

	err = unlock_request(cs->req);
	if (err)
		return err;

	fuse_copy_finish(cs);

	err = buf->ops->confirm(cs->pipe, buf);
	if (err)
		return err;

	BUG_ON(!cs->nr_segs);
	cs->currbuf = buf;
	cs->len = buf->len;
	cs->pipebufs++;
	cs->nr_segs--;

	if (cs->len != PAGE_SIZE)
		goto out_fallback;

	if (buf->ops->steal(cs->pipe, buf) != 0)
		goto out_fallback;

	newpage = buf->page;

	if (!PageUptodate(newpage))
		SetPageUptodate(newpage);

	ClearPageMappedToDisk(newpage);

	if (fuse_check_page(newpage) != 0)
		goto out_fallback_unlock;

	/*
	 * This is a new and locked page, it shouldn't be mapped or
	 * have any special flags on it
	 */
	if (WARN_ON(page_mapped(oldpage)))
		goto out_fallback_unlock;
	if (WARN_ON(page_has_private(oldpage)))
		goto out_fallback_unlock;
	if (WARN_ON(PageDirty(oldpage) || PageWriteback(oldpage)))
		goto out_fallback_unlock;
	if (WARN_ON(PageMlocked(oldpage)))
		goto out_fallback_unlock;

	err = replace_page_cache_page(oldpage, newpage, GFP_KERNEL);
	if (err) {
		unlock_page(newpage);
		return err;
	}

	page_cache_get(newpage);

	if (!(buf->flags & PIPE_BUF_FLAG_LRU))
		lru_cache_add_file(newpage);

	err = 0;
	spin_lock(&cs->req->waitq.lock);
	if (test_bit(FR_ABORTED, &cs->req->flags))
		err = -ENOENT;
	else
		*pagep = newpage;
	spin_unlock(&cs->req->waitq.lock);

	if (err) {
		unlock_page(newpage);
		page_cache_release(newpage);
		return err;
	}

	unlock_page(oldpage);
	page_cache_release(oldpage);
	cs->len = 0;

	return 0;

out_fallback_unlock:
	unlock_page(newpage);
out_fallback:
	cs->pg = buf->page;
	cs->offset = buf->offset;

	err = lock_request(cs->req);
	if (err)
		return err;

	return 1;
}

static int fuse_ref_page(struct fuse_copy_state *cs, struct page *page,
			 unsigned offset, unsigned count)
{
	struct pipe_buffer *buf;
	int err;

	if (cs->nr_segs == cs->pipe->buffers)
		return -EIO;

	err = unlock_request(cs->req);
	if (err)
		return err;

	fuse_copy_finish(cs);

	buf = cs->pipebufs;
	page_cache_get(page);
	buf->page = page;
	buf->offset = offset;
	buf->len = count;

	cs->pipebufs++;
	cs->nr_segs++;
	cs->len = 0;

	return 0;
}

/*
 * Copy a page in the request to/from the userspace buffer.  Must be
 * done atomically
 */
static int fuse_copy_page(struct fuse_copy_state *cs, struct page **pagep,
			  unsigned offset, unsigned count, int zeroing)
{
	int err;
	struct page *page = *pagep;

	if (page && zeroing && count < PAGE_SIZE)
		clear_highpage(page);

	while (count) {
		if (cs->write && cs->pipebufs && page) {
			return fuse_ref_page(cs, page, offset, count);
		} else if (!cs->len) {
			if (cs->move_pages && page &&
			    offset == 0 && count == PAGE_SIZE) {
				err = fuse_try_move_page(cs, pagep);
				if (err <= 0)
					return err;
			} else {
				err = fuse_copy_fill(cs);
				if (err)
					return err;
			}
		}
		if (page) {
			void *mapaddr = kmap_atomic(page);
			void *buf = mapaddr + offset;
			offset += fuse_copy_do(cs, &buf, &count);
			kunmap_atomic(mapaddr);
		} else
			offset += fuse_copy_do(cs, NULL, &count);
	}
	if (page && !cs->write)
		flush_dcache_page(page);
	return 0;
}

/* Copy pages in the request to/from userspace buffer */
static int fuse_copy_pages(struct fuse_copy_state *cs, unsigned nbytes,
			   int zeroing)
{
	unsigned i;
	struct fuse_req *req = cs->req;

	for (i = 0; i < req->num_pages && (nbytes || zeroing); i++) {
		int err;
		unsigned offset = req->page_descs[i].offset;
		unsigned count = min(nbytes, req->page_descs[i].length);

		err = fuse_copy_page(cs, &req->pages[i], offset, count,
				     zeroing);
		if (err)
			return err;

		nbytes -= count;
	}
	return 0;
}

/* Copy a single argument in the request to/from userspace buffer */
static int fuse_copy_one(struct fuse_copy_state *cs, void *val, unsigned size)
{
	while (size) {
		if (!cs->len) {
			int err = fuse_copy_fill(cs);
			if (err)
				return err;
		}
		fuse_copy_do(cs, &val, &size);
	}
	return 0;
}

/* Copy request arguments to/from userspace buffer */
static int fuse_copy_args(struct fuse_copy_state *cs, unsigned numargs,
			  unsigned argpages, struct fuse_arg *args,
			  int zeroing)
{
	int err = 0;
	unsigned i;

	for (i = 0; !err && i < numargs; i++)  {
		struct fuse_arg *arg = &args[i];
		if (i == numargs - 1 && argpages)
			err = fuse_copy_pages(cs, arg->size, zeroing);
		else
			err = fuse_copy_one(cs, arg->value, arg->size);
	}
	return err;
}

static int forget_pending(struct fuse_iqueue *fiq)
{
	return fiq->forget_list_head.next != NULL;
}

static int request_pending(struct fuse_iqueue *fiq)
{
	return !list_empty(&fiq->pending) || !list_empty(&fiq->interrupts) ||
		forget_pending(fiq);
}

/*
 * Transfer an interrupt request to userspace
 *
 * Unlike other requests this is assembled on demand, without a need
 * to allocate a separate fuse_req structure.
 *
 * Called with fiq->waitq.lock held, releases it
 */
static int fuse_read_interrupt(struct fuse_iqueue *fiq,
			       struct fuse_copy_state *cs,
			       size_t nbytes, struct fuse_req *req)
__releases(fiq->waitq.lock)
{
	struct fuse_in_header ih;
	struct fuse_interrupt_in arg;
	unsigned reqsize = sizeof(ih) + sizeof(arg);
	int err;

	list_del_init(&req->intr_entry);
	req->intr_unique = fuse_get_unique(fiq);
	memset(&ih, 0, sizeof(ih));
	memset(&arg, 0, sizeof(arg));
	ih.len = reqsize;
	ih.opcode = FUSE_INTERRUPT;
	ih.unique = req->intr_unique;
	arg.unique = req->in.h.unique;

	spin_unlock(&fiq->waitq.lock);
	if (nbytes < reqsize)
		return -EINVAL;

	err = fuse_copy_one(cs, &ih, sizeof(ih));
	if (!err)
		err = fuse_copy_one(cs, &arg, sizeof(arg));
	fuse_copy_finish(cs);

	return err ? err : reqsize;
}

static struct fuse_forget_link *dequeue_forget(struct fuse_iqueue *fiq,
					       unsigned max,
					       unsigned *countp)
{
	struct fuse_forget_link *head = fiq->forget_list_head.next;
	struct fuse_forget_link **newhead = &head;
	unsigned count;

	for (count = 0; *newhead != NULL && count < max; count++)
		newhead = &(*newhead)->next;

	fiq->forget_list_head.next = *newhead;
	*newhead = NULL;
	if (fiq->forget_list_head.next == NULL)
		fiq->forget_list_tail = &fiq->forget_list_head;

	if (countp != NULL)
		*countp = count;

	return head;
}

static int fuse_read_single_forget(struct fuse_iqueue *fiq,
				   struct fuse_copy_state *cs,
				   size_t nbytes)
__releases(fiq->waitq.lock)
{
	int err;
	struct fuse_forget_link *forget = dequeue_forget(fiq, 1, NULL);
	struct fuse_forget_in arg = {
		.nlookup = forget->forget_one.nlookup,
	};
	struct fuse_in_header ih = {
		.opcode = FUSE_FORGET,
		.nodeid = forget->forget_one.nodeid,
		.unique = fuse_get_unique(fiq),
		.len = sizeof(ih) + sizeof(arg),
	};

	spin_unlock(&fiq->waitq.lock);
	kfree(forget);
	if (nbytes < ih.len)
		return -EINVAL;

	err = fuse_copy_one(cs, &ih, sizeof(ih));
	if (!err)
		err = fuse_copy_one(cs, &arg, sizeof(arg));
	fuse_copy_finish(cs);

	if (err)
		return err;

	return ih.len;
}

static int fuse_read_batch_forget(struct fuse_iqueue *fiq,
				   struct fuse_copy_state *cs, size_t nbytes)
__releases(fiq->waitq.lock)
{
	int err;
	unsigned max_forgets;
	unsigned count;
	struct fuse_forget_link *head;
	struct fuse_batch_forget_in arg = { .count = 0 };
	struct fuse_in_header ih = {
		.opcode = FUSE_BATCH_FORGET,
		.unique = fuse_get_unique(fiq),
		.len = sizeof(ih) + sizeof(arg),
	};

	if (nbytes < ih.len) {
		spin_unlock(&fiq->waitq.lock);
		return -EINVAL;
	}

	max_forgets = (nbytes - ih.len) / sizeof(struct fuse_forget_one);
	head = dequeue_forget(fiq, max_forgets, &count);
	spin_unlock(&fiq->waitq.lock);

	arg.count = count;
	ih.len += count * sizeof(struct fuse_forget_one);
	err = fuse_copy_one(cs, &ih, sizeof(ih));
	if (!err)
		err = fuse_copy_one(cs, &arg, sizeof(arg));

	while (head) {
		struct fuse_forget_link *forget = head;

		if (!err) {
			err = fuse_copy_one(cs, &forget->forget_one,
					    sizeof(forget->forget_one));
		}
		head = forget->next;
		kfree(forget);
	}

	fuse_copy_finish(cs);

	if (err)
		return err;

	return ih.len;
}

static int fuse_read_forget(struct fuse_conn *fc, struct fuse_iqueue *fiq,
			    struct fuse_copy_state *cs,
			    size_t nbytes)
__releases(fiq->waitq.lock)
{
	if (fc->minor < 16 || fiq->forget_list_head.next->next == NULL)
		return fuse_read_single_forget(fiq, cs, nbytes);
	else
		return fuse_read_batch_forget(fiq, cs, nbytes);
}

/*
 * Read a single request into the userspace filesystem's buffer.  This
 * function waits until a request is available, then removes it from
 * the pending list and copies request data to userspace buffer.  If
 * no reply is needed (FORGET) or request has been aborted or there
 * was an error during the copying then it's finished by calling
 * request_end().  Otherwise add it to the processing list, and set
 * the 'sent' flag.
 */
static ssize_t fuse_dev_do_read(struct fuse_dev *fud, struct file *file,
				struct fuse_copy_state *cs, size_t nbytes)
{
	ssize_t err;
	struct fuse_conn *fc = fud->fc;
	struct fuse_iqueue *fiq = &fc->iq;
	struct fuse_pqueue *fpq = &fud->pq;
	struct fuse_req *req;
	struct fuse_in *in;
	unsigned reqsize;

 restart:
	spin_lock(&fiq->waitq.lock);
	err = -EAGAIN;
	if ((file->f_flags & O_NONBLOCK) && fiq->connected &&
	    !request_pending(fiq))
		goto err_unlock;

	err = wait_event_interruptible_exclusive_locked(fiq->waitq,
				!fiq->connected || request_pending(fiq));
	if (err)
		goto err_unlock;

	err = -ENODEV;
	if (!fiq->connected)
		goto err_unlock;

	if (!list_empty(&fiq->interrupts)) {
		req = list_entry(fiq->interrupts.next, struct fuse_req,
				 intr_entry);
		return fuse_read_interrupt(fiq, cs, nbytes, req);
	}

	if (forget_pending(fiq)) {
		if (list_empty(&fiq->pending) || fiq->forget_batch-- > 0)
			return fuse_read_forget(fc, fiq, cs, nbytes);

		if (fiq->forget_batch <= -8)
			fiq->forget_batch = 16;
	}

	req = list_entry(fiq->pending.next, struct fuse_req, list);
	clear_bit(FR_PENDING, &req->flags);
	list_del_init(&req->list);
	spin_unlock(&fiq->waitq.lock);

	in = &req->in;
	reqsize = in->h.len;
	/* If request is too large, reply with an error and restart the read */
	if (nbytes < reqsize) {
		req->out.h.error = -EIO;
		/* SETXATTR is special, since it may contain too large data */
		if (in->h.opcode == FUSE_SETXATTR)
			req->out.h.error = -E2BIG;
		request_end(fc, req);
		goto restart;
	}
	spin_lock(&fpq->lock);
	list_add(&req->list, &fpq->io);
	spin_unlock(&fpq->lock);
	cs->req = req;
	err = fuse_copy_one(cs, &in->h, sizeof(in->h));
	if (!err)
		err = fuse_copy_args(cs, in->numargs, in->argpages,
				     (struct fuse_arg *) in->args, 0);
	fuse_copy_finish(cs);
	spin_lock(&fpq->lock);
	clear_bit(FR_LOCKED, &req->flags);
	if (!fpq->connected) {
		err = -ENODEV;
		goto out_end;
	}
	if (err) {
		req->out.h.error = -EIO;
		goto out_end;
	}
	if (!test_bit(FR_ISREPLY, &req->flags)) {
		err = reqsize;
		goto out_end;
	}
	list_move_tail(&req->list, &fpq->processing);
	spin_unlock(&fpq->lock);
	set_bit(FR_SENT, &req->flags);
	/* matches barrier in request_wait_answer() */
	smp_mb__after_atomic();
	if (test_bit(FR_INTERRUPTED, &req->flags))
		queue_interrupt(fiq, req);

	return reqsize;

out_end:
	if (!test_bit(FR_PRIVATE, &req->flags))
		list_del_init(&req->list);
	spin_unlock(&fpq->lock);
	request_end(fc, req);
	return err;

 err_unlock:
	spin_unlock(&fiq->waitq.lock);
	return err;
}

static int fuse_dev_open(struct inode *inode, struct file *file)
{
	/*
	 * The fuse device's file's private_data is used to hold
	 * the fuse_conn(ection) when it is mounted, and is used to
	 * keep track of whether the file has been mounted already.
	 */
	file->private_data = NULL;
	return 0;
}

static ssize_t fuse_dev_read(struct kiocb *iocb, struct iov_iter *to)
{
	struct fuse_copy_state cs;
	struct file *file = iocb->ki_filp;
	struct fuse_dev *fud = fuse_get_dev(file);

	if (!fud)
		return -EPERM;

	if (!iter_is_iovec(to))
		return -EINVAL;

	fuse_copy_init(&cs, 1, to);

	return fuse_dev_do_read(fud, file, &cs, iov_iter_count(to));
}

static ssize_t fuse_dev_splice_read(struct file *in, loff_t *ppos,
				    struct pipe_inode_info *pipe,
				    size_t len, unsigned int flags)
{
	int ret;
	int page_nr = 0;
	int do_wakeup = 0;
	struct pipe_buffer *bufs;
	struct fuse_copy_state cs;
	struct fuse_dev *fud = fuse_get_dev(in);

	if (!fud)
		return -EPERM;

	bufs = kmalloc(pipe->buffers * sizeof(struct pipe_buffer), GFP_KERNEL);
	if (!bufs)
		return -ENOMEM;

	fuse_copy_init(&cs, 1, NULL);
	cs.pipebufs = bufs;
	cs.pipe = pipe;
	ret = fuse_dev_do_read(fud, in, &cs, len);
	if (ret < 0)
		goto out;

	ret = 0;
	pipe_lock(pipe);

	if (!pipe->readers) {
		send_sig(SIGPIPE, current, 0);
		if (!ret)
			ret = -EPIPE;
		goto out_unlock;
	}

	if (pipe->nrbufs + cs.nr_segs > pipe->buffers) {
		ret = -EIO;
		goto out_unlock;
	}

	while (page_nr < cs.nr_segs) {
		int newbuf = (pipe->curbuf + pipe->nrbufs) & (pipe->buffers - 1);
		struct pipe_buffer *buf = pipe->bufs + newbuf;

		buf->page = bufs[page_nr].page;
		buf->offset = bufs[page_nr].offset;
		buf->len = bufs[page_nr].len;
		/*
		 * Need to be careful about this.  Having buf->ops in module
		 * code can Oops if the buffer persists after module unload.
		 */
		buf->ops = &nosteal_pipe_buf_ops;

		pipe->nrbufs++;
		page_nr++;
		ret += buf->len;

		if (pipe->files)
			do_wakeup = 1;
	}

out_unlock:
	pipe_unlock(pipe);

	if (do_wakeup) {
		smp_mb();
		if (waitqueue_active(&pipe->wait))
			wake_up_interruptible(&pipe->wait);
		kill_fasync(&pipe->fasync_readers, SIGIO, POLL_IN);
	}

out:
	for (; page_nr < cs.nr_segs; page_nr++)
		page_cache_release(bufs[page_nr].page);

	kfree(bufs);
	return ret;
}

static int fuse_notify_poll(struct fuse_conn *fc, unsigned int size,
			    struct fuse_copy_state *cs)
{
	struct fuse_notify_poll_wakeup_out outarg;
	int err = -EINVAL;

	if (size != sizeof(outarg))
		goto err;

	err = fuse_copy_one(cs, &outarg, sizeof(outarg));
	if (err)
		goto err;

	fuse_copy_finish(cs);
	return fuse_notify_poll_wakeup(fc, &outarg);

err:
	fuse_copy_finish(cs);
	return err;
}

static int fuse_notify_inval_inode(struct fuse_conn *fc, unsigned int size,
				   struct fuse_copy_state *cs)
{
	struct fuse_notify_inval_inode_out outarg;
	int err = -EINVAL;

	if (size != sizeof(outarg))
		goto err;

	err = fuse_copy_one(cs, &outarg, sizeof(outarg));
	if (err)
		goto err;
	fuse_copy_finish(cs);

	down_read(&fc->killsb);
	err = -ENOENT;
	if (fc->sb) {
		err = fuse_reverse_inval_inode(fc->sb, outarg.ino,
					       outarg.off, outarg.len);
	}
	up_read(&fc->killsb);
	return err;

err:
	fuse_copy_finish(cs);
	return err;
}

static int fuse_notify_inval_entry(struct fuse_conn *fc, unsigned int size,
				   struct fuse_copy_state *cs)
{
	struct fuse_notify_inval_entry_out outarg;
	int err = -ENOMEM;
	char *buf;
	struct qstr name;

	buf = kzalloc(FUSE_NAME_MAX + 1, GFP_KERNEL);
	if (!buf)
		goto err;

	err = -EINVAL;
	if (size < sizeof(outarg))
		goto err;

	err = fuse_copy_one(cs, &outarg, sizeof(outarg));
	if (err)
		goto err;

	err = -ENAMETOOLONG;
	if (outarg.namelen > FUSE_NAME_MAX)
		goto err;

	err = -EINVAL;
	if (size != sizeof(outarg) + outarg.namelen + 1)
		goto err;

	name.name = buf;
	name.len = outarg.namelen;
	err = fuse_copy_one(cs, buf, outarg.namelen + 1);
	if (err)
		goto err;
	fuse_copy_finish(cs);
	buf[outarg.namelen] = 0;
	name.hash = full_name_hash(name.name, name.len);

	down_read(&fc->killsb);
	err = -ENOENT;
	if (fc->sb)
		err = fuse_reverse_inval_entry(fc->sb, outarg.parent, 0, &name);
	up_read(&fc->killsb);
	kfree(buf);
	return err;

err:
	kfree(buf);
	fuse_copy_finish(cs);
	return err;
}

static int fuse_notify_delete(struct fuse_conn *fc, unsigned int size,
			      struct fuse_copy_state *cs)
{
	struct fuse_notify_delete_out outarg;
	int err = -ENOMEM;
	char *buf;
	struct qstr name;

	buf = kzalloc(FUSE_NAME_MAX + 1, GFP_KERNEL);
	if (!buf)
		goto err;

	err = -EINVAL;
	if (size < sizeof(outarg))
		goto err;

	err = fuse_copy_one(cs, &outarg, sizeof(outarg));
	if (err)
		goto err;

	err = -ENAMETOOLONG;
	if (outarg.namelen > FUSE_NAME_MAX)
		goto err;

	err = -EINVAL;
	if (size != sizeof(outarg) + outarg.namelen + 1)
		goto err;

	name.name = buf;
	name.len = outarg.namelen;
	err = fuse_copy_one(cs, buf, outarg.namelen + 1);
	if (err)
		goto err;
	fuse_copy_finish(cs);
	buf[outarg.namelen] = 0;
	name.hash = full_name_hash(name.name, name.len);

	down_read(&fc->killsb);
	err = -ENOENT;
	if (fc->sb)
		err = fuse_reverse_inval_entry(fc->sb, outarg.parent,
					       outarg.child, &name);
	up_read(&fc->killsb);
	kfree(buf);
	return err;

err:
	kfree(buf);
	fuse_copy_finish(cs);
	return err;
}

static int fuse_notify_store(struct fuse_conn *fc, unsigned int size,
			     struct fuse_copy_state *cs)
{
	struct fuse_notify_store_out outarg;
	struct inode *inode;
	struct address_space *mapping;
	u64 nodeid;
	int err;
	pgoff_t index;
	unsigned int offset;
	unsigned int num;
	loff_t file_size;
	loff_t end;

	err = -EINVAL;
	if (size < sizeof(outarg))
		goto out_finish;

	err = fuse_copy_one(cs, &outarg, sizeof(outarg));
	if (err)
		goto out_finish;

	err = -EINVAL;
	if (size - sizeof(outarg) != outarg.size)
		goto out_finish;

	nodeid = outarg.nodeid;

	down_read(&fc->killsb);

	err = -ENOENT;
	if (!fc->sb)
		goto out_up_killsb;

	inode = ilookup5(fc->sb, nodeid, fuse_inode_eq, &nodeid);
	if (!inode)
		goto out_up_killsb;

	mapping = inode->i_mapping;
	index = outarg.offset >> PAGE_CACHE_SHIFT;
	offset = outarg.offset & ~PAGE_CACHE_MASK;
	file_size = i_size_read(inode);
	end = outarg.offset + outarg.size;
	if (end > file_size) {
		file_size = end;
		fuse_write_update_size(inode, file_size);
	}

	num = outarg.size;
	while (num) {
		struct page *page;
		unsigned int this_num;

		err = -ENOMEM;
		page = find_or_create_page(mapping, index,
					   mapping_gfp_mask(mapping));
		if (!page)
			goto out_iput;

		this_num = min_t(unsigned, num, PAGE_CACHE_SIZE - offset);
		err = fuse_copy_page(cs, &page, offset, this_num, 0);
		if (!err && offset == 0 &&
		    (this_num == PAGE_CACHE_SIZE || file_size == end))
			SetPageUptodate(page);
		unlock_page(page);
		page_cache_release(page);

		if (err)
			goto out_iput;

		num -= this_num;
		offset = 0;
		index++;
	}

	err = 0;

out_iput:
	iput(inode);
out_up_killsb:
	up_read(&fc->killsb);
out_finish:
	fuse_copy_finish(cs);
	return err;
}

static void fuse_retrieve_end(struct fuse_conn *fc, struct fuse_req *req)
{
	release_pages(req->pages, req->num_pages, false);
}

static int fuse_retrieve(struct fuse_conn *fc, struct inode *inode,
			 struct fuse_notify_retrieve_out *outarg)
{
	int err;
	struct address_space *mapping = inode->i_mapping;
	struct fuse_req *req;
	pgoff_t index;
	loff_t file_size;
	unsigned int num;
	unsigned int offset;
	size_t total_len = 0;
	int num_pages;

	offset = outarg->offset & ~PAGE_CACHE_MASK;
	file_size = i_size_read(inode);

	num = outarg->size;
	if (outarg->offset > file_size)
		num = 0;
	else if (outarg->offset + num > file_size)
		num = file_size - outarg->offset;

	num_pages = (num + offset + PAGE_SIZE - 1) >> PAGE_SHIFT;
	num_pages = min(num_pages, FUSE_MAX_PAGES_PER_REQ);

	req = fuse_get_req(fc, num_pages);
	if (IS_ERR(req))
		return PTR_ERR(req);

	req->in.h.opcode = FUSE_NOTIFY_REPLY;
	req->in.h.nodeid = outarg->nodeid;
	req->in.numargs = 2;
	req->in.argpages = 1;
	req->page_descs[0].offset = offset;
	req->end = fuse_retrieve_end;

	index = outarg->offset >> PAGE_CACHE_SHIFT;

	while (num && req->num_pages < num_pages) {
		struct page *page;
		unsigned int this_num;

		page = find_get_page(mapping, index);
		if (!page)
			break;

		this_num = min_t(unsigned, num, PAGE_CACHE_SIZE - offset);
		req->pages[req->num_pages] = page;
		req->page_descs[req->num_pages].length = this_num;
		req->num_pages++;

		offset = 0;
		num -= this_num;
		total_len += this_num;
		index++;
	}
	req->misc.retrieve_in.offset = outarg->offset;
	req->misc.retrieve_in.size = total_len;
	req->in.args[0].size = sizeof(req->misc.retrieve_in);
	req->in.args[0].value = &req->misc.retrieve_in;
	req->in.args[1].size = total_len;

	err = fuse_request_send_notify_reply(fc, req, outarg->notify_unique);
	if (err)
		fuse_retrieve_end(fc, req);

	return err;
}

static int fuse_notify_retrieve(struct fuse_conn *fc, unsigned int size,
				struct fuse_copy_state *cs)
{
	struct fuse_notify_retrieve_out outarg;
	struct inode *inode;
	int err;

	err = -EINVAL;
	if (size != sizeof(outarg))
		goto copy_finish;

	err = fuse_copy_one(cs, &outarg, sizeof(outarg));
	if (err)
		goto copy_finish;

	fuse_copy_finish(cs);

	down_read(&fc->killsb);
	err = -ENOENT;
	if (fc->sb) {
		u64 nodeid = outarg.nodeid;

		inode = ilookup5(fc->sb, nodeid, fuse_inode_eq, &nodeid);
		if (inode) {
			err = fuse_retrieve(fc, inode, &outarg);
			iput(inode);
		}
	}
	up_read(&fc->killsb);

	return err;

copy_finish:
	fuse_copy_finish(cs);
	return err;
}

static int fuse_notify(struct fuse_conn *fc, enum fuse_notify_code code,
		       unsigned int size, struct fuse_copy_state *cs)
{
	/* Don't try to move pages (yet) */
	cs->move_pages = 0;

	switch (code) {
	case FUSE_NOTIFY_POLL:
		return fuse_notify_poll(fc, size, cs);

	case FUSE_NOTIFY_INVAL_INODE:
		return fuse_notify_inval_inode(fc, size, cs);

	case FUSE_NOTIFY_INVAL_ENTRY:
		return fuse_notify_inval_entry(fc, size, cs);

	case FUSE_NOTIFY_STORE:
		return fuse_notify_store(fc, size, cs);

	case FUSE_NOTIFY_RETRIEVE:
		return fuse_notify_retrieve(fc, size, cs);

	case FUSE_NOTIFY_DELETE:
		return fuse_notify_delete(fc, size, cs);

	default:
		fuse_copy_finish(cs);
		return -EINVAL;
	}
}

/* Look up request on processing list by unique ID */
static struct fuse_req *request_find(struct fuse_pqueue *fpq, u64 unique)
{
	struct fuse_req *req;

	list_for_each_entry(req, &fpq->processing, list) {
		if (req->in.h.unique == unique || req->intr_unique == unique)
			return req;
	}
	return NULL;
}

static int copy_out_args(struct fuse_copy_state *cs, struct fuse_out *out,
			 unsigned nbytes)
{
	unsigned reqsize = sizeof(struct fuse_out_header);

	if (out->h.error)
		return nbytes != reqsize ? -EINVAL : 0;

	reqsize += len_args(out->numargs, out->args);

	if (reqsize < nbytes || (reqsize > nbytes && !out->argvar))
		return -EINVAL;
	else if (reqsize > nbytes) {
		struct fuse_arg *lastarg = &out->args[out->numargs-1];
		unsigned diffsize = reqsize - nbytes;
		if (diffsize > lastarg->size)
			return -EINVAL;
		lastarg->size -= diffsize;
	}
	return fuse_copy_args(cs, out->numargs, out->argpages, out->args,
			      out->page_zeroing);
}

/*
 * Write a single reply to a request.  First the header is copied from
 * the write buffer.  The request is then searched on the processing
 * list by the unique ID found in the header.  If found, then remove
 * it from the list and copy the rest of the buffer to the request.
 * The request is finished by calling request_end()
 */
static ssize_t fuse_dev_do_write(struct fuse_dev *fud,
				 struct fuse_copy_state *cs, size_t nbytes)
{
	int err;
	struct fuse_conn *fc = fud->fc;
	struct fuse_pqueue *fpq = &fud->pq;
	struct fuse_req *req;
	struct fuse_out_header oh;

	if (nbytes < sizeof(struct fuse_out_header))
		return -EINVAL;

	err = fuse_copy_one(cs, &oh, sizeof(oh));
	if (err)
		goto err_finish;

	err = -EINVAL;
	if (oh.len != nbytes)
		goto err_finish;

	/*
	 * Zero oh.unique indicates unsolicited notification message
	 * and error contains notification code.
	 */
	if (!oh.unique) {
		err = fuse_notify(fc, oh.error, nbytes - sizeof(oh), cs);
		return err ? err : nbytes;
	}

	err = -EINVAL;
	if (oh.error <= -1000 || oh.error > 0)
		goto err_finish;

	spin_lock(&fpq->lock);
	err = -ENOENT;
	if (!fpq->connected)
		goto err_unlock_pq;

	req = request_find(fpq, oh.unique);
	if (!req)
		goto err_unlock_pq;

	/* Is it an interrupt reply? */
	if (req->intr_unique == oh.unique) {
		spin_unlock(&fpq->lock);

		err = -EINVAL;
		if (nbytes != sizeof(struct fuse_out_header))
			goto err_finish;

		if (oh.error == -ENOSYS)
			fc->no_interrupt = 1;
		else if (oh.error == -EAGAIN)
			queue_interrupt(&fc->iq, req);

		fuse_copy_finish(cs);
		return nbytes;
	}

	clear_bit(FR_SENT, &req->flags);
	list_move(&req->list, &fpq->io);
	req->out.h = oh;
	set_bit(FR_LOCKED, &req->flags);
	spin_unlock(&fpq->lock);
	cs->req = req;
	if (!req->out.page_replace)
		cs->move_pages = 0;

	err = copy_out_args(cs, &req->out, nbytes);
	fuse_copy_finish(cs);

	spin_lock(&fpq->lock);
	clear_bit(FR_LOCKED, &req->flags);
	if (!fpq->connected)
		err = -ENOENT;
	else if (err)
		req->out.h.error = -EIO;
	if (!test_bit(FR_PRIVATE, &req->flags))
		list_del_init(&req->list);
	spin_unlock(&fpq->lock);

	request_end(fc, req);

	return err ? err : nbytes;

 err_unlock_pq:
	spin_unlock(&fpq->lock);
 err_finish:
	fuse_copy_finish(cs);
	return err;
}

static ssize_t fuse_dev_write(struct kiocb *iocb, struct iov_iter *from)
{
	struct fuse_copy_state cs;
	struct fuse_dev *fud = fuse_get_dev(iocb->ki_filp);

	if (!fud)
		return -EPERM;

	if (!iter_is_iovec(from))
		return -EINVAL;

	fuse_copy_init(&cs, 0, from);

	return fuse_dev_do_write(fud, &cs, iov_iter_count(from));
}

static ssize_t fuse_dev_splice_write(struct pipe_inode_info *pipe,
				     struct file *out, loff_t *ppos,
				     size_t len, unsigned int flags)
{
	unsigned nbuf;
	unsigned idx;
	struct pipe_buffer *bufs;
	struct fuse_copy_state cs;
	struct fuse_dev *fud;
	size_t rem;
	ssize_t ret;

	fud = fuse_get_dev(out);
	if (!fud)
		return -EPERM;

	bufs = kmalloc(pipe->buffers * sizeof(struct pipe_buffer), GFP_KERNEL);
	if (!bufs)
		return -ENOMEM;

	pipe_lock(pipe);
	nbuf = 0;
	rem = 0;
	for (idx = 0; idx < pipe->nrbufs && rem < len; idx++)
		rem += pipe->bufs[(pipe->curbuf + idx) & (pipe->buffers - 1)].len;

	ret = -EINVAL;
	if (rem < len) {
		pipe_unlock(pipe);
		goto out;
	}

	rem = len;
	while (rem) {
		struct pipe_buffer *ibuf;
		struct pipe_buffer *obuf;

		BUG_ON(nbuf >= pipe->buffers);
		BUG_ON(!pipe->nrbufs);
		ibuf = &pipe->bufs[pipe->curbuf];
		obuf = &bufs[nbuf];

		if (rem >= ibuf->len) {
			*obuf = *ibuf;
			ibuf->ops = NULL;
			pipe->curbuf = (pipe->curbuf + 1) & (pipe->buffers - 1);
			pipe->nrbufs--;
		} else {
			ibuf->ops->get(pipe, ibuf);
			*obuf = *ibuf;
			obuf->flags &= ~PIPE_BUF_FLAG_GIFT;
			obuf->len = rem;
			ibuf->offset += obuf->len;
			ibuf->len -= obuf->len;
		}
		nbuf++;
		rem -= obuf->len;
	}
	pipe_unlock(pipe);

	fuse_copy_init(&cs, 0, NULL);
	cs.pipebufs = bufs;
	cs.nr_segs = nbuf;
	cs.pipe = pipe;

	if (flags & SPLICE_F_MOVE)
		cs.move_pages = 1;

	ret = fuse_dev_do_write(fud, &cs, len);

	for (idx = 0; idx < nbuf; idx++) {
		struct pipe_buffer *buf = &bufs[idx];
		buf->ops->release(pipe, buf);
	}
out:
	kfree(bufs);
	return ret;
}

static unsigned fuse_dev_poll(struct file *file, poll_table *wait)
{
	unsigned mask = POLLOUT | POLLWRNORM;
	struct fuse_iqueue *fiq;
	struct fuse_dev *fud = fuse_get_dev(file);

	if (!fud)
		return POLLERR;

	fiq = &fud->fc->iq;
	poll_wait(file, &fiq->waitq, wait);

	spin_lock(&fiq->waitq.lock);
	if (!fiq->connected)
		mask = POLLERR;
	else if (request_pending(fiq))
		mask |= POLLIN | POLLRDNORM;
	spin_unlock(&fiq->waitq.lock);

	return mask;
}

/*
 * Abort all requests on the given list (pending or processing)
 *
 * This function releases and reacquires fc->lock
 */
static void end_requests(struct fuse_conn *fc, struct list_head *head)
{
	while (!list_empty(head)) {
		struct fuse_req *req;
		req = list_entry(head->next, struct fuse_req, list);
		req->out.h.error = -ECONNABORTED;
		clear_bit(FR_PENDING, &req->flags);
		clear_bit(FR_SENT, &req->flags);
		list_del_init(&req->list);
		request_end(fc, req);
	}
}

static void end_polls(struct fuse_conn *fc)
{
	struct rb_node *p;

	p = rb_first(&fc->polled_files);

	while (p) {
		struct fuse_file *ff;
		ff = rb_entry(p, struct fuse_file, polled_node);
		wake_up_interruptible_all(&ff->poll_wait);

		p = rb_next(p);
	}
}

/*
 * Abort all requests.
 *
 * Emergency exit in case of a malicious or accidental deadlock, or just a hung
 * filesystem.
<<<<<<< HEAD
 *
 * The same effect is usually achievable through killing the filesystem daemon
 * and all users of the filesystem.  The exception is the combination of an
 * asynchronous request and the tricky deadlock (see
 * Documentation/filesystems/fuse.txt).
 *
=======
 *
 * The same effect is usually achievable through killing the filesystem daemon
 * and all users of the filesystem.  The exception is the combination of an
 * asynchronous request and the tricky deadlock (see
 * Documentation/filesystems/fuse.txt).
 *
>>>>>>> 9fe8ecca
 * Aborting requests under I/O goes as follows: 1: Separate out unlocked
 * requests, they should be finished off immediately.  Locked requests will be
 * finished after unlock; see unlock_request(). 2: Finish off the unlocked
 * requests.  It is possible that some request will finish before we can.  This
 * is OK, the request will in that case be removed from the list before we touch
 * it.
 */
void fuse_abort_conn(struct fuse_conn *fc)
{
	struct fuse_iqueue *fiq = &fc->iq;

	spin_lock(&fc->lock);
	if (fc->connected) {
		struct fuse_dev *fud;
		struct fuse_req *req, *next;
		LIST_HEAD(to_end1);
		LIST_HEAD(to_end2);

		fc->connected = 0;
		fc->blocked = 0;
		fuse_set_initialized(fc);
		list_for_each_entry(fud, &fc->devices, entry) {
			struct fuse_pqueue *fpq = &fud->pq;

			spin_lock(&fpq->lock);
			fpq->connected = 0;
			list_for_each_entry_safe(req, next, &fpq->io, list) {
				req->out.h.error = -ECONNABORTED;
				spin_lock(&req->waitq.lock);
				set_bit(FR_ABORTED, &req->flags);
				if (!test_bit(FR_LOCKED, &req->flags)) {
					set_bit(FR_PRIVATE, &req->flags);
					list_move(&req->list, &to_end1);
				}
				spin_unlock(&req->waitq.lock);
			}
			list_splice_init(&fpq->processing, &to_end2);
			spin_unlock(&fpq->lock);
		}
		fc->max_background = UINT_MAX;
		flush_bg_queue(fc);

		spin_lock(&fiq->waitq.lock);
		fiq->connected = 0;
		list_splice_init(&fiq->pending, &to_end2);
		while (forget_pending(fiq))
			kfree(dequeue_forget(fiq, 1, NULL));
		wake_up_all_locked(&fiq->waitq);
		spin_unlock(&fiq->waitq.lock);
		kill_fasync(&fiq->fasync, SIGIO, POLL_IN);
		end_polls(fc);
		wake_up_all(&fc->blocked_waitq);
		spin_unlock(&fc->lock);

		while (!list_empty(&to_end1)) {
			req = list_first_entry(&to_end1, struct fuse_req, list);
			__fuse_get_request(req);
			list_del_init(&req->list);
			request_end(fc, req);
		}
		end_requests(fc, &to_end2);
	} else {
		spin_unlock(&fc->lock);
	}
}
EXPORT_SYMBOL_GPL(fuse_abort_conn);

int fuse_dev_release(struct inode *inode, struct file *file)
{
	struct fuse_dev *fud = fuse_get_dev(file);
<<<<<<< HEAD

	if (fud) {
		struct fuse_conn *fc = fud->fc;
		struct fuse_pqueue *fpq = &fud->pq;

=======

	if (fud) {
		struct fuse_conn *fc = fud->fc;
		struct fuse_pqueue *fpq = &fud->pq;

>>>>>>> 9fe8ecca
		WARN_ON(!list_empty(&fpq->io));
		end_requests(fc, &fpq->processing);
		/* Are we the last open device? */
		if (atomic_dec_and_test(&fc->dev_count)) {
			WARN_ON(fc->iq.fasync != NULL);
			fuse_abort_conn(fc);
		}
		fuse_dev_free(fud);
	}
	return 0;
}
EXPORT_SYMBOL_GPL(fuse_dev_release);

static int fuse_dev_fasync(int fd, struct file *file, int on)
{
	struct fuse_dev *fud = fuse_get_dev(file);

	if (!fud)
		return -EPERM;

	/* No locking - fasync_helper does its own locking */
	return fasync_helper(fd, file, on, &fud->fc->iq.fasync);
}

static int fuse_device_clone(struct fuse_conn *fc, struct file *new)
{
	struct fuse_dev *fud;

	if (new->private_data)
		return -EINVAL;

	fud = fuse_dev_alloc(fc);
	if (!fud)
		return -ENOMEM;

	new->private_data = fud;
	atomic_inc(&fc->dev_count);

	return 0;
}

static long fuse_dev_ioctl(struct file *file, unsigned int cmd,
			   unsigned long arg)
{
	int err = -ENOTTY;

	if (cmd == FUSE_DEV_IOC_CLONE) {
		int oldfd;

		err = -EFAULT;
		if (!get_user(oldfd, (__u32 __user *) arg)) {
			struct file *old = fget(oldfd);

			err = -EINVAL;
			if (old) {
<<<<<<< HEAD
				struct fuse_dev *fud = fuse_get_dev(old);
=======
				struct fuse_dev *fud = NULL;

				/*
				 * Check against file->f_op because CUSE
				 * uses the same ioctl handler.
				 */
				if (old->f_op == file->f_op &&
				    old->f_cred->user_ns == file->f_cred->user_ns)
					fud = fuse_get_dev(old);
>>>>>>> 9fe8ecca

				if (fud) {
					mutex_lock(&fuse_mutex);
					err = fuse_device_clone(fud->fc, file);
					mutex_unlock(&fuse_mutex);
				}
				fput(old);
			}
		}
	}
	return err;
}

const struct file_operations fuse_dev_operations = {
	.owner		= THIS_MODULE,
	.open		= fuse_dev_open,
	.llseek		= no_llseek,
	.read_iter	= fuse_dev_read,
	.splice_read	= fuse_dev_splice_read,
	.write_iter	= fuse_dev_write,
	.splice_write	= fuse_dev_splice_write,
	.poll		= fuse_dev_poll,
	.release	= fuse_dev_release,
	.fasync		= fuse_dev_fasync,
	.unlocked_ioctl = fuse_dev_ioctl,
	.compat_ioctl   = fuse_dev_ioctl,
};
EXPORT_SYMBOL_GPL(fuse_dev_operations);

static struct miscdevice fuse_miscdevice = {
	.minor = FUSE_MINOR,
	.name  = "fuse",
	.fops = &fuse_dev_operations,
};

int __init fuse_dev_init(void)
{
	int err = -ENOMEM;
	fuse_req_cachep = kmem_cache_create("fuse_request",
					    sizeof(struct fuse_req),
					    0, 0, NULL);
	if (!fuse_req_cachep)
		goto out;

	err = misc_register(&fuse_miscdevice);
	if (err)
		goto out_cache_clean;

	return 0;

 out_cache_clean:
	kmem_cache_destroy(fuse_req_cachep);
 out:
	return err;
}

void fuse_dev_cleanup(void)
{
	misc_deregister(&fuse_miscdevice);
	kmem_cache_destroy(fuse_req_cachep);
}<|MERGE_RESOLUTION|>--- conflicted
+++ resolved
@@ -2110,21 +2110,12 @@
  *
  * Emergency exit in case of a malicious or accidental deadlock, or just a hung
  * filesystem.
-<<<<<<< HEAD
  *
  * The same effect is usually achievable through killing the filesystem daemon
  * and all users of the filesystem.  The exception is the combination of an
  * asynchronous request and the tricky deadlock (see
  * Documentation/filesystems/fuse.txt).
  *
-=======
- *
- * The same effect is usually achievable through killing the filesystem daemon
- * and all users of the filesystem.  The exception is the combination of an
- * asynchronous request and the tricky deadlock (see
- * Documentation/filesystems/fuse.txt).
- *
->>>>>>> 9fe8ecca
  * Aborting requests under I/O goes as follows: 1: Separate out unlocked
  * requests, they should be finished off immediately.  Locked requests will be
  * finished after unlock; see unlock_request(). 2: Finish off the unlocked
@@ -2195,19 +2186,11 @@
 int fuse_dev_release(struct inode *inode, struct file *file)
 {
 	struct fuse_dev *fud = fuse_get_dev(file);
-<<<<<<< HEAD
 
 	if (fud) {
 		struct fuse_conn *fc = fud->fc;
 		struct fuse_pqueue *fpq = &fud->pq;
 
-=======
-
-	if (fud) {
-		struct fuse_conn *fc = fud->fc;
-		struct fuse_pqueue *fpq = &fud->pq;
-
->>>>>>> 9fe8ecca
 		WARN_ON(!list_empty(&fpq->io));
 		end_requests(fc, &fpq->processing);
 		/* Are we the last open device? */
@@ -2263,9 +2246,6 @@
 
 			err = -EINVAL;
 			if (old) {
-<<<<<<< HEAD
-				struct fuse_dev *fud = fuse_get_dev(old);
-=======
 				struct fuse_dev *fud = NULL;
 
 				/*
@@ -2275,7 +2255,6 @@
 				if (old->f_op == file->f_op &&
 				    old->f_cred->user_ns == file->f_cred->user_ns)
 					fud = fuse_get_dev(old);
->>>>>>> 9fe8ecca
 
 				if (fud) {
 					mutex_lock(&fuse_mutex);
