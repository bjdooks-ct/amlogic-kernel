VERSION = 3
PATCHLEVEL = 16
SUBLEVEL = 0
EXTRAVERSION = -rc1
NAME = Shuffling Zombie Juror

# *DOCUMENTATION*
# To see a list of typical targets execute "make help"
# More info can be located in ./README
# Comments in this file are targeted only to the developer, do not
# expect to learn how to build the kernel reading this file.

# Do not:
# o  use make's built-in rules and variables
#    (this increases performance and avoids hard-to-debug behaviour);
# o  print "Entering directory ...";
MAKEFLAGS += -rR --no-print-directory

# Avoid funny character set dependencies
unexport LC_ALL
LC_COLLATE=C
LC_NUMERIC=C
export LC_COLLATE LC_NUMERIC

# Avoid interference with shell env settings
unexport GREP_OPTIONS

# We are using a recursive build, so we need to do a little thinking
# to get the ordering right.
#
# Most importantly: sub-Makefiles should only ever modify files in
# their own directory. If in some directory we have a dependency on
# a file in another dir (which doesn't happen often, but it's often
# unavoidable when linking the built-in.o targets which finally
# turn into vmlinux), we will call a sub make in that other dir, and
# after that we are sure that everything which is in that other dir
# is now up to date.
#
# The only cases where we need to modify files which have global
# effects are thus separated out and done before the recursive
# descending is started. They are now explicitly listed as the
# prepare rule.

# To put more focus on warnings, be less verbose as default
# Use 'make V=1' to see the full commands

ifeq ("$(origin V)", "command line")
  KBUILD_VERBOSE = $(V)
endif
ifndef KBUILD_VERBOSE
  KBUILD_VERBOSE = 0
endif

# Call a source code checker (by default, "sparse") as part of the
# C compilation.
#
# Use 'make C=1' to enable checking of only re-compiled files.
# Use 'make C=2' to enable checking of *all* source files, regardless
# of whether they are re-compiled or not.
#
# See the file "Documentation/sparse.txt" for more details, including
# where to get the "sparse" utility.

ifeq ("$(origin C)", "command line")
  KBUILD_CHECKSRC = $(C)
endif
ifndef KBUILD_CHECKSRC
  KBUILD_CHECKSRC = 0
endif

# Use make M=dir to specify directory of external module to build
# Old syntax make ... SUBDIRS=$PWD is still supported
# Setting the environment variable KBUILD_EXTMOD take precedence
ifdef SUBDIRS
  KBUILD_EXTMOD ?= $(SUBDIRS)
endif

ifeq ("$(origin M)", "command line")
  KBUILD_EXTMOD := $(M)
endif

# kbuild supports saving output files in a separate directory.
# To locate output files in a separate directory two syntaxes are supported.
# In both cases the working directory must be the root of the kernel src.
# 1) O=
# Use "make O=dir/to/store/output/files/"
#
# 2) Set KBUILD_OUTPUT
# Set the environment variable KBUILD_OUTPUT to point to the directory
# where the output files shall be placed.
# export KBUILD_OUTPUT=dir/to/store/output/files/
# make
#
# The O= assignment takes precedence over the KBUILD_OUTPUT environment
# variable.


# KBUILD_SRC is set on invocation of make in OBJ directory
# KBUILD_SRC is not intended to be used by the regular user (for now)
ifeq ($(KBUILD_SRC),)

# OK, Make called in directory where kernel src resides
# Do we want to locate output files in a separate directory?
ifeq ("$(origin O)", "command line")
  KBUILD_OUTPUT := $(O)
endif

# That's our default target when none is given on the command line
PHONY := _all
_all:

# Cancel implicit rules on top Makefile
$(CURDIR)/Makefile Makefile: ;

ifneq ($(KBUILD_OUTPUT),)
# Invoke a second make in the output directory, passing relevant variables
# check that the output directory actually exists
saved-output := $(KBUILD_OUTPUT)
KBUILD_OUTPUT := $(shell mkdir -p $(KBUILD_OUTPUT) && cd $(KBUILD_OUTPUT) \
								&& /bin/pwd)
$(if $(KBUILD_OUTPUT),, \
     $(error failed to create output directory "$(saved-output)"))

PHONY += $(MAKECMDGOALS) sub-make

$(filter-out _all sub-make $(CURDIR)/Makefile, $(MAKECMDGOALS)) _all: sub-make
	@:

sub-make: FORCE
	$(if $(KBUILD_VERBOSE:1=),@)$(MAKE) -C $(KBUILD_OUTPUT) \
	KBUILD_SRC=$(CURDIR) \
	KBUILD_EXTMOD="$(KBUILD_EXTMOD)" -f $(CURDIR)/Makefile \
	$(filter-out _all sub-make,$(MAKECMDGOALS))

# Leave processing to above invocation of make
skip-makefile := 1
endif # ifneq ($(KBUILD_OUTPUT),)
endif # ifeq ($(KBUILD_SRC),)

# We process the rest of the Makefile if this is the final invocation of make
ifeq ($(skip-makefile),)

# If building an external module we do not care about the all: rule
# but instead _all depend on modules
PHONY += all
ifeq ($(KBUILD_EXTMOD),)
_all: all
else
_all: modules
endif

ifeq ($(KBUILD_SRC),)
        # building in the source tree
        srctree := .
else
        ifeq ($(KBUILD_SRC)/,$(dir $(CURDIR)))
                # building in a subdirectory of the source tree
                srctree := ..
        else
                srctree := $(KBUILD_SRC)
        endif
endif
objtree		:= .
src		:= $(srctree)
obj		:= $(objtree)

VPATH		:= $(srctree)$(if $(KBUILD_EXTMOD),:$(KBUILD_EXTMOD))

export srctree objtree VPATH


# SUBARCH tells the usermode build what the underlying arch is.  That is set
# first, and if a usermode build is happening, the "ARCH=um" on the command
# line overrides the setting of ARCH below.  If a native build is happening,
# then ARCH is assigned, getting whatever value it gets normally, and
# SUBARCH is subsequently ignored.

SUBARCH := $(shell uname -m | sed -e s/i.86/x86/ -e s/x86_64/x86/ \
				  -e s/sun4u/sparc64/ \
				  -e s/arm.*/arm/ -e s/sa110/arm/ \
				  -e s/s390x/s390/ -e s/parisc64/parisc/ \
				  -e s/ppc.*/powerpc/ -e s/mips.*/mips/ \
				  -e s/sh[234].*/sh/ -e s/aarch64.*/arm64/ )

# Cross compiling and selecting different set of gcc/bin-utils
# ---------------------------------------------------------------------------
#
# When performing cross compilation for other architectures ARCH shall be set
# to the target architecture. (See arch/* for the possibilities).
# ARCH can be set during invocation of make:
# make ARCH=ia64
# Another way is to have ARCH set in the environment.
# The default ARCH is the host where make is executed.

# CROSS_COMPILE specify the prefix used for all executables used
# during compilation. Only gcc and related bin-utils executables
# are prefixed with $(CROSS_COMPILE).
# CROSS_COMPILE can be set on the command line
# make CROSS_COMPILE=ia64-linux-
# Alternatively CROSS_COMPILE can be set in the environment.
# A third alternative is to store a setting in .config so that plain
# "make" in the configured kernel build directory always uses that.
# Default value for CROSS_COMPILE is not to prefix executables
# Note: Some architectures assign CROSS_COMPILE in their arch/*/Makefile
ARCH		?= $(SUBARCH)
CROSS_COMPILE	?= $(CONFIG_CROSS_COMPILE:"%"=%)

# Architecture as present in compile.h
UTS_MACHINE 	:= $(ARCH)
SRCARCH 	:= $(ARCH)

# Additional ARCH settings for x86
ifeq ($(ARCH),i386)
        SRCARCH := x86
endif
ifeq ($(ARCH),x86_64)
        SRCARCH := x86
endif

# Additional ARCH settings for sparc
ifeq ($(ARCH),sparc32)
       SRCARCH := sparc
endif
ifeq ($(ARCH),sparc64)
       SRCARCH := sparc
endif

# Additional ARCH settings for sh
ifeq ($(ARCH),sh64)
       SRCARCH := sh
endif

# Additional ARCH settings for tile
ifeq ($(ARCH),tilepro)
       SRCARCH := tile
endif
ifeq ($(ARCH),tilegx)
       SRCARCH := tile
endif

# Where to locate arch specific headers
hdr-arch  := $(SRCARCH)

KCONFIG_CONFIG	?= .config
export KCONFIG_CONFIG

# SHELL used by kbuild
CONFIG_SHELL := $(shell if [ -x "$$BASH" ]; then echo $$BASH; \
	  else if [ -x /bin/bash ]; then echo /bin/bash; \
	  else echo sh; fi ; fi)

HOSTCC       = gcc
HOSTCXX      = g++
HOSTCFLAGS   = -Wall -Wmissing-prototypes -Wstrict-prototypes -O2 -fomit-frame-pointer
HOSTCXXFLAGS = -O2

ifeq ($(shell $(HOSTCC) -v 2>&1 | grep -c "clang version"), 1)
HOSTCFLAGS  += -Wno-unused-value -Wno-unused-parameter \
		-Wno-missing-field-initializers -fno-delete-null-pointer-checks
endif

# Decide whether to build built-in, modular, or both.
# Normally, just do built-in.

KBUILD_MODULES :=
KBUILD_BUILTIN := 1

# If we have only "make modules", don't compile built-in objects.
# When we're building modules with modversions, we need to consider
# the built-in objects during the descend as well, in order to
# make sure the checksums are up to date before we record them.

ifeq ($(MAKECMDGOALS),modules)
  KBUILD_BUILTIN := $(if $(CONFIG_MODVERSIONS),1)
endif

# If we have "make <whatever> modules", compile modules
# in addition to whatever we do anyway.
# Just "make" or "make all" shall build modules as well

ifneq ($(filter all _all modules,$(MAKECMDGOALS)),)
  KBUILD_MODULES := 1
endif

ifeq ($(MAKECMDGOALS),)
  KBUILD_MODULES := 1
endif

export KBUILD_MODULES KBUILD_BUILTIN
export KBUILD_CHECKSRC KBUILD_SRC KBUILD_EXTMOD

# Beautify output
# ---------------------------------------------------------------------------
#
# Normally, we echo the whole command before executing it. By making
# that echo $($(quiet)$(cmd)), we now have the possibility to set
# $(quiet) to choose other forms of output instead, e.g.
#
#         quiet_cmd_cc_o_c = Compiling $(RELDIR)/$@
#         cmd_cc_o_c       = $(CC) $(c_flags) -c -o $@ $<
#
# If $(quiet) is empty, the whole command will be printed.
# If it is set to "quiet_", only the short version will be printed.
# If it is set to "silent_", nothing will be printed at all, since
# the variable $(silent_cmd_cc_o_c) doesn't exist.
#
# A simple variant is to prefix commands with $(Q) - that's useful
# for commands that shall be hidden in non-verbose mode.
#
#	$(Q)ln $@ :<
#
# If KBUILD_VERBOSE equals 0 then the above command will be hidden.
# If KBUILD_VERBOSE equals 1 then the above command is displayed.

ifeq ($(KBUILD_VERBOSE),1)
  quiet =
  Q =
else
  quiet=quiet_
  Q = @
endif

# If the user is running make -s (silent mode), suppress echoing of
# commands

ifneq ($(filter 4.%,$(MAKE_VERSION)),)	# make-4
ifneq ($(filter %s ,$(firstword x$(MAKEFLAGS))),)
  quiet=silent_
endif
else					# make-3.8x
ifneq ($(filter s% -s%,$(MAKEFLAGS)),)
  quiet=silent_
endif
endif

export quiet Q KBUILD_VERBOSE

ifneq ($(CC),)
ifeq ($(shell $(CC) -v 2>&1 | grep -c "clang version"), 1)
COMPILER := clang
else
COMPILER := gcc
endif
export COMPILER
endif

# Look for make include files relative to root of kernel src
MAKEFLAGS += --include-dir=$(srctree)

# We need some generic definitions (do not try to remake the file).
$(srctree)/scripts/Kbuild.include: ;
include $(srctree)/scripts/Kbuild.include

# Make variables (CC, etc...)
AS		= $(CROSS_COMPILE)as
LD		= $(CROSS_COMPILE)ld
LDFINAL	= $(LD)
CC		= $(CROSS_COMPILE)gcc
CPP		= $(CC) -E
ifdef CONFIG_LTO
AR		= $(CROSS_COMPILE)gcc-ar
else
AR		= $(CROSS_COMPILE)ar
endif
NM		= $(CROSS_COMPILE)nm
STRIP		= $(CROSS_COMPILE)strip
OBJCOPY		= $(CROSS_COMPILE)objcopy
OBJDUMP		= $(CROSS_COMPILE)objdump
AWK		= awk
GENKSYMS	= scripts/genksyms/genksyms
INSTALLKERNEL  := installkernel
DEPMOD		= /sbin/depmod
PERL		= perl
PYTHON		= python
CHECK		= sparse

CHECKFLAGS     := -D__linux__ -Dlinux -D__STDC__ -Dunix -D__unix__ \
		  -Wbitwise -Wno-return-void $(CF)
CFLAGS_MODULE   =
AFLAGS_MODULE   =
LDFLAGS_MODULE  =
CFLAGS_KERNEL	=
AFLAGS_KERNEL	=
CFLAGS_GCOV	= -fprofile-arcs -ftest-coverage


# Use USERINCLUDE when you must reference the UAPI directories only.
USERINCLUDE    := \
		-I$(srctree)/arch/$(hdr-arch)/include/uapi \
		-Iarch/$(hdr-arch)/include/generated/uapi \
		-I$(srctree)/include/uapi \
		-Iinclude/generated/uapi \
                -include $(srctree)/include/linux/kconfig.h

# Use LINUXINCLUDE when you must reference the include/ directory.
# Needed to be compatible with the O= option
LINUXINCLUDE    := \
		-I$(srctree)/arch/$(hdr-arch)/include \
		-Iarch/$(hdr-arch)/include/generated \
		$(if $(KBUILD_SRC), -I$(srctree)/include) \
		-Iinclude \
		$(USERINCLUDE)

KBUILD_CPPFLAGS := -D__KERNEL__

KBUILD_CFLAGS   := -Wall -Wundef -Wstrict-prototypes -Wno-trigraphs \
		   -fno-strict-aliasing -fno-common \
		   -Werror-implicit-function-declaration \
		   -Wno-format-security

KBUILD_AFLAGS_KERNEL :=
KBUILD_CFLAGS_KERNEL :=
KBUILD_AFLAGS   := -D__ASSEMBLY__
KBUILD_AFLAGS_MODULE  := -DMODULE
KBUILD_CFLAGS_MODULE  := -DMODULE
KBUILD_LDFLAGS_MODULE := -T $(srctree)/scripts/module-common.lds

# Read KERNELRELEASE from include/config/kernel.release (if it exists)
KERNELRELEASE = $(shell cat include/config/kernel.release 2> /dev/null)
KERNELVERSION = $(VERSION)$(if $(PATCHLEVEL),.$(PATCHLEVEL)$(if $(SUBLEVEL),.$(SUBLEVEL)))$(EXTRAVERSION)

export VERSION PATCHLEVEL SUBLEVEL KERNELRELEASE KERNELVERSION
export ARCH SRCARCH CONFIG_SHELL HOSTCC HOSTCFLAGS CROSS_COMPILE AS LD CC
<<<<<<< HEAD
export CPP AR NM STRIP OBJCOPY OBJDUMP LDFINAL
export MAKE AWK GENKSYMS INSTALLKERNEL PERL UTS_MACHINE
=======
export CPP AR NM STRIP OBJCOPY OBJDUMP
export MAKE AWK GENKSYMS INSTALLKERNEL PERL PYTHON UTS_MACHINE
>>>>>>> 011bf125
export HOSTCXX HOSTCXXFLAGS LDFLAGS_MODULE CHECK CHECKFLAGS

export KBUILD_CPPFLAGS NOSTDINC_FLAGS LINUXINCLUDE OBJCOPYFLAGS LDFLAGS
export KBUILD_CFLAGS CFLAGS_KERNEL CFLAGS_MODULE CFLAGS_GCOV
export KBUILD_AFLAGS AFLAGS_KERNEL AFLAGS_MODULE
export KBUILD_AFLAGS_MODULE KBUILD_CFLAGS_MODULE KBUILD_LDFLAGS_MODULE
export KBUILD_AFLAGS_KERNEL KBUILD_CFLAGS_KERNEL
export KBUILD_ARFLAGS

ifdef CONFIG_LTO
# LTO gcc creates a lot of files in TMPDIR, and with /tmp as tmpfs
# it's easy to drive the machine OOM. Use the object directory
# instead.
ifndef TMPDIR
TMPDIR ?= $(objtree)
export TMPDIR
$(info setting TMPDIR=$(objtree) for LTO build)
endif
endif

# When compiling out-of-tree modules, put MODVERDIR in the module
# tree rather than in the kernel tree. The kernel tree might
# even be read-only.
export MODVERDIR := $(if $(KBUILD_EXTMOD),$(firstword $(KBUILD_EXTMOD))/).tmp_versions

# Files to ignore in find ... statements

export RCS_FIND_IGNORE := \( -name SCCS -o -name BitKeeper -o -name .svn -o    \
			  -name CVS -o -name .pc -o -name .hg -o -name .git \) \
			  -prune -o
export RCS_TAR_IGNORE := --exclude SCCS --exclude BitKeeper --exclude .svn \
			 --exclude CVS --exclude .pc --exclude .hg --exclude .git

# ===========================================================================
# Rules shared between *config targets and build targets

# Basic helpers built in scripts/
PHONY += scripts_basic
scripts_basic:
	$(Q)$(MAKE) $(build)=scripts/basic
	$(Q)rm -f .tmp_quiet_recordmcount

# To avoid any implicit rule to kick in, define an empty command.
scripts/basic/%: scripts_basic ;

PHONY += outputmakefile
# outputmakefile generates a Makefile in the output directory, if using a
# separate output directory. This allows convenient use of make in the
# output directory.
outputmakefile:
ifneq ($(KBUILD_SRC),)
	$(Q)ln -fsn $(srctree) source
	$(Q)$(CONFIG_SHELL) $(srctree)/scripts/mkmakefile \
	    $(srctree) $(objtree) $(VERSION) $(PATCHLEVEL)
endif

# Support for using generic headers in asm-generic
PHONY += asm-generic
asm-generic:
	$(Q)$(MAKE) -f $(srctree)/scripts/Makefile.asm-generic \
	            src=asm obj=arch/$(SRCARCH)/include/generated/asm
	$(Q)$(MAKE) -f $(srctree)/scripts/Makefile.asm-generic \
	            src=uapi/asm obj=arch/$(SRCARCH)/include/generated/uapi/asm

# To make sure we do not include .config for any of the *config targets
# catch them early, and hand them over to scripts/kconfig/Makefile
# It is allowed to specify more targets when calling make, including
# mixing *config targets and build targets.
# For example 'make oldconfig all'.
# Detect when mixed targets is specified, and make a second invocation
# of make so .config is not included in this case either (for *config).

version_h := include/generated/uapi/linux/version.h

no-dot-config-targets := clean mrproper distclean \
			 cscope gtags TAGS tags help %docs check% coccicheck \
			 $(version_h) headers_% archheaders archscripts \
			 kernelversion %src-pkg

config-targets := 0
mixed-targets  := 0
dot-config     := 1

ifneq ($(filter $(no-dot-config-targets), $(MAKECMDGOALS)),)
	ifeq ($(filter-out $(no-dot-config-targets), $(MAKECMDGOALS)),)
		dot-config := 0
	endif
endif

ifeq ($(KBUILD_EXTMOD),)
        ifneq ($(filter config %config,$(MAKECMDGOALS)),)
                config-targets := 1
                ifneq ($(filter-out config %config,$(MAKECMDGOALS)),)
                        mixed-targets := 1
                endif
        endif
endif

ifeq ($(mixed-targets),1)
# ===========================================================================
# We're called with mixed targets (*config and build targets).
# Handle them one by one.

PHONY += $(MAKECMDGOALS) __build_one_by_one

$(filter-out __build_one_by_one, $(MAKECMDGOALS)): __build_one_by_one
	@:

__build_one_by_one:
	$(Q)set -e; \
	for i in $(MAKECMDGOALS); do \
		$(MAKE) -f $(srctree)/Makefile $$i; \
	done

else
ifeq ($(config-targets),1)
# ===========================================================================
# *config targets only - make sure prerequisites are updated, and descend
# in scripts/kconfig to make the *config target

# Read arch specific Makefile to set KBUILD_DEFCONFIG as needed.
# KBUILD_DEFCONFIG may point out an alternative default configuration
# used for 'make defconfig'
include $(srctree)/arch/$(SRCARCH)/Makefile
export KBUILD_DEFCONFIG KBUILD_KCONFIG

config: scripts_basic outputmakefile FORCE
	$(Q)$(MAKE) $(build)=scripts/kconfig $@

%config: scripts_basic outputmakefile FORCE
	$(Q)$(MAKE) $(build)=scripts/kconfig $@

else
# ===========================================================================
# Build targets only - this includes vmlinux, arch specific targets, clean
# targets and others. In general all targets except *config targets.

ifeq ($(KBUILD_EXTMOD),)
# Additional helpers built in scripts/
# Carefully list dependencies so we do not try to build scripts twice
# in parallel
PHONY += scripts
scripts: scripts_basic include/config/auto.conf include/config/tristate.conf \
	 asm-generic
	$(Q)$(MAKE) $(build)=$(@)

# Objects we will link into vmlinux / subdirs we need to visit
init-y		:= init/
drivers-y	:= drivers/ sound/ firmware/
net-y		:= net/
libs-y		:= lib/
core-y		:= usr/
endif # KBUILD_EXTMOD

ifeq ($(dot-config),1)
# Read in config
-include include/config/auto.conf

ifeq ($(KBUILD_EXTMOD),)
# Read in dependencies to all Kconfig* files, make sure to run
# oldconfig if changes are detected.
-include include/config/auto.conf.cmd

# To avoid any implicit rule to kick in, define an empty command
$(KCONFIG_CONFIG) include/config/auto.conf.cmd: ;

# If .config is newer than include/config/auto.conf, someone tinkered
# with it and forgot to run make oldconfig.
# if auto.conf.cmd is missing then we are probably in a cleaned tree so
# we execute the config step to be sure to catch updated Kconfig files
include/config/%.conf: $(KCONFIG_CONFIG) include/config/auto.conf.cmd
	$(Q)$(MAKE) -f $(srctree)/Makefile silentoldconfig
else
# external modules needs include/generated/autoconf.h and include/config/auto.conf
# but do not care if they are up-to-date. Use auto.conf to trigger the test
PHONY += include/config/auto.conf

include/config/auto.conf:
	$(Q)test -e include/generated/autoconf.h -a -e $@ || (		\
	echo >&2;							\
	echo >&2 "  ERROR: Kernel configuration is invalid.";		\
	echo >&2 "         include/generated/autoconf.h or $@ are missing.";\
	echo >&2 "         Run 'make oldconfig && make prepare' on kernel src to fix it.";	\
	echo >&2 ;							\
	/bin/false)

endif # KBUILD_EXTMOD

else
# Dummy target needed, because used as prerequisite
include/config/auto.conf: ;
endif # $(dot-config)

# The all: target is the default when no target is given on the
# command line.
# This allow a user to issue only 'make' to build a kernel including modules
# Defaults to vmlinux, but the arch makefile usually adds further targets
all: vmlinux

include $(srctree)/arch/$(SRCARCH)/Makefile

KBUILD_CFLAGS	+= $(call cc-option,-fno-delete-null-pointer-checks,)

ifdef CONFIG_CC_OPTIMIZE_FOR_SIZE
KBUILD_CFLAGS	+= -Os $(call cc-disable-warning,maybe-uninitialized,)
else
KBUILD_CFLAGS	+= -O2
endif

ifdef CONFIG_READABLE_ASM
# Disable optimizations that make assembler listings hard to read.
# reorder blocks reorders the control in the function
# ipa clone creates specialized cloned functions
# partial inlining inlines only parts of functions
KBUILD_CFLAGS += $(call cc-option,-fno-reorder-blocks,) \
                 $(call cc-option,-fno-ipa-cp-clone,) \
                 $(call cc-option,-fno-partial-inlining)
endif

ifneq ($(CONFIG_FRAME_WARN),0)
KBUILD_CFLAGS += $(call cc-option,-Wframe-larger-than=${CONFIG_FRAME_WARN})
endif

# Handle stack protector mode.
ifdef CONFIG_CC_STACKPROTECTOR_REGULAR
  stackp-flag := -fstack-protector
  ifeq ($(call cc-option, $(stackp-flag)),)
    $(warning Cannot use CONFIG_CC_STACKPROTECTOR_REGULAR: \
             -fstack-protector not supported by compiler)
  endif
else
ifdef CONFIG_CC_STACKPROTECTOR_STRONG
  stackp-flag := -fstack-protector-strong
  ifeq ($(call cc-option, $(stackp-flag)),)
    $(warning Cannot use CONFIG_CC_STACKPROTECTOR_STRONG: \
	      -fstack-protector-strong not supported by compiler)
  endif
else
  # Force off for distro compilers that enable stack protector by default.
  stackp-flag := $(call cc-option, -fno-stack-protector)
endif
endif
KBUILD_CFLAGS += $(stackp-flag)

ifeq ($(COMPILER),clang)
KBUILD_CPPFLAGS += $(call cc-option,-Qunused-arguments,)
KBUILD_CPPFLAGS += $(call cc-option,-Wno-unknown-warning-option,)
KBUILD_CFLAGS += $(call cc-disable-warning, unused-variable)
KBUILD_CFLAGS += $(call cc-disable-warning, format-invalid-specifier)
KBUILD_CFLAGS += $(call cc-disable-warning, gnu)
# Quiet clang warning: comparison of unsigned expression < 0 is always false
KBUILD_CFLAGS += $(call cc-disable-warning, tautological-compare)
# CLANG uses a _MergedGlobals as optimization, but this breaks modpost, as the
# source of a reference will be _MergedGlobals and not on of the whitelisted names.
# See modpost pattern 2
KBUILD_CFLAGS += $(call cc-option, -mno-global-merge,)
else

# This warning generated too much noise in a regular build.
# Use make W=1 to enable this warning (see scripts/Makefile.build)
KBUILD_CFLAGS += $(call cc-disable-warning, unused-but-set-variable)
endif

ifdef CONFIG_FRAME_POINTER
KBUILD_CFLAGS	+= -fno-omit-frame-pointer -fno-optimize-sibling-calls
else
# Some targets (ARM with Thumb2, for example), can't be built with frame
# pointers.  For those, we don't have FUNCTION_TRACER automatically
# select FRAME_POINTER.  However, FUNCTION_TRACER adds -pg, and this is
# incompatible with -fomit-frame-pointer with current GCC, so we don't use
# -fomit-frame-pointer with FUNCTION_TRACER.
ifndef CONFIG_FUNCTION_TRACER
KBUILD_CFLAGS	+= -fomit-frame-pointer
endif
endif

ifdef CONFIG_DEBUG_INFO
KBUILD_CFLAGS	+= -g
KBUILD_AFLAGS	+= -Wa,-gdwarf-2
endif

ifdef CONFIG_DEBUG_INFO_REDUCED
KBUILD_CFLAGS 	+= $(call cc-option, -femit-struct-debug-baseonly) \
		   $(call cc-option,-fno-var-tracking)
endif

ifdef CONFIG_FUNCTION_TRACER
ifdef CONFIG_HAVE_FENTRY
CC_USING_FENTRY	:= $(call cc-option, -mfentry -DCC_USING_FENTRY)
endif
KBUILD_CFLAGS	+= -pg $(CC_USING_FENTRY)
KBUILD_AFLAGS	+= $(CC_USING_FENTRY)
ifdef CONFIG_DYNAMIC_FTRACE
	ifdef CONFIG_HAVE_C_RECORDMCOUNT
		BUILD_C_RECORDMCOUNT := y
		export BUILD_C_RECORDMCOUNT
	endif
endif
endif

# We trigger additional mismatches with less inlining
ifdef CONFIG_DEBUG_SECTION_MISMATCH
KBUILD_CFLAGS += $(call cc-option, -fno-inline-functions-called-once)
endif

# arch Makefile may override CC so keep this after arch Makefile is included
NOSTDINC_FLAGS += -nostdinc -isystem $(shell $(CC) -print-file-name=include)
CHECKFLAGS     += $(NOSTDINC_FLAGS)

# warn about C99 declaration after statement
KBUILD_CFLAGS += $(call cc-option,-Wdeclaration-after-statement,)

# disable pointer signed / unsigned warnings in gcc 4.0
KBUILD_CFLAGS += $(call cc-disable-warning, pointer-sign)

# disable invalid "can't wrap" optimizations for signed / pointers
KBUILD_CFLAGS	+= $(call cc-option,-fno-strict-overflow)

# conserve stack if available
KBUILD_CFLAGS   += $(call cc-option,-fconserve-stack)

# disallow errors like 'EXPORT_GPL(foo);' with missing header
KBUILD_CFLAGS   += $(call cc-option,-Werror=implicit-int)

# require functions to have arguments in prototypes, not empty 'int foo()'
KBUILD_CFLAGS   += $(call cc-option,-Werror=strict-prototypes)

# Prohibit date/time macros, which would make the build non-deterministic
KBUILD_CFLAGS   += $(call cc-option,-Werror=date-time)

# use the deterministic mode of AR if available
KBUILD_ARFLAGS := $(call ar-option,D)

# check for 'asm goto'
ifeq ($(shell $(CONFIG_SHELL) $(srctree)/scripts/gcc-goto.sh $(CC)), y)
	KBUILD_CFLAGS += -DCC_HAVE_ASM_GOTO
endif

include $(srctree)/scripts/Makefile.extrawarn
include ${srctree}/scripts/Makefile.lto

# Add user supplied CPPFLAGS, AFLAGS and CFLAGS as the last assignments
KBUILD_CPPFLAGS += $(KCPPFLAGS)
KBUILD_AFLAGS += $(KAFLAGS)
KBUILD_CFLAGS += $(KCFLAGS)

# Use --build-id when available.
LDFLAGS_BUILD_ID = $(patsubst -Wl$(comma)%,%,\
			      $(call cc-ldoption, -Wl$(comma)--build-id,))
KBUILD_LDFLAGS_MODULE += $(LDFLAGS_BUILD_ID)
LDFLAGS_vmlinux += $(LDFLAGS_BUILD_ID)

ifeq ($(CONFIG_STRIP_ASM_SYMS),y)
LDFLAGS_vmlinux	+= $(call ld-option, -X,)
endif

# Default kernel image to build when no specific target is given.
# KBUILD_IMAGE may be overruled on the command line or
# set in the environment
# Also any assignments in arch/$(ARCH)/Makefile take precedence over
# this default value
export KBUILD_IMAGE ?= vmlinux

#
# INSTALL_PATH specifies where to place the updated kernel and system map
# images. Default is /boot, but you can set it to other values
export	INSTALL_PATH ?= /boot

#
# INSTALL_DTBS_PATH specifies a prefix for relocations required by build roots.
# Like INSTALL_MOD_PATH, it isn't defined in the Makefile, but can be passed as
# an argument if needed. Otherwise it defaults to the kernel install path
#
export INSTALL_DTBS_PATH ?= $(INSTALL_PATH)/dtbs/$(KERNELRELEASE)

#
# INSTALL_MOD_PATH specifies a prefix to MODLIB for module directory
# relocations required by build roots.  This is not defined in the
# makefile but the argument can be passed to make if needed.
#

MODLIB	= $(INSTALL_MOD_PATH)/lib/modules/$(KERNELRELEASE)
export MODLIB

#
# INSTALL_MOD_STRIP, if defined, will cause modules to be
# stripped after they are installed.  If INSTALL_MOD_STRIP is '1', then
# the default option --strip-debug will be used.  Otherwise,
# INSTALL_MOD_STRIP value will be used as the options to the strip command.

ifdef INSTALL_MOD_STRIP
ifeq ($(INSTALL_MOD_STRIP),1)
mod_strip_cmd = $(STRIP) --strip-debug
else
mod_strip_cmd = $(STRIP) $(INSTALL_MOD_STRIP)
endif # INSTALL_MOD_STRIP=1
else
mod_strip_cmd = true
endif # INSTALL_MOD_STRIP
export mod_strip_cmd

# Select initial ramdisk compression format, default is gzip(1).
# This shall be used by the dracut(8) tool while creating an initramfs image.
#
INITRD_COMPRESS-y                  := gzip
INITRD_COMPRESS-$(CONFIG_RD_BZIP2) := bzip2
INITRD_COMPRESS-$(CONFIG_RD_LZMA)  := lzma
INITRD_COMPRESS-$(CONFIG_RD_XZ)    := xz
INITRD_COMPRESS-$(CONFIG_RD_LZO)   := lzo
INITRD_COMPRESS-$(CONFIG_RD_LZ4)   := lz4
# do not export INITRD_COMPRESS, since we didn't actually
# choose a sane default compression above.
# export INITRD_COMPRESS := $(INITRD_COMPRESS-y)

ifdef CONFIG_MODULE_SIG_ALL
MODSECKEY = ./signing_key.priv
MODPUBKEY = ./signing_key.x509
export MODPUBKEY
mod_sign_cmd = perl $(srctree)/scripts/sign-file $(CONFIG_MODULE_SIG_HASH) $(MODSECKEY) $(MODPUBKEY)
else
mod_sign_cmd = true
endif
export mod_sign_cmd


ifeq ($(KBUILD_EXTMOD),)
core-y		+= kernel/ mm/ fs/ ipc/ security/ crypto/ block/

vmlinux-dirs	:= $(patsubst %/,%,$(filter %/, $(init-y) $(init-m) \
		     $(core-y) $(core-m) $(drivers-y) $(drivers-m) \
		     $(net-y) $(net-m) $(libs-y) $(libs-m)))

vmlinux-alldirs	:= $(sort $(vmlinux-dirs) $(patsubst %/,%,$(filter %/, \
		     $(init-n) $(init-) \
		     $(core-n) $(core-) $(drivers-n) $(drivers-) \
		     $(net-n)  $(net-)  $(libs-n)    $(libs-))))

init-y		:= $(patsubst %/, %/built-in.o, $(init-y))
core-y		:= $(patsubst %/, %/built-in.o, $(core-y))
drivers-y	:= $(patsubst %/, %/built-in.o, $(drivers-y))
net-y		:= $(patsubst %/, %/built-in.o, $(net-y))
libs-y1		:= $(patsubst %/, %/lib.a, $(libs-y))
libs-y2		:= $(patsubst %/, %/built-in.o, $(libs-y))
libs-y		:= $(libs-y1) $(libs-y2)

# Externally visible symbols (used by link-vmlinux.sh)
export KBUILD_VMLINUX_INIT := $(head-y) $(init-y)
export KBUILD_VMLINUX_MAIN := $(core-y) $(libs-y) $(drivers-y) $(net-y)
export KBUILD_LDS          := arch/$(SRCARCH)/kernel/vmlinux.lds
export LDFLAGS_vmlinux
# used by scripts/pacmage/Makefile
export KBUILD_ALLDIRS := $(sort $(filter-out arch/%,$(vmlinux-alldirs)) arch Documentation include samples scripts tools virt)

vmlinux-deps := $(KBUILD_LDS) $(KBUILD_VMLINUX_INIT) $(KBUILD_VMLINUX_MAIN)

# Final link of vmlinux
      cmd_link-vmlinux = $(CONFIG_SHELL) $< $(LD) $(LDFLAGS) $(LDFLAGS_vmlinux)
quiet_cmd_link-vmlinux = LINK    $@

# Include targets which we want to
# execute if the rest of the kernel build went well.
vmlinux: scripts/link-vmlinux.sh $(vmlinux-deps) FORCE
ifdef CONFIG_HEADERS_CHECK
	$(Q)$(MAKE) -f $(srctree)/Makefile headers_check
endif
ifdef CONFIG_SAMPLES
	$(Q)$(MAKE) $(build)=samples
endif
ifdef CONFIG_BUILD_DOCSRC
	$(Q)$(MAKE) $(build)=Documentation
endif
	+$(call if_changed,link-vmlinux)

# The actual objects are generated when descending,
# make sure no implicit rule kicks in
$(sort $(vmlinux-deps)): $(vmlinux-dirs) ;

# Handle descending into subdirectories listed in $(vmlinux-dirs)
# Preset locale variables to speed up the build process. Limit locale
# tweaks to this spot to avoid wrong language settings when running
# make menuconfig etc.
# Error messages still appears in the original language

PHONY += $(vmlinux-dirs)
$(vmlinux-dirs): prepare scripts
	$(Q)$(MAKE) $(build)=$@

define filechk_kernel.release
	echo "$(KERNELVERSION)$$($(CONFIG_SHELL) $(srctree)/scripts/setlocalversion $(srctree))"
endef

# Store (new) KERNELRELEASE string in include/config/kernel.release
include/config/kernel.release: include/config/auto.conf FORCE
	$(call filechk,kernel.release)


# Things we need to do before we recursively start building the kernel
# or the modules are listed in "prepare".
# A multi level approach is used. prepareN is processed before prepareN-1.
# archprepare is used in arch Makefiles and when processed asm symlink,
# version.h and scripts_basic is processed / created.

# Listed in dependency order
PHONY += prepare archprepare prepare0 prepare1 prepare2 prepare3

# prepare3 is used to check if we are building in a separate output directory,
# and if so do:
# 1) Check that make has not been executed in the kernel src $(srctree)
prepare3: include/config/kernel.release
ifneq ($(KBUILD_SRC),)
	@$(kecho) '  Using $(srctree) as source for kernel'
	$(Q)if [ -f $(srctree)/.config -o -d $(srctree)/include/config ]; then \
		echo >&2 "  $(srctree) is not clean, please run 'make mrproper'"; \
		echo >&2 "  in the '$(srctree)' directory.";\
		/bin/false; \
	fi;
endif

# prepare2 creates a makefile if using a separate output directory
prepare2: prepare3 outputmakefile asm-generic

prepare1: prepare2 $(version_h) include/generated/utsrelease.h \
                   include/config/auto.conf
	$(cmd_crmodverdir)

archprepare: archheaders archscripts prepare1 scripts_basic

prepare0: archprepare FORCE
	$(Q)$(MAKE) $(build)=.

# All the preparing..
prepare: prepare0

# Generate some files
# ---------------------------------------------------------------------------

# KERNELRELEASE can change from a few different places, meaning version.h
# needs to be updated, so this check is forced on all builds

uts_len := 64
define filechk_utsrelease.h
	if [ `echo -n "$(KERNELRELEASE)" | wc -c ` -gt $(uts_len) ]; then \
	  echo '"$(KERNELRELEASE)" exceeds $(uts_len) characters' >&2;    \
	  exit 1;                                                         \
	fi;                                                               \
	(echo \#define UTS_RELEASE \"$(KERNELRELEASE)\";)
endef

define filechk_version.h
	(echo \#define LINUX_VERSION_CODE $(shell                         \
	expr $(VERSION) \* 65536 + 0$(PATCHLEVEL) \* 256 + 0$(SUBLEVEL)); \
	echo '#define KERNEL_VERSION(a,b,c) (((a) << 16) + ((b) << 8) + (c))';)
endef

$(version_h): $(srctree)/Makefile FORCE
	$(call filechk,version.h)

include/generated/utsrelease.h: include/config/kernel.release FORCE
	$(call filechk,utsrelease.h)

PHONY += headerdep
headerdep:
	$(Q)find $(srctree)/include/ -name '*.h' | xargs --max-args 1 \
	$(srctree)/scripts/headerdep.pl -I$(srctree)/include

# ---------------------------------------------------------------------------

PHONY += depend dep
depend dep:
	@echo '*** Warning: make $@ is unnecessary now.'

# ---------------------------------------------------------------------------
# Firmware install
INSTALL_FW_PATH=$(INSTALL_MOD_PATH)/lib/firmware
export INSTALL_FW_PATH

PHONY += firmware_install
firmware_install: FORCE
	@mkdir -p $(objtree)/firmware
	$(Q)$(MAKE) -f $(srctree)/scripts/Makefile.fwinst obj=firmware __fw_install

# ---------------------------------------------------------------------------
# Kernel headers

#Default location for installed headers
export INSTALL_HDR_PATH = $(objtree)/usr

hdr-inst := -rR -f $(srctree)/scripts/Makefile.headersinst obj

# If we do an all arch process set dst to asm-$(hdr-arch)
hdr-dst = $(if $(KBUILD_HEADERS), dst=include/asm-$(hdr-arch), dst=include/asm)

PHONY += archheaders
archheaders:

PHONY += archscripts
archscripts:

PHONY += __headers
__headers: $(version_h) scripts_basic asm-generic archheaders archscripts FORCE
	$(Q)$(MAKE) $(build)=scripts build_unifdef

PHONY += headers_install_all
headers_install_all:
	$(Q)$(CONFIG_SHELL) $(srctree)/scripts/headers.sh install

PHONY += headers_install
headers_install: __headers
	$(if $(wildcard $(srctree)/arch/$(hdr-arch)/include/uapi/asm/Kbuild),, \
	  $(error Headers not exportable for the $(SRCARCH) architecture))
	$(Q)$(MAKE) $(hdr-inst)=include/uapi
	$(Q)$(MAKE) $(hdr-inst)=arch/$(hdr-arch)/include/uapi/asm $(hdr-dst)

PHONY += headers_check_all
headers_check_all: headers_install_all
	$(Q)$(CONFIG_SHELL) $(srctree)/scripts/headers.sh check

PHONY += headers_check
headers_check: headers_install
	$(Q)$(MAKE) $(hdr-inst)=include/uapi HDRCHECK=1
	$(Q)$(MAKE) $(hdr-inst)=arch/$(hdr-arch)/include/uapi/asm $(hdr-dst) HDRCHECK=1

# ---------------------------------------------------------------------------
# Modules

ifdef CONFIG_MODULES

# By default, build modules as well

all: modules

# Build modules
#
# A module can be listed more than once in obj-m resulting in
# duplicate lines in modules.order files.  Those are removed
# using awk while concatenating to the final file.

PHONY += modules
modules: $(vmlinux-dirs) $(if $(KBUILD_BUILTIN),vmlinux) modules.builtin
	$(Q)$(AWK) '!x[$$0]++' $(vmlinux-dirs:%=$(objtree)/%/modules.order) > $(objtree)/modules.order
	@$(kecho) '  Building modules, stage 2.';
	$(Q)$(MAKE) -f $(srctree)/scripts/Makefile.modpost
	$(Q)$(MAKE) -f $(srctree)/scripts/Makefile.fwinst obj=firmware __fw_modbuild

modules.builtin: $(vmlinux-dirs:%=%/modules.builtin)
	$(Q)$(AWK) '!x[$$0]++' $^ > $(objtree)/modules.builtin

%/modules.builtin: include/config/auto.conf
	$(Q)$(MAKE) $(modbuiltin)=$*


# Target to prepare building external modules
PHONY += modules_prepare
modules_prepare: prepare scripts

# Target to install modules
PHONY += modules_install
modules_install: _modinst_ _modinst_post

PHONY += _modinst_
_modinst_:
	@rm -rf $(MODLIB)/kernel
	@rm -f $(MODLIB)/source
	@mkdir -p $(MODLIB)/kernel
	@ln -s `cd $(srctree) && /bin/pwd` $(MODLIB)/source
	@if [ ! $(objtree) -ef  $(MODLIB)/build ]; then \
		rm -f $(MODLIB)/build ; \
		ln -s $(CURDIR) $(MODLIB)/build ; \
	fi
	@cp -f $(objtree)/modules.order $(MODLIB)/
	@cp -f $(objtree)/modules.builtin $(MODLIB)/
	$(Q)$(MAKE) -f $(srctree)/scripts/Makefile.modinst

# This depmod is only for convenience to give the initial
# boot a modules.dep even before / is mounted read-write.  However the
# boot script depmod is the master version.
PHONY += _modinst_post
_modinst_post: _modinst_
	$(Q)$(MAKE) -f $(srctree)/scripts/Makefile.fwinst obj=firmware __fw_modinst
	$(call cmd,depmod)

ifeq ($(CONFIG_MODULE_SIG), y)
PHONY += modules_sign
modules_sign:
	$(Q)$(MAKE) -f $(srctree)/scripts/Makefile.modsign
endif

else # CONFIG_MODULES

# Modules not configured
# ---------------------------------------------------------------------------

modules modules_install: FORCE
	@echo >&2
	@echo >&2 "The present kernel configuration has modules disabled."
	@echo >&2 "Type 'make config' and enable loadable module support."
	@echo >&2 "Then build a kernel with module support enabled."
	@echo >&2
	@exit 1

endif # CONFIG_MODULES

###
# Cleaning is done on three levels.
# make clean     Delete most generated files
#                Leave enough to build external modules
# make mrproper  Delete the current configuration, and all generated files
# make distclean Remove editor backup files, patch leftover files and the like

# Directories & files removed with 'make clean'
CLEAN_DIRS  += $(MODVERDIR)

# Directories & files removed with 'make mrproper'
MRPROPER_DIRS  += include/config usr/include include/generated          \
		  arch/*/include/generated .tmp_objdiff
MRPROPER_FILES += .config .config.old .version .old_version $(version_h) \
		  Module.symvers tags TAGS cscope* GPATH GTAGS GRTAGS GSYMS \
		  signing_key.priv signing_key.x509 x509.genkey		\
		  extra_certificates signing_key.x509.keyid		\
		  signing_key.x509.signer include/linux/version.h

# clean - Delete most, but leave enough to build external modules
#
clean: rm-dirs  := $(CLEAN_DIRS)
clean: rm-files := $(CLEAN_FILES)
clean-dirs      := $(addprefix _clean_, . $(vmlinux-alldirs) Documentation samples)

PHONY += $(clean-dirs) clean archclean vmlinuxclean
$(clean-dirs):
	$(Q)$(MAKE) $(clean)=$(patsubst _clean_%,%,$@)

vmlinuxclean:
	$(Q)$(CONFIG_SHELL) $(srctree)/scripts/link-vmlinux.sh clean

clean: archclean vmlinuxclean

# mrproper - Delete all generated files, including .config
#
mrproper: rm-dirs  := $(wildcard $(MRPROPER_DIRS))
mrproper: rm-files := $(wildcard $(MRPROPER_FILES))
mrproper-dirs      := $(addprefix _mrproper_,Documentation/DocBook scripts)

PHONY += $(mrproper-dirs) mrproper archmrproper
$(mrproper-dirs):
	$(Q)$(MAKE) $(clean)=$(patsubst _mrproper_%,%,$@)

mrproper: clean archmrproper $(mrproper-dirs)
	$(call cmd,rmdirs)
	$(call cmd,rmfiles)

# distclean
#
PHONY += distclean

distclean: mrproper
	@find $(srctree) $(RCS_FIND_IGNORE) \
		\( -name '*.orig' -o -name '*.rej' -o -name '*~' \
		-o -name '*.bak' -o -name '#*#' -o -name '.*.orig' \
		-o -name '.*.rej' -o -name '*%'  -o -name 'core' \) \
		-type f -print | xargs rm -f


# Packaging of the kernel to various formats
# ---------------------------------------------------------------------------
# rpm target kept for backward compatibility
package-dir	:= $(srctree)/scripts/package

%src-pkg: FORCE
	$(Q)$(MAKE) $(build)=$(package-dir) $@
%pkg: include/config/kernel.release FORCE
	$(Q)$(MAKE) $(build)=$(package-dir) $@
rpm: include/config/kernel.release FORCE
	$(Q)$(MAKE) $(build)=$(package-dir) $@


# Brief documentation of the typical targets used
# ---------------------------------------------------------------------------

boards := $(wildcard $(srctree)/arch/$(SRCARCH)/configs/*_defconfig)
boards := $(notdir $(boards))
board-dirs := $(dir $(wildcard $(srctree)/arch/$(SRCARCH)/configs/*/*_defconfig))
board-dirs := $(sort $(notdir $(board-dirs:/=)))

help:
	@echo  'Cleaning targets:'
	@echo  '  clean		  - Remove most generated files but keep the config and'
	@echo  '                    enough build support to build external modules'
	@echo  '  mrproper	  - Remove all generated files + config + various backup files'
	@echo  '  distclean	  - mrproper + remove editor backup and patch files'
	@echo  ''
	@echo  'Configuration targets:'
	@$(MAKE) -f $(srctree)/scripts/kconfig/Makefile help
	@echo  ''
	@echo  'Other generic targets:'
	@echo  '  all		  - Build all targets marked with [*]'
	@echo  '* vmlinux	  - Build the bare kernel'
	@echo  '* modules	  - Build all modules'
	@echo  '  modules_install - Install all modules to INSTALL_MOD_PATH (default: /)'
	@echo  '  firmware_install- Install all firmware to INSTALL_FW_PATH'
	@echo  '                    (default: $$(INSTALL_MOD_PATH)/lib/firmware)'
	@echo  '  dir/            - Build all files in dir and below'
	@echo  '  dir/file.[oisS] - Build specified target only'
	@echo  '  dir/file.lst    - Build specified mixed source/assembly target only'
	@echo  '                    (requires a recent binutils and recent build (System.map))'
	@echo  '  dir/file.ko     - Build module including final link'
	@echo  '  modules_prepare - Set up for building external modules'
	@echo  '  tags/TAGS	  - Generate tags file for editors'
	@echo  '  cscope	  - Generate cscope index'
	@echo  '  gtags           - Generate GNU GLOBAL index'
	@echo  '  kernelrelease	  - Output the release version string (use with make -s)'
	@echo  '  kernelversion	  - Output the version stored in Makefile (use with make -s)'
	@echo  '  image_name	  - Output the image name (use with make -s)'
	@echo  '  headers_install - Install sanitised kernel headers to INSTALL_HDR_PATH'; \
	 echo  '                    (default: $(INSTALL_HDR_PATH))'; \
	 echo  ''
	@echo  'Static analysers'
	@echo  '  checkstack      - Generate a list of stack hogs'
	@echo  '  namespacecheck  - Name space analysis on compiled kernel'
	@echo  '  versioncheck    - Sanity check on version.h usage'
	@echo  '  includecheck    - Check for duplicate included header files'
	@echo  '  export_report   - List the usages of all exported symbols'
	@echo  '  headers_check   - Sanity check on exported headers'
	@echo  '  headerdep       - Detect inclusion cycles in headers'
	@$(MAKE) -f $(srctree)/scripts/Makefile.help checker-help
	@echo  ''
	@echo  'Kernel packaging:'
	@$(MAKE) $(build)=$(package-dir) help
	@echo  ''
	@echo  'Documentation targets:'
	@$(MAKE) -f $(srctree)/Documentation/DocBook/Makefile dochelp
	@echo  ''
	@echo  'Architecture specific targets ($(SRCARCH)):'
	@$(if $(archhelp),$(archhelp),\
		echo '  No architecture specific help defined for $(SRCARCH)')
	@echo  ''
	@$(if $(boards), \
		$(foreach b, $(boards), \
		printf "  %-24s - Build for %s\\n" $(b) $(subst _defconfig,,$(b));) \
		echo '')
	@$(if $(board-dirs), \
		$(foreach b, $(board-dirs), \
		printf "  %-16s - Show %s-specific targets\\n" help-$(b) $(b);) \
		printf "  %-16s - Show all of the above\\n" help-boards; \
		echo '')

	@echo  '  make V=0|1 [targets] 0 => quiet build (default), 1 => verbose build'
	@echo  '  make V=2   [targets] 2 => give reason for rebuild of target'
	@echo  '  make O=dir [targets] Locate all output files in "dir", including .config'
	@echo  '  make C=1   [targets] Check all c source with $$CHECK (sparse by default)'
	@echo  '  make C=2   [targets] Force check of all c source with $$CHECK'
	@echo  '  make RECORDMCOUNT_WARN=1 [targets] Warn about ignored mcount sections'
	@echo  '  make W=n   [targets] Enable extra gcc checks, n=1,2,3 where'
	@echo  '		1: warnings which may be relevant and do not occur too often'
	@echo  '		2: warnings which occur quite often but may still be relevant'
	@echo  '		3: more obscure warnings, can most likely be ignored'
	@echo  '		Multiple levels can be combined with W=12 or W=123'
	@echo  ''
	@echo  'Execute "make" or "make all" to build all targets marked with [*] '
	@echo  'For further info see the ./README file'


help-board-dirs := $(addprefix help-,$(board-dirs))

help-boards: $(help-board-dirs)

boards-per-dir = $(notdir $(wildcard $(srctree)/arch/$(SRCARCH)/configs/$*/*_defconfig))

$(help-board-dirs): help-%:
	@echo  'Architecture specific targets ($(SRCARCH) $*):'
	@$(if $(boards-per-dir), \
		$(foreach b, $(boards-per-dir), \
		printf "  %-24s - Build for %s\\n" $*/$(b) $(subst _defconfig,,$(b));) \
		echo '')


# Documentation targets
# ---------------------------------------------------------------------------
%docs: scripts_basic FORCE
	$(Q)$(MAKE) $(build)=scripts build_docproc
	$(Q)$(MAKE) $(build)=Documentation/DocBook $@

else # KBUILD_EXTMOD

###
# External module support.
# When building external modules the kernel used as basis is considered
# read-only, and no consistency checks are made and the make
# system is not used on the basis kernel. If updates are required
# in the basis kernel ordinary make commands (without M=...) must
# be used.
#
# The following are the only valid targets when building external
# modules.
# make M=dir clean     Delete all automatically generated files
# make M=dir modules   Make all modules in specified dir
# make M=dir	       Same as 'make M=dir modules'
# make M=dir modules_install
#                      Install the modules built in the module directory
#                      Assumes install directory is already created

# We are always building modules
KBUILD_MODULES := 1
PHONY += crmodverdir
crmodverdir:
	$(cmd_crmodverdir)

PHONY += $(objtree)/Module.symvers
$(objtree)/Module.symvers:
	@test -e $(objtree)/Module.symvers || ( \
	echo; \
	echo "  WARNING: Symbol version dump $(objtree)/Module.symvers"; \
	echo "           is missing; modules will have no dependencies and modversions."; \
	echo )

module-dirs := $(addprefix _module_,$(KBUILD_EXTMOD))
PHONY += $(module-dirs) modules
$(module-dirs): crmodverdir $(objtree)/Module.symvers
	$(Q)$(MAKE) $(build)=$(patsubst _module_%,%,$@)

modules: $(module-dirs)
	@$(kecho) '  Building modules, stage 2.';
	$(Q)$(MAKE) -f $(srctree)/scripts/Makefile.modpost

PHONY += modules_install
modules_install: _emodinst_ _emodinst_post

install-dir := $(if $(INSTALL_MOD_DIR),$(INSTALL_MOD_DIR),extra)
PHONY += _emodinst_
_emodinst_:
	$(Q)mkdir -p $(MODLIB)/$(install-dir)
	$(Q)$(MAKE) -f $(srctree)/scripts/Makefile.modinst

PHONY += _emodinst_post
_emodinst_post: _emodinst_
	$(call cmd,depmod)

clean-dirs := $(addprefix _clean_,$(KBUILD_EXTMOD))

PHONY += $(clean-dirs) clean
$(clean-dirs):
	$(Q)$(MAKE) $(clean)=$(patsubst _clean_%,%,$@)

clean:	rm-dirs := $(MODVERDIR)
clean: rm-files := $(KBUILD_EXTMOD)/Module.symvers

help:
	@echo  '  Building external modules.'
	@echo  '  Syntax: make -C path/to/kernel/src M=$$PWD target'
	@echo  ''
	@echo  '  modules         - default target, build the module(s)'
	@echo  '  modules_install - install the module'
	@echo  '  clean           - remove generated files in module directory only'
	@echo  ''

# Dummies...
PHONY += prepare scripts
prepare: ;
scripts: ;
endif # KBUILD_EXTMOD

clean: $(clean-dirs)
	$(call cmd,rmdirs)
	$(call cmd,rmfiles)
	@find $(if $(KBUILD_EXTMOD), $(KBUILD_EXTMOD), .) $(RCS_FIND_IGNORE) \
		\( -name '*.[oas]' -o -name '*.ko' -o -name '.*.cmd' \
		-o -name '*.ko.*' \
		-o -name '.*.d' -o -name '.*.tmp' -o -name '*.mod.c' \
		-o -name '*.symtypes' -o -name 'modules.order' \
		-o -name modules.builtin -o -name '.tmp_*.o.*' \
		-o -name '*.gcno' \) -type f -print | xargs rm -f

# Generate tags for editors
# ---------------------------------------------------------------------------
quiet_cmd_tags = GEN     $@
      cmd_tags = $(CONFIG_SHELL) $(srctree)/scripts/tags.sh $@

tags TAGS cscope gtags: FORCE
	$(call cmd,tags)

# Scripts to check various things for consistency
# ---------------------------------------------------------------------------

PHONY += includecheck versioncheck coccicheck namespacecheck export_report

includecheck:
	find $(srctree)/* $(RCS_FIND_IGNORE) \
		-name '*.[hcS]' -type f -print | sort \
		| xargs $(PERL) -w $(srctree)/scripts/checkincludes.pl

versioncheck:
	find $(srctree)/* $(RCS_FIND_IGNORE) \
		-name '*.[hcS]' -type f -print | sort \
		| xargs $(PERL) -w $(srctree)/scripts/checkversion.pl

coccicheck:
	$(Q)$(CONFIG_SHELL) $(srctree)/scripts/$@

namespacecheck:
	$(PERL) $(srctree)/scripts/namespace.pl

export_report:
	$(PERL) $(srctree)/scripts/export_report.pl

endif #ifeq ($(config-targets),1)
endif #ifeq ($(mixed-targets),1)

PHONY += checkstack kernelrelease kernelversion image_name

# UML needs a little special treatment here.  It wants to use the host
# toolchain, so needs $(SUBARCH) passed to checkstack.pl.  Everyone
# else wants $(ARCH), including people doing cross-builds, which means
# that $(SUBARCH) doesn't work here.
ifeq ($(ARCH), um)
CHECKSTACK_ARCH := $(SUBARCH)
else
CHECKSTACK_ARCH := $(ARCH)
endif
checkstack:
	$(OBJDUMP) -d vmlinux $$(find . -name '*.ko') | \
	$(PERL) $(src)/scripts/checkstack.pl $(CHECKSTACK_ARCH)

kernelrelease:
	@echo "$(KERNELVERSION)$$($(CONFIG_SHELL) $(srctree)/scripts/setlocalversion $(srctree))"

kernelversion:
	@echo $(KERNELVERSION)

image_name:
	@echo $(KBUILD_IMAGE)

# Clear a bunch of variables before executing the submake
tools/: FORCE
	$(Q)mkdir -p $(objtree)/tools
	$(Q)$(MAKE) LDFLAGS= MAKEFLAGS="$(filter --j% -j,$(MAKEFLAGS))" O=$(objtree) subdir=tools -C $(src)/tools/

tools/%: FORCE
	$(Q)mkdir -p $(objtree)/tools
	$(Q)$(MAKE) LDFLAGS= MAKEFLAGS="$(filter --j% -j,$(MAKEFLAGS))" O=$(objtree) subdir=tools -C $(src)/tools/ $*

# Single targets
# ---------------------------------------------------------------------------
# Single targets are compatible with:
# - build with mixed source and output
# - build with separate output dir 'make O=...'
# - external modules
#
#  target-dir => where to store outputfile
#  build-dir  => directory in kernel source tree to use

ifeq ($(KBUILD_EXTMOD),)
        build-dir  = $(patsubst %/,%,$(dir $@))
        target-dir = $(dir $@)
else
        zap-slash=$(filter-out .,$(patsubst %/,%,$(dir $@)))
        build-dir  = $(KBUILD_EXTMOD)$(if $(zap-slash),/$(zap-slash))
        target-dir = $(if $(KBUILD_EXTMOD),$(dir $<),$(dir $@))
endif

%.s: %.c prepare scripts FORCE
	$(Q)$(MAKE) $(build)=$(build-dir) $(target-dir)$(notdir $@)
%.i: %.c prepare scripts FORCE
	$(Q)$(MAKE) $(build)=$(build-dir) $(target-dir)$(notdir $@)
%.o: %.c prepare scripts FORCE
	$(Q)$(MAKE) $(build)=$(build-dir) $(target-dir)$(notdir $@)
%.lst: %.c prepare scripts FORCE
	$(Q)$(MAKE) $(build)=$(build-dir) $(target-dir)$(notdir $@)
%.s: %.S prepare scripts FORCE
	$(Q)$(MAKE) $(build)=$(build-dir) $(target-dir)$(notdir $@)
%.o: %.S prepare scripts FORCE
	$(Q)$(MAKE) $(build)=$(build-dir) $(target-dir)$(notdir $@)
%.symtypes: %.c prepare scripts FORCE
	$(Q)$(MAKE) $(build)=$(build-dir) $(target-dir)$(notdir $@)

# Modules
/: prepare scripts FORCE
	$(cmd_crmodverdir)
	$(Q)$(MAKE) KBUILD_MODULES=$(if $(CONFIG_MODULES),1) \
	$(build)=$(build-dir)
%/: prepare scripts FORCE
	$(cmd_crmodverdir)
	$(Q)$(MAKE) KBUILD_MODULES=$(if $(CONFIG_MODULES),1) \
	$(build)=$(build-dir)
%.ko: prepare scripts FORCE
	$(cmd_crmodverdir)
	$(Q)$(MAKE) KBUILD_MODULES=$(if $(CONFIG_MODULES),1)   \
	$(build)=$(build-dir) $(@:.ko=.o)
	$(Q)$(MAKE) -f $(srctree)/scripts/Makefile.modpost

# FIXME Should go into a make.lib or something
# ===========================================================================

quiet_cmd_rmdirs = $(if $(wildcard $(rm-dirs)),CLEAN   $(wildcard $(rm-dirs)))
      cmd_rmdirs = rm -rf $(rm-dirs)

quiet_cmd_rmfiles = $(if $(wildcard $(rm-files)),CLEAN   $(wildcard $(rm-files)))
      cmd_rmfiles = rm -f $(rm-files)

# Run depmod only if we have System.map and depmod is executable
quiet_cmd_depmod = DEPMOD  $(KERNELRELEASE)
      cmd_depmod = $(CONFIG_SHELL) $(srctree)/scripts/depmod.sh $(DEPMOD) \
                   $(KERNELRELEASE) "$(patsubst y,_,$(CONFIG_HAVE_UNDERSCORE_SYMBOL_PREFIX))"

# Create temporary dir for module support files
# clean it up only when building all modules
cmd_crmodverdir = $(Q)mkdir -p $(MODVERDIR) \
                  $(if $(KBUILD_MODULES),; rm -f $(MODVERDIR)/*)

# read all saved command lines

targets := $(wildcard $(sort $(targets)))
cmd_files := $(wildcard .*.cmd $(foreach f,$(targets),$(dir $(f)).$(notdir $(f)).cmd))

ifneq ($(cmd_files),)
  $(cmd_files): ;	# Do not try to update included dependency files
  include $(cmd_files)
endif

# Shorthand for $(Q)$(MAKE) -f scripts/Makefile.clean obj=dir
# Usage:
# $(Q)$(MAKE) $(clean)=dir
clean := -f $(if $(KBUILD_SRC),$(srctree)/)scripts/Makefile.clean obj

endif	# skip-makefile

PHONY += FORCE
FORCE:

# Declare the contents of the .PHONY variable as phony.  We keep that
# information in a variable so we can use it in if_changed and friends.
.PHONY: $(PHONY)<|MERGE_RESOLUTION|>--- conflicted
+++ resolved
@@ -421,13 +421,8 @@
 
 export VERSION PATCHLEVEL SUBLEVEL KERNELRELEASE KERNELVERSION
 export ARCH SRCARCH CONFIG_SHELL HOSTCC HOSTCFLAGS CROSS_COMPILE AS LD CC
-<<<<<<< HEAD
 export CPP AR NM STRIP OBJCOPY OBJDUMP LDFINAL
-export MAKE AWK GENKSYMS INSTALLKERNEL PERL UTS_MACHINE
-=======
-export CPP AR NM STRIP OBJCOPY OBJDUMP
 export MAKE AWK GENKSYMS INSTALLKERNEL PERL PYTHON UTS_MACHINE
->>>>>>> 011bf125
 export HOSTCXX HOSTCXXFLAGS LDFLAGS_MODULE CHECK CHECKFLAGS
 
 export KBUILD_CPPFLAGS NOSTDINC_FLAGS LINUXINCLUDE OBJCOPYFLAGS LDFLAGS
