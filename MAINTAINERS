--- conflicted
+++ resolved
@@ -7604,10 +7604,7 @@
 
 PCI DRIVER FOR SYNOPSIS DESIGNWARE
 M:	Jingoo Han <jingoohan1@gmail.com>
-<<<<<<< HEAD
-=======
 M:	Pratyush Anand <pratyush.anand@gmail.com>
->>>>>>> 4b8a8262
 L:	linux-pci@vger.kernel.org
 S:	Maintained
 F:	drivers/pci/host/*designware*
@@ -7621,12 +7618,9 @@
 F:	drivers/pci/host/pci-host-generic.c
 
 PCIE DRIVER FOR ST SPEAR13XX
-<<<<<<< HEAD
-=======
 M:	Pratyush Anand <pratyush.anand@gmail.com>
->>>>>>> 4b8a8262
 L:	linux-pci@vger.kernel.org
-S:	Orphan
+S:	Maintained
 F:	drivers/pci/host/*spear*
 
 PCI MSI DRIVER FOR APPLIEDMICRO XGENE
@@ -10626,15 +10620,6 @@
 
 VIRTIO INPUT DRIVER
 M:	Gerd Hoffmann <kraxel@redhat.com>
-<<<<<<< HEAD
-S:	Maintained
-F:	drivers/virtio/virtio_input.c
-F:	include/uapi/linux/virtio_input.h
-
-VIA RHINE NETWORK DRIVER
-M:	Roger Luethi <rl@hellgate.ch>
-=======
->>>>>>> 4b8a8262
 S:	Maintained
 F:	drivers/virtio/virtio_input.c
 F:	include/uapi/linux/virtio_input.h
