--- conflicted
+++ resolved
@@ -304,14 +304,6 @@
 		parent->bi_error = bio->bi_error;
 	bio_put(bio);
 	return parent;
-<<<<<<< HEAD
-}
-
-static void bio_chain_endio(struct bio *bio)
-{
-	bio_endio(__bio_chain_endio(bio));
-=======
->>>>>>> ed596a4a
 }
 
 static void bio_chain_endio(struct bio *bio)
