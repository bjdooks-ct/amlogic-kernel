--- conflicted
+++ resolved
@@ -1,4 +1,3 @@
-#define __DISABLE_GUP_DEPRECATED 1
 #include <linux/kernel.h>
 #include <linux/errno.h>
 #include <linux/err.h>
@@ -839,11 +838,7 @@
  *      if (locked)
  *          up_read(&mm->mmap_sem);
  */
-<<<<<<< HEAD
-long get_user_pages_locked6(unsigned long start, unsigned long nr_pages,
-=======
 long get_user_pages_locked(unsigned long start, unsigned long nr_pages,
->>>>>>> ed596a4a
 			   int write, int force, struct page **pages,
 			   int *locked)
 {
@@ -851,7 +846,7 @@
 				       write, force, pages, NULL, locked, true,
 				       FOLL_TOUCH);
 }
-EXPORT_SYMBOL(get_user_pages_locked6);
+EXPORT_SYMBOL(get_user_pages_locked);
 
 /*
  * Same as get_user_pages_unlocked(...., FOLL_TOUCH) but it allows to
@@ -896,17 +891,13 @@
  * or if "force" shall be set to 1 (get_user_pages_fast misses the
  * "force" parameter).
  */
-<<<<<<< HEAD
-long get_user_pages_unlocked5(unsigned long start, unsigned long nr_pages,
-=======
 long get_user_pages_unlocked(unsigned long start, unsigned long nr_pages,
->>>>>>> ed596a4a
 			     int write, int force, struct page **pages)
 {
 	return __get_user_pages_unlocked(current, current->mm, start, nr_pages,
 					 write, force, pages, FOLL_TOUCH);
 }
-EXPORT_SYMBOL(get_user_pages_unlocked5);
+EXPORT_SYMBOL(get_user_pages_unlocked);
 
 /*
  * get_user_pages_remote() - pin user pages in memory
@@ -971,8 +962,6 @@
 	return __get_user_pages_locked(tsk, mm, start, nr_pages, write, force,
 				       pages, vmas, NULL, false,
 				       FOLL_TOUCH | FOLL_REMOTE);
-<<<<<<< HEAD
-=======
 }
 EXPORT_SYMBOL(get_user_pages_remote);
 
@@ -989,25 +978,8 @@
 	return __get_user_pages_locked(current, current->mm, start, nr_pages,
 				       write, force, pages, vmas, NULL, false,
 				       FOLL_TOUCH);
->>>>>>> ed596a4a
-}
-EXPORT_SYMBOL(get_user_pages_remote);
-
-/*
- * This is the same as get_user_pages_remote(), just with a
- * less-flexible calling convention where we assume that the task
- * and mm being operated on are the current task's.  We also
- * obviously don't pass FOLL_REMOTE in here.
- */
-long get_user_pages6(unsigned long start, unsigned long nr_pages,
-		int write, int force, struct page **pages,
-		struct vm_area_struct **vmas)
-{
-	return __get_user_pages_locked(current, current->mm, start, nr_pages,
-				       write, force, pages, vmas, NULL, false,
-				       FOLL_TOUCH);
-}
-EXPORT_SYMBOL(get_user_pages6);
+}
+EXPORT_SYMBOL(get_user_pages);
 
 /**
  * populate_vma_page_range() -  populate a range of pages in the vma.
@@ -1543,38 +1515,4 @@
 	return ret;
 }
 
-#endif /* CONFIG_HAVE_GENERIC_RCU_GUP */
-
-long get_user_pages8(struct task_struct *tsk, struct mm_struct *mm,
-		     unsigned long start, unsigned long nr_pages,
-		     int write, int force, struct page **pages,
-		     struct vm_area_struct **vmas)
-{
-	WARN_ONCE(tsk != current, "get_user_pages() called on remote task");
-	WARN_ONCE(mm != current->mm, "get_user_pages() called on remote mm");
-
-	return get_user_pages6(start, nr_pages, write, force, pages, vmas);
-}
-EXPORT_SYMBOL(get_user_pages8);
-
-long get_user_pages_locked8(struct task_struct *tsk, struct mm_struct *mm,
-			    unsigned long start, unsigned long nr_pages,
-			    int write, int force, struct page **pages, int *locked)
-{
-	WARN_ONCE(tsk != current, "get_user_pages_locked() called on remote task");
-	WARN_ONCE(mm != current->mm, "get_user_pages_locked() called on remote mm");
-
-	return get_user_pages_locked6(start, nr_pages, write, force, pages, locked);
-}
-EXPORT_SYMBOL(get_user_pages_locked8);
-
-long get_user_pages_unlocked7(struct task_struct *tsk, struct mm_struct *mm,
-				  unsigned long start, unsigned long nr_pages,
-				  int write, int force, struct page **pages)
-{
-	WARN_ONCE(tsk != current, "get_user_pages_unlocked() called on remote task");
-	WARN_ONCE(mm != current->mm, "get_user_pages_unlocked() called on remote mm");
-
-	return get_user_pages_unlocked5(start, nr_pages, write, force, pages);
-}
-EXPORT_SYMBOL(get_user_pages_unlocked7);
+#endif /* CONFIG_HAVE_GENERIC_RCU_GUP */