--- conflicted
+++ resolved
@@ -126,8 +126,6 @@
 		 */
 		start_index = (offset+(PAGE_SIZE-1)) >> PAGE_SHIFT;
 		end_index = (endbyte >> PAGE_SHIFT);
-<<<<<<< HEAD
-=======
 		if ((endbyte & ~PAGE_MASK) != ~PAGE_MASK) {
 			/* First page is tricky as 0 - 1 = -1, but pgoff_t
 			 * is unsigned, so the end_index >= start_index
@@ -139,7 +137,6 @@
 
 			end_index--;
 		}
->>>>>>> 33688abb
 
 		if (end_index >= start_index) {
 			unsigned long count = invalidate_mapping_pages(mapping,
