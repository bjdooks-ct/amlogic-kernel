/*
 * definition for kvm on s390
 *
 * Copyright IBM Corp. 2008, 2009
 *
 * This program is free software; you can redistribute it and/or modify
 * it under the terms of the GNU General Public License (version 2 only)
 * as published by the Free Software Foundation.
 *
 *    Author(s): Carsten Otte <cotte@de.ibm.com>
 *               Christian Borntraeger <borntraeger@de.ibm.com>
 *               Christian Ehrhardt <ehrhardt@de.ibm.com>
 */

#ifndef ARCH_S390_KVM_S390_H
#define ARCH_S390_KVM_S390_H

#include <linux/hrtimer.h>
#include <linux/kvm.h>
#include <linux/kvm_host.h>
#include <asm/facility.h>

typedef int (*intercept_handler_t)(struct kvm_vcpu *vcpu);

/* Transactional Memory Execution related macros */
#define IS_TE_ENABLED(vcpu)	((vcpu->arch.sie_block->ecb & 0x10))
#define TDB_FORMAT1		1
#define IS_ITDB_VALID(vcpu)	((*(char *)vcpu->arch.sie_block->itdba == TDB_FORMAT1))

#define VM_EVENT(d_kvm, d_loglevel, d_string, d_args...)\
do { \
	debug_sprintf_event(d_kvm->arch.dbf, d_loglevel, d_string "\n", \
	  d_args); \
} while (0)

#define VCPU_EVENT(d_vcpu, d_loglevel, d_string, d_args...)\
do { \
	debug_sprintf_event(d_vcpu->kvm->arch.dbf, d_loglevel, \
	  "%02d[%016lx-%016lx]: " d_string "\n", d_vcpu->vcpu_id, \
	  d_vcpu->arch.sie_block->gpsw.mask, d_vcpu->arch.sie_block->gpsw.addr,\
	  d_args); \
} while (0)

static inline int is_vcpu_stopped(struct kvm_vcpu *vcpu)
{
	return atomic_read(&vcpu->arch.sie_block->cpuflags) & CPUSTAT_STOPPED;
}

static inline int kvm_is_ucontrol(struct kvm *kvm)
{
#ifdef CONFIG_KVM_S390_UCONTROL
	if (kvm->arch.gmap)
		return 0;
	return 1;
#else
	return 0;
#endif
}

#define GUEST_PREFIX_SHIFT 13
static inline u32 kvm_s390_get_prefix(struct kvm_vcpu *vcpu)
{
	return vcpu->arch.sie_block->prefix << GUEST_PREFIX_SHIFT;
}

static inline void kvm_s390_set_prefix(struct kvm_vcpu *vcpu, u32 prefix)
{
	vcpu->arch.sie_block->prefix = prefix >> GUEST_PREFIX_SHIFT;
	kvm_make_request(KVM_REQ_TLB_FLUSH, vcpu);
	kvm_make_request(KVM_REQ_MMU_RELOAD, vcpu);
}

typedef u8 __bitwise ar_t;

static inline u64 kvm_s390_get_base_disp_s(struct kvm_vcpu *vcpu, ar_t *ar)
{
	u32 base2 = vcpu->arch.sie_block->ipb >> 28;
	u32 disp2 = ((vcpu->arch.sie_block->ipb & 0x0fff0000) >> 16);

	if (ar)
		*ar = base2;

	return (base2 ? vcpu->run->s.regs.gprs[base2] : 0) + disp2;
}

static inline void kvm_s390_get_base_disp_sse(struct kvm_vcpu *vcpu,
					      u64 *address1, u64 *address2,
					      ar_t *ar_b1, ar_t *ar_b2)
{
	u32 base1 = (vcpu->arch.sie_block->ipb & 0xf0000000) >> 28;
	u32 disp1 = (vcpu->arch.sie_block->ipb & 0x0fff0000) >> 16;
	u32 base2 = (vcpu->arch.sie_block->ipb & 0xf000) >> 12;
	u32 disp2 = vcpu->arch.sie_block->ipb & 0x0fff;

	*address1 = (base1 ? vcpu->run->s.regs.gprs[base1] : 0) + disp1;
	*address2 = (base2 ? vcpu->run->s.regs.gprs[base2] : 0) + disp2;

	if (ar_b1)
		*ar_b1 = base1;
	if (ar_b2)
		*ar_b2 = base2;
}

static inline void kvm_s390_get_regs_rre(struct kvm_vcpu *vcpu, int *r1, int *r2)
{
	if (r1)
		*r1 = (vcpu->arch.sie_block->ipb & 0x00f00000) >> 20;
	if (r2)
		*r2 = (vcpu->arch.sie_block->ipb & 0x000f0000) >> 16;
}

static inline u64 kvm_s390_get_base_disp_rsy(struct kvm_vcpu *vcpu, ar_t *ar)
{
	u32 base2 = vcpu->arch.sie_block->ipb >> 28;
	u32 disp2 = ((vcpu->arch.sie_block->ipb & 0x0fff0000) >> 16) +
			((vcpu->arch.sie_block->ipb & 0xff00) << 4);
	/* The displacement is a 20bit _SIGNED_ value */
	if (disp2 & 0x80000)
		disp2+=0xfff00000;

	if (ar)
		*ar = base2;

	return (base2 ? vcpu->run->s.regs.gprs[base2] : 0) + (long)(int)disp2;
}

static inline u64 kvm_s390_get_base_disp_rs(struct kvm_vcpu *vcpu, ar_t *ar)
{
	u32 base2 = vcpu->arch.sie_block->ipb >> 28;
	u32 disp2 = ((vcpu->arch.sie_block->ipb & 0x0fff0000) >> 16);

	if (ar)
		*ar = base2;

	return (base2 ? vcpu->run->s.regs.gprs[base2] : 0) + disp2;
}

/* Set the condition code in the guest program status word */
static inline void kvm_s390_set_psw_cc(struct kvm_vcpu *vcpu, unsigned long cc)
{
	vcpu->arch.sie_block->gpsw.mask &= ~(3UL << 44);
	vcpu->arch.sie_block->gpsw.mask |= cc << 44;
}

<<<<<<< HEAD
/* test availability of facility in a kvm intance */
static inline int test_kvm_facility(struct kvm *kvm, unsigned long nr)
{
	return __test_facility(nr, kvm->arch.model.fac->kvm);
=======
/* test availability of facility in a kvm instance */
static inline int test_kvm_facility(struct kvm *kvm, unsigned long nr)
{
	return __test_facility(nr, kvm->arch.model.fac->mask) &&
		__test_facility(nr, kvm->arch.model.fac->list);
}

static inline int set_kvm_facility(u64 *fac_list, unsigned long nr)
{
	unsigned char *ptr;

	if (nr >= MAX_FACILITY_BIT)
		return -EINVAL;
	ptr = (unsigned char *) fac_list + (nr >> 3);
	*ptr |= (0x80UL >> (nr & 7));
	return 0;
>>>>>>> 007760cf
}

/* are cpu states controlled by user space */
static inline int kvm_s390_user_cpu_state_ctrl(struct kvm *kvm)
{
	return kvm->arch.user_cpu_state_ctrl != 0;
}

int kvm_s390_handle_wait(struct kvm_vcpu *vcpu);
void kvm_s390_vcpu_wakeup(struct kvm_vcpu *vcpu);
enum hrtimer_restart kvm_s390_idle_wakeup(struct hrtimer *timer);
int __must_check kvm_s390_deliver_pending_interrupts(struct kvm_vcpu *vcpu);
void kvm_s390_clear_local_irqs(struct kvm_vcpu *vcpu);
void kvm_s390_clear_float_irqs(struct kvm *kvm);
int __must_check kvm_s390_inject_vm(struct kvm *kvm,
				    struct kvm_s390_interrupt *s390int);
int __must_check kvm_s390_inject_vcpu(struct kvm_vcpu *vcpu,
				      struct kvm_s390_irq *irq);
int __must_check kvm_s390_inject_program_int(struct kvm_vcpu *vcpu, u16 code);
struct kvm_s390_interrupt_info *kvm_s390_get_io_int(struct kvm *kvm,
						    u64 isc_mask, u32 schid);
int kvm_s390_reinject_io_int(struct kvm *kvm,
			     struct kvm_s390_interrupt_info *inti);
int kvm_s390_mask_adapter(struct kvm *kvm, unsigned int id, bool masked);

/* implemented in intercept.c */
void kvm_s390_rewind_psw(struct kvm_vcpu *vcpu, int ilc);
int kvm_handle_sie_intercept(struct kvm_vcpu *vcpu);

/* implemented in priv.c */
int is_valid_psw(psw_t *psw);
int kvm_s390_handle_b2(struct kvm_vcpu *vcpu);
int kvm_s390_handle_e5(struct kvm_vcpu *vcpu);
int kvm_s390_handle_01(struct kvm_vcpu *vcpu);
int kvm_s390_handle_b9(struct kvm_vcpu *vcpu);
int kvm_s390_handle_lpsw(struct kvm_vcpu *vcpu);
int kvm_s390_handle_stctl(struct kvm_vcpu *vcpu);
int kvm_s390_handle_lctl(struct kvm_vcpu *vcpu);
int kvm_s390_handle_eb(struct kvm_vcpu *vcpu);

/* implemented in sigp.c */
int kvm_s390_handle_sigp(struct kvm_vcpu *vcpu);
int kvm_s390_handle_sigp_pei(struct kvm_vcpu *vcpu);

/* implemented in kvm-s390.c */
long kvm_arch_fault_in_page(struct kvm_vcpu *vcpu, gpa_t gpa, int writable);
int kvm_s390_store_status_unloaded(struct kvm_vcpu *vcpu, unsigned long addr);
int kvm_s390_store_adtl_status_unloaded(struct kvm_vcpu *vcpu,
					unsigned long addr);
int kvm_s390_vcpu_store_status(struct kvm_vcpu *vcpu, unsigned long addr);
int kvm_s390_vcpu_store_adtl_status(struct kvm_vcpu *vcpu, unsigned long addr);
void kvm_s390_vcpu_start(struct kvm_vcpu *vcpu);
void kvm_s390_vcpu_stop(struct kvm_vcpu *vcpu);
void s390_vcpu_block(struct kvm_vcpu *vcpu);
void s390_vcpu_unblock(struct kvm_vcpu *vcpu);
void exit_sie(struct kvm_vcpu *vcpu);
void exit_sie_sync(struct kvm_vcpu *vcpu);
int kvm_s390_vcpu_setup_cmma(struct kvm_vcpu *vcpu);
void kvm_s390_vcpu_unsetup_cmma(struct kvm_vcpu *vcpu);
/* is cmma enabled */
bool kvm_s390_cmma_enabled(struct kvm *kvm);
unsigned long kvm_s390_fac_list_mask_size(void);
extern unsigned long kvm_s390_fac_list_mask[];

/* implemented in diag.c */
int kvm_s390_handle_diag(struct kvm_vcpu *vcpu);
/* implemented in interrupt.c */
int kvm_s390_inject_prog_irq(struct kvm_vcpu *vcpu,
			     struct kvm_s390_pgm_info *pgm_info);

/**
 * kvm_s390_inject_prog_cond - conditionally inject a program check
 * @vcpu: virtual cpu
 * @rc: original return/error code
 *
 * This function is supposed to be used after regular guest access functions
 * failed, to conditionally inject a program check to a vcpu. The typical
 * pattern would look like
 *
 * rc = write_guest(vcpu, addr, data, len);
 * if (rc)
 *	return kvm_s390_inject_prog_cond(vcpu, rc);
 *
 * A negative return code from guest access functions implies an internal error
 * like e.g. out of memory. In these cases no program check should be injected
 * to the guest.
 * A positive value implies that an exception happened while accessing a guest's
 * memory. In this case all data belonging to the corresponding program check
 * has been stored in vcpu->arch.pgm and can be injected with
 * kvm_s390_inject_prog_irq().
 *
 * Returns: - the original @rc value if @rc was negative (internal error)
 *	    - zero if @rc was already zero
 *	    - zero or error code from injecting if @rc was positive
 *	      (program check injected to @vcpu)
 */
static inline int kvm_s390_inject_prog_cond(struct kvm_vcpu *vcpu, int rc)
{
	if (rc <= 0)
		return rc;
	return kvm_s390_inject_prog_irq(vcpu, &vcpu->arch.pgm);
}

int s390int_to_s390irq(struct kvm_s390_interrupt *s390int,
			struct kvm_s390_irq *s390irq);

/* implemented in interrupt.c */
int kvm_s390_vcpu_has_irq(struct kvm_vcpu *vcpu, int exclude_stop);
int psw_extint_disabled(struct kvm_vcpu *vcpu);
void kvm_s390_destroy_adapters(struct kvm *kvm);
int kvm_s390_ext_call_pending(struct kvm_vcpu *vcpu);
extern struct kvm_device_ops kvm_flic_ops;
int kvm_s390_is_stop_irq_pending(struct kvm_vcpu *vcpu);
void kvm_s390_clear_stop_irq(struct kvm_vcpu *vcpu);
<<<<<<< HEAD
=======
int kvm_s390_set_irq_state(struct kvm_vcpu *vcpu,
			   void __user *buf, int len);
int kvm_s390_get_irq_state(struct kvm_vcpu *vcpu,
			   __u8 __user *buf, int len);
>>>>>>> 007760cf

/* implemented in guestdbg.c */
void kvm_s390_backup_guest_per_regs(struct kvm_vcpu *vcpu);
void kvm_s390_restore_guest_per_regs(struct kvm_vcpu *vcpu);
void kvm_s390_patch_guest_per_regs(struct kvm_vcpu *vcpu);
int kvm_s390_import_bp_data(struct kvm_vcpu *vcpu,
			    struct kvm_guest_debug *dbg);
void kvm_s390_clear_bp_data(struct kvm_vcpu *vcpu);
void kvm_s390_prepare_debug_exit(struct kvm_vcpu *vcpu);
void kvm_s390_handle_per_event(struct kvm_vcpu *vcpu);

#endif<|MERGE_RESOLUTION|>--- conflicted
+++ resolved
@@ -142,12 +142,6 @@
 	vcpu->arch.sie_block->gpsw.mask |= cc << 44;
 }
 
-<<<<<<< HEAD
-/* test availability of facility in a kvm intance */
-static inline int test_kvm_facility(struct kvm *kvm, unsigned long nr)
-{
-	return __test_facility(nr, kvm->arch.model.fac->kvm);
-=======
 /* test availability of facility in a kvm instance */
 static inline int test_kvm_facility(struct kvm *kvm, unsigned long nr)
 {
@@ -164,7 +158,6 @@
 	ptr = (unsigned char *) fac_list + (nr >> 3);
 	*ptr |= (0x80UL >> (nr & 7));
 	return 0;
->>>>>>> 007760cf
 }
 
 /* are cpu states controlled by user space */
@@ -279,13 +272,10 @@
 extern struct kvm_device_ops kvm_flic_ops;
 int kvm_s390_is_stop_irq_pending(struct kvm_vcpu *vcpu);
 void kvm_s390_clear_stop_irq(struct kvm_vcpu *vcpu);
-<<<<<<< HEAD
-=======
 int kvm_s390_set_irq_state(struct kvm_vcpu *vcpu,
 			   void __user *buf, int len);
 int kvm_s390_get_irq_state(struct kvm_vcpu *vcpu,
 			   __u8 __user *buf, int len);
->>>>>>> 007760cf
 
 /* implemented in guestdbg.c */
 void kvm_s390_backup_guest_per_regs(struct kvm_vcpu *vcpu);
