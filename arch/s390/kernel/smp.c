/*
 *  SMP related functions
 *
 *    Copyright IBM Corp. 1999, 2012
 *    Author(s): Denis Joseph Barrow,
 *		 Martin Schwidefsky <schwidefsky@de.ibm.com>,
 *		 Heiko Carstens <heiko.carstens@de.ibm.com>,
 *
 *  based on other smp stuff by
 *    (c) 1995 Alan Cox, CymruNET Ltd  <alan@cymru.net>
 *    (c) 1998 Ingo Molnar
 *
 * The code outside of smp.c uses logical cpu numbers, only smp.c does
 * the translation of logical to physical cpu ids. All new code that
 * operates on physical cpu numbers needs to go into smp.c.
 */

#define KMSG_COMPONENT "cpu"
#define pr_fmt(fmt) KMSG_COMPONENT ": " fmt

#include <linux/workqueue.h>
#include <linux/module.h>
#include <linux/init.h>
#include <linux/mm.h>
#include <linux/err.h>
#include <linux/spinlock.h>
#include <linux/kernel_stat.h>
#include <linux/delay.h>
#include <linux/interrupt.h>
#include <linux/irqflags.h>
#include <linux/cpu.h>
#include <linux/slab.h>
#include <linux/crash_dump.h>
#include <linux/memblock.h>
#include <asm/asm-offsets.h>
#include <asm/switch_to.h>
#include <asm/facility.h>
#include <asm/ipl.h>
#include <asm/setup.h>
#include <asm/irq.h>
#include <asm/tlbflush.h>
#include <asm/vtimer.h>
#include <asm/lowcore.h>
#include <asm/sclp.h>
#include <asm/vdso.h>
#include <asm/debug.h>
#include <asm/os_info.h>
#include <asm/sigp.h>
#include <asm/idle.h>
#include "entry.h"

enum {
	ec_schedule = 0,
	ec_call_function_single,
	ec_stop_cpu,
};

enum {
	CPU_STATE_STANDBY,
	CPU_STATE_CONFIGURED,
};

static DEFINE_PER_CPU(struct cpu *, cpu_device);

struct pcpu {
	struct _lowcore *lowcore;	/* lowcore page(s) for the cpu */
	unsigned long ec_mask;		/* bit mask for ec_xxx functions */
	signed char state;		/* physical cpu state */
	signed char polarization;	/* physical polarization */
	u16 address;			/* physical cpu address */
};

static u8 boot_core_type;
static struct pcpu pcpu_devices[NR_CPUS];

unsigned int smp_cpu_mt_shift;
EXPORT_SYMBOL(smp_cpu_mt_shift);

unsigned int smp_cpu_mtid;
EXPORT_SYMBOL(smp_cpu_mtid);

static unsigned int smp_max_threads __initdata = -1U;

static int __init early_nosmt(char *s)
{
	smp_max_threads = 1;
	return 0;
}
early_param("nosmt", early_nosmt);

static int __init early_smt(char *s)
{
	get_option(&s, &smp_max_threads);
	return 0;
}
early_param("smt", early_smt);

/*
 * The smp_cpu_state_mutex must be held when changing the state or polarization
 * member of a pcpu data structure within the pcpu_devices arreay.
 */
DEFINE_MUTEX(smp_cpu_state_mutex);

/*
 * Signal processor helper functions.
 */
static inline int __pcpu_sigp_relax(u16 addr, u8 order, unsigned long parm,
				    u32 *status)
{
	int cc;

	while (1) {
		cc = __pcpu_sigp(addr, order, parm, NULL);
		if (cc != SIGP_CC_BUSY)
			return cc;
		cpu_relax();
	}
}

static int pcpu_sigp_retry(struct pcpu *pcpu, u8 order, u32 parm)
{
	int cc, retry;

	for (retry = 0; ; retry++) {
		cc = __pcpu_sigp(pcpu->address, order, parm, NULL);
		if (cc != SIGP_CC_BUSY)
			break;
		if (retry >= 3)
			udelay(10);
	}
	return cc;
}

static inline int pcpu_stopped(struct pcpu *pcpu)
{
	u32 uninitialized_var(status);

	if (__pcpu_sigp(pcpu->address, SIGP_SENSE,
			0, &status) != SIGP_CC_STATUS_STORED)
		return 0;
	return !!(status & (SIGP_STATUS_CHECK_STOP|SIGP_STATUS_STOPPED));
}

static inline int pcpu_running(struct pcpu *pcpu)
{
	if (__pcpu_sigp(pcpu->address, SIGP_SENSE_RUNNING,
			0, NULL) != SIGP_CC_STATUS_STORED)
		return 1;
	/* Status stored condition code is equivalent to cpu not running. */
	return 0;
}

/*
 * Find struct pcpu by cpu address.
 */
static struct pcpu *pcpu_find_address(const struct cpumask *mask, u16 address)
{
	int cpu;

	for_each_cpu(cpu, mask)
		if (pcpu_devices[cpu].address == address)
			return pcpu_devices + cpu;
	return NULL;
}

static void pcpu_ec_call(struct pcpu *pcpu, int ec_bit)
{
	int order;

	if (test_and_set_bit(ec_bit, &pcpu->ec_mask))
		return;
	order = pcpu_running(pcpu) ? SIGP_EXTERNAL_CALL : SIGP_EMERGENCY_SIGNAL;
	pcpu_sigp_retry(pcpu, order, 0);
}

#define ASYNC_FRAME_OFFSET (ASYNC_SIZE - STACK_FRAME_OVERHEAD - __PT_SIZE)
#define PANIC_FRAME_OFFSET (PAGE_SIZE - STACK_FRAME_OVERHEAD - __PT_SIZE)

static int pcpu_alloc_lowcore(struct pcpu *pcpu, int cpu)
{
	unsigned long async_stack, panic_stack;
	struct _lowcore *lc;

	if (pcpu != &pcpu_devices[0]) {
		pcpu->lowcore =	(struct _lowcore *)
			__get_free_pages(GFP_KERNEL | GFP_DMA, LC_ORDER);
		async_stack = __get_free_pages(GFP_KERNEL, ASYNC_ORDER);
		panic_stack = __get_free_page(GFP_KERNEL);
		if (!pcpu->lowcore || !panic_stack || !async_stack)
			goto out;
	} else {
		async_stack = pcpu->lowcore->async_stack - ASYNC_FRAME_OFFSET;
		panic_stack = pcpu->lowcore->panic_stack - PANIC_FRAME_OFFSET;
	}
	lc = pcpu->lowcore;
	memcpy(lc, &S390_lowcore, 512);
	memset((char *) lc + 512, 0, sizeof(*lc) - 512);
	lc->async_stack = async_stack + ASYNC_FRAME_OFFSET;
	lc->panic_stack = panic_stack + PANIC_FRAME_OFFSET;
	lc->cpu_nr = cpu;
	lc->spinlock_lockval = arch_spin_lockval(cpu);
	if (MACHINE_HAS_VX)
		lc->vector_save_area_addr =
			(unsigned long) &lc->vector_save_area;
	if (vdso_alloc_per_cpu(lc))
		goto out;
	lowcore_ptr[cpu] = lc;
	pcpu_sigp_retry(pcpu, SIGP_SET_PREFIX, (u32)(unsigned long) lc);
	return 0;
out:
	if (pcpu != &pcpu_devices[0]) {
		free_page(panic_stack);
		free_pages(async_stack, ASYNC_ORDER);
		free_pages((unsigned long) pcpu->lowcore, LC_ORDER);
	}
	return -ENOMEM;
}

#ifdef CONFIG_HOTPLUG_CPU

static void pcpu_free_lowcore(struct pcpu *pcpu)
{
	pcpu_sigp_retry(pcpu, SIGP_SET_PREFIX, 0);
	lowcore_ptr[pcpu - pcpu_devices] = NULL;
	vdso_free_per_cpu(pcpu->lowcore);
	if (pcpu == &pcpu_devices[0])
		return;
	free_page(pcpu->lowcore->panic_stack-PANIC_FRAME_OFFSET);
	free_pages(pcpu->lowcore->async_stack-ASYNC_FRAME_OFFSET, ASYNC_ORDER);
	free_pages((unsigned long) pcpu->lowcore, LC_ORDER);
}

#endif /* CONFIG_HOTPLUG_CPU */

static void pcpu_prepare_secondary(struct pcpu *pcpu, int cpu)
{
	struct _lowcore *lc = pcpu->lowcore;

	if (MACHINE_HAS_TLB_LC)
		cpumask_set_cpu(cpu, &init_mm.context.cpu_attach_mask);
	cpumask_set_cpu(cpu, mm_cpumask(&init_mm));
	atomic_inc(&init_mm.context.attach_count);
	lc->cpu_nr = cpu;
	lc->spinlock_lockval = arch_spin_lockval(cpu);
	lc->percpu_offset = __per_cpu_offset[cpu];
	lc->kernel_asce = S390_lowcore.kernel_asce;
	lc->machine_flags = S390_lowcore.machine_flags;
	lc->user_timer = lc->system_timer = lc->steal_timer = 0;
	__ctl_store(lc->cregs_save_area, 0, 15);
	save_access_regs((unsigned int *) lc->access_regs_save_area);
	memcpy(lc->stfle_fac_list, S390_lowcore.stfle_fac_list,
	       MAX_FACILITY_BIT/8);
}

static void pcpu_attach_task(struct pcpu *pcpu, struct task_struct *tsk)
{
	struct _lowcore *lc = pcpu->lowcore;
	struct thread_info *ti = task_thread_info(tsk);

	lc->kernel_stack = (unsigned long) task_stack_page(tsk)
		+ THREAD_SIZE - STACK_FRAME_OVERHEAD - sizeof(struct pt_regs);
	lc->thread_info = (unsigned long) task_thread_info(tsk);
	lc->current_task = (unsigned long) tsk;
	lc->user_timer = ti->user_timer;
	lc->system_timer = ti->system_timer;
	lc->steal_timer = 0;
}

static void pcpu_start_fn(struct pcpu *pcpu, void (*func)(void *), void *data)
{
	struct _lowcore *lc = pcpu->lowcore;

	lc->restart_stack = lc->kernel_stack;
	lc->restart_fn = (unsigned long) func;
	lc->restart_data = (unsigned long) data;
	lc->restart_source = -1UL;
	pcpu_sigp_retry(pcpu, SIGP_RESTART, 0);
}

/*
 * Call function via PSW restart on pcpu and stop the current cpu.
 */
static void pcpu_delegate(struct pcpu *pcpu, void (*func)(void *),
			  void *data, unsigned long stack)
{
	struct _lowcore *lc = lowcore_ptr[pcpu - pcpu_devices];
	unsigned long source_cpu = stap();

	__load_psw_mask(PSW_KERNEL_BITS);
	if (pcpu->address == source_cpu)
		func(data);	/* should not return */
	/* Stop target cpu (if func returns this stops the current cpu). */
	pcpu_sigp_retry(pcpu, SIGP_STOP, 0);
	/* Restart func on the target cpu and stop the current cpu. */
	mem_assign_absolute(lc->restart_stack, stack);
	mem_assign_absolute(lc->restart_fn, (unsigned long) func);
	mem_assign_absolute(lc->restart_data, (unsigned long) data);
	mem_assign_absolute(lc->restart_source, source_cpu);
	asm volatile(
		"0:	sigp	0,%0,%2	# sigp restart to target cpu\n"
		"	brc	2,0b	# busy, try again\n"
		"1:	sigp	0,%1,%3	# sigp stop to current cpu\n"
		"	brc	2,1b	# busy, try again\n"
		: : "d" (pcpu->address), "d" (source_cpu),
		    "K" (SIGP_RESTART), "K" (SIGP_STOP)
		: "0", "1", "cc");
	for (;;) ;
}

/*
 * Enable additional logical cpus for multi-threading.
 */
static int pcpu_set_smt(unsigned int mtid)
{
	register unsigned long reg1 asm ("1") = (unsigned long) mtid;
	int cc;

	if (smp_cpu_mtid == mtid)
		return 0;
	asm volatile(
		"	sigp	%1,0,%2	# sigp set multi-threading\n"
		"	ipm	%0\n"
		"	srl	%0,28\n"
		: "=d" (cc) : "d" (reg1), "K" (SIGP_SET_MULTI_THREADING)
		: "cc");
	if (cc == 0) {
		smp_cpu_mtid = mtid;
		smp_cpu_mt_shift = 0;
		while (smp_cpu_mtid >= (1U << smp_cpu_mt_shift))
			smp_cpu_mt_shift++;
		pcpu_devices[0].address = stap();
	}
	return cc;
}

/*
 * Call function on an online CPU.
 */
void smp_call_online_cpu(void (*func)(void *), void *data)
{
	struct pcpu *pcpu;

	/* Use the current cpu if it is online. */
	pcpu = pcpu_find_address(cpu_online_mask, stap());
	if (!pcpu)
		/* Use the first online cpu. */
		pcpu = pcpu_devices + cpumask_first(cpu_online_mask);
	pcpu_delegate(pcpu, func, data, (unsigned long) restart_stack);
}

/*
 * Call function on the ipl CPU.
 */
void smp_call_ipl_cpu(void (*func)(void *), void *data)
{
	pcpu_delegate(&pcpu_devices[0], func, data,
		      pcpu_devices->lowcore->panic_stack -
		      PANIC_FRAME_OFFSET + PAGE_SIZE);
}

int smp_find_processor_id(u16 address)
{
	int cpu;

	for_each_present_cpu(cpu)
		if (pcpu_devices[cpu].address == address)
			return cpu;
	return -1;
}

int smp_vcpu_scheduled(int cpu)
{
	return pcpu_running(pcpu_devices + cpu);
}

void smp_yield_cpu(int cpu)
{
	if (MACHINE_HAS_DIAG9C)
		asm volatile("diag %0,0,0x9c"
			     : : "d" (pcpu_devices[cpu].address));
	else if (MACHINE_HAS_DIAG44)
		asm volatile("diag 0,0,0x44");
}

/*
 * Send cpus emergency shutdown signal. This gives the cpus the
 * opportunity to complete outstanding interrupts.
 */
static void smp_emergency_stop(cpumask_t *cpumask)
{
	u64 end;
	int cpu;

	end = get_tod_clock() + (1000000UL << 12);
	for_each_cpu(cpu, cpumask) {
		struct pcpu *pcpu = pcpu_devices + cpu;
		set_bit(ec_stop_cpu, &pcpu->ec_mask);
		while (__pcpu_sigp(pcpu->address, SIGP_EMERGENCY_SIGNAL,
				   0, NULL) == SIGP_CC_BUSY &&
		       get_tod_clock() < end)
			cpu_relax();
	}
	while (get_tod_clock() < end) {
		for_each_cpu(cpu, cpumask)
			if (pcpu_stopped(pcpu_devices + cpu))
				cpumask_clear_cpu(cpu, cpumask);
		if (cpumask_empty(cpumask))
			break;
		cpu_relax();
	}
}

/*
 * Stop all cpus but the current one.
 */
void smp_send_stop(void)
{
	cpumask_t cpumask;
	int cpu;

	/* Disable all interrupts/machine checks */
	__load_psw_mask(PSW_KERNEL_BITS | PSW_MASK_DAT);
	trace_hardirqs_off();

	debug_set_critical();
	cpumask_copy(&cpumask, cpu_online_mask);
	cpumask_clear_cpu(smp_processor_id(), &cpumask);

	if (oops_in_progress)
		smp_emergency_stop(&cpumask);

	/* stop all processors */
	for_each_cpu(cpu, &cpumask) {
		struct pcpu *pcpu = pcpu_devices + cpu;
		pcpu_sigp_retry(pcpu, SIGP_STOP, 0);
		while (!pcpu_stopped(pcpu))
			cpu_relax();
	}
}

/*
 * This is the main routine where commands issued by other
 * cpus are handled.
 */
static void smp_handle_ext_call(void)
{
	unsigned long bits;

	/* handle bit signal external calls */
	bits = xchg(&pcpu_devices[smp_processor_id()].ec_mask, 0);
	if (test_bit(ec_stop_cpu, &bits))
		smp_stop_cpu();
	if (test_bit(ec_schedule, &bits))
		scheduler_ipi();
	if (test_bit(ec_call_function_single, &bits))
		generic_smp_call_function_single_interrupt();
}

static void do_ext_call_interrupt(struct ext_code ext_code,
				  unsigned int param32, unsigned long param64)
{
	inc_irq_stat(ext_code.code == 0x1202 ? IRQEXT_EXC : IRQEXT_EMS);
	smp_handle_ext_call();
}

void arch_send_call_function_ipi_mask(const struct cpumask *mask)
{
	int cpu;

	for_each_cpu(cpu, mask)
		pcpu_ec_call(pcpu_devices + cpu, ec_call_function_single);
}

void arch_send_call_function_single_ipi(int cpu)
{
	pcpu_ec_call(pcpu_devices + cpu, ec_call_function_single);
}

/*
 * this function sends a 'reschedule' IPI to another CPU.
 * it goes straight through and wastes no time serializing
 * anything. Worst case is that we lose a reschedule ...
 */
void smp_send_reschedule(int cpu)
{
	pcpu_ec_call(pcpu_devices + cpu, ec_schedule);
}

/*
 * parameter area for the set/clear control bit callbacks
 */
struct ec_creg_mask_parms {
	unsigned long orval;
	unsigned long andval;
	int cr;
};

/*
 * callback for setting/clearing control bits
 */
static void smp_ctl_bit_callback(void *info)
{
	struct ec_creg_mask_parms *pp = info;
	unsigned long cregs[16];

	__ctl_store(cregs, 0, 15);
	cregs[pp->cr] = (cregs[pp->cr] & pp->andval) | pp->orval;
	__ctl_load(cregs, 0, 15);
}

/*
 * Set a bit in a control register of all cpus
 */
void smp_ctl_set_bit(int cr, int bit)
{
	struct ec_creg_mask_parms parms = { 1UL << bit, -1UL, cr };

	on_each_cpu(smp_ctl_bit_callback, &parms, 1);
}
EXPORT_SYMBOL(smp_ctl_set_bit);

/*
 * Clear a bit in a control register of all cpus
 */
void smp_ctl_clear_bit(int cr, int bit)
{
	struct ec_creg_mask_parms parms = { 0, ~(1UL << bit), cr };

	on_each_cpu(smp_ctl_bit_callback, &parms, 1);
}
EXPORT_SYMBOL(smp_ctl_clear_bit);

#ifdef CONFIG_CRASH_DUMP

<<<<<<< HEAD
static void __smp_store_cpu_state(struct save_area_ext *sa_ext, u16 address,
				  int is_boot_cpu)
=======
static void __init __smp_store_cpu_state(struct save_area_ext *sa_ext,
					 u16 address, int is_boot_cpu)
>>>>>>> 9fe8ecca
{
	void *lc = (void *)(unsigned long) store_prefix();
	unsigned long vx_sa;

	if (is_boot_cpu) {
		/* Copy the registers of the boot CPU. */
		copy_oldmem_page(1, (void *) &sa_ext->sa, sizeof(sa_ext->sa),
				 SAVE_AREA_BASE - PAGE_SIZE, 0);
		if (MACHINE_HAS_VX)
			save_vx_regs_safe(sa_ext->vx_regs);
		return;
	}
	/* Get the registers of a non-boot cpu. */
	__pcpu_sigp_relax(address, SIGP_STOP_AND_STORE_STATUS, 0, NULL);
	memcpy_real(&sa_ext->sa, lc + SAVE_AREA_BASE, sizeof(sa_ext->sa));
	if (!MACHINE_HAS_VX)
		return;
	/* Get the VX registers */
	vx_sa = memblock_alloc(PAGE_SIZE, PAGE_SIZE);
	if (!vx_sa)
		panic("could not allocate memory for VX save area\n");
	__pcpu_sigp_relax(address, SIGP_STORE_ADDITIONAL_STATUS, vx_sa, NULL);
	memcpy(sa_ext->vx_regs, (void *) vx_sa, sizeof(sa_ext->vx_regs));
	memblock_free(vx_sa, PAGE_SIZE);
}

int smp_store_status(int cpu)
{
	unsigned long vx_sa;
	struct pcpu *pcpu;

	pcpu = pcpu_devices + cpu;
	if (__pcpu_sigp_relax(pcpu->address, SIGP_STOP_AND_STORE_STATUS,
			      0, NULL) != SIGP_CC_ORDER_CODE_ACCEPTED)
		return -EIO;
	if (!MACHINE_HAS_VX)
		return 0;
	vx_sa = __pa(pcpu->lowcore->vector_save_area_addr);
	__pcpu_sigp_relax(pcpu->address, SIGP_STORE_ADDITIONAL_STATUS,
			  vx_sa, NULL);
	return 0;
}

#endif /* CONFIG_CRASH_DUMP */

/*
 * Collect CPU state of the previous, crashed system.
 * There are four cases:
 * 1) standard zfcp dump
 *    condition: OLDMEM_BASE == NULL && ipl_info.type == IPL_TYPE_FCP_DUMP
 *    The state for all CPUs except the boot CPU needs to be collected
 *    with sigp stop-and-store-status. The boot CPU state is located in
 *    the absolute lowcore of the memory stored in the HSA. The zcore code
 *    will allocate the save area and copy the boot CPU state from the HSA.
 * 2) stand-alone kdump for SCSI (zfcp dump with swapped memory)
 *    condition: OLDMEM_BASE != NULL && ipl_info.type == IPL_TYPE_FCP_DUMP
 *    The state for all CPUs except the boot CPU needs to be collected
 *    with sigp stop-and-store-status. The firmware or the boot-loader
 *    stored the registers of the boot CPU in the absolute lowcore in the
 *    memory of the old system.
 * 3) kdump and the old kernel did not store the CPU state,
 *    or stand-alone kdump for DASD
 *    condition: OLDMEM_BASE != NULL && !is_kdump_kernel()
 *    The state for all CPUs except the boot CPU needs to be collected
 *    with sigp stop-and-store-status. The kexec code or the boot-loader
 *    stored the registers of the boot CPU in the memory of the old system.
 * 4) kdump and the old kernel stored the CPU state
 *    condition: OLDMEM_BASE != NULL && is_kdump_kernel()
 *    The state of all CPUs is stored in ELF sections in the memory of the
 *    old system. The ELF sections are picked up by the crash_dump code
 *    via elfcorehdr_addr.
 */
void __init smp_save_dump_cpus(void)
{
#ifdef CONFIG_CRASH_DUMP
	int addr, cpu, boot_cpu_addr, max_cpu_addr;
	struct save_area_ext *sa_ext;
	bool is_boot_cpu;

	if (is_kdump_kernel())
		/* Previous system stored the CPU states. Nothing to do. */
		return;
	if (!(OLDMEM_BASE || ipl_info.type == IPL_TYPE_FCP_DUMP))
		/* No previous system present, normal boot. */
		return;
	/* Set multi-threading state to the previous system. */
	pcpu_set_smt(sclp.mtid_prev);
	max_cpu_addr = SCLP_MAX_CORES << sclp.mtid_prev;
	for (cpu = 0, addr = 0; addr <= max_cpu_addr; addr++) {
		if (__pcpu_sigp_relax(addr, SIGP_SENSE, 0, NULL) ==
		    SIGP_CC_NOT_OPERATIONAL)
			continue;
		cpu += 1;
	}
	dump_save_areas.areas = (void *)memblock_alloc(sizeof(void *) * cpu, 8);
	dump_save_areas.count = cpu;
	boot_cpu_addr = stap();
	for (cpu = 0, addr = 0; addr <= max_cpu_addr; addr++) {
		if (__pcpu_sigp_relax(addr, SIGP_SENSE, 0, NULL) ==
		    SIGP_CC_NOT_OPERATIONAL)
			continue;
		sa_ext = (void *) memblock_alloc(sizeof(*sa_ext), 8);
		dump_save_areas.areas[cpu] = sa_ext;
		if (!sa_ext)
			panic("could not allocate memory for save area\n");
		is_boot_cpu = (addr == boot_cpu_addr);
		cpu += 1;
		if (is_boot_cpu && !OLDMEM_BASE)
			/* Skip boot CPU for standard zfcp dump. */
			continue;
		/* Get state for this CPU. */
		__smp_store_cpu_state(sa_ext, addr, is_boot_cpu);
	}
	diag308_reset();
	pcpu_set_smt(0);
#endif /* CONFIG_CRASH_DUMP */
}

void smp_cpu_set_polarization(int cpu, int val)
{
	pcpu_devices[cpu].polarization = val;
}

int smp_cpu_get_polarization(int cpu)
{
	return pcpu_devices[cpu].polarization;
}

static struct sclp_core_info *smp_get_core_info(void)
{
	static int use_sigp_detection;
	struct sclp_core_info *info;
	int address;

	info = kzalloc(sizeof(*info), GFP_KERNEL);
	if (info && (use_sigp_detection || sclp_get_core_info(info))) {
		use_sigp_detection = 1;
		for (address = 0;
		     address < (SCLP_MAX_CORES << smp_cpu_mt_shift);
		     address += (1U << smp_cpu_mt_shift)) {
			if (__pcpu_sigp_relax(address, SIGP_SENSE, 0, NULL) ==
			    SIGP_CC_NOT_OPERATIONAL)
				continue;
			info->core[info->configured].core_id =
				address >> smp_cpu_mt_shift;
			info->configured++;
		}
		info->combined = info->configured;
	}
	return info;
}

static int smp_add_present_cpu(int cpu);

static int __smp_rescan_cpus(struct sclp_core_info *info, int sysfs_add)
{
	struct pcpu *pcpu;
	cpumask_t avail;
	int cpu, nr, i, j;
	u16 address;

	nr = 0;
	cpumask_xor(&avail, cpu_possible_mask, cpu_present_mask);
	cpu = cpumask_first(&avail);
	for (i = 0; (i < info->combined) && (cpu < nr_cpu_ids); i++) {
		if (sclp.has_core_type && info->core[i].type != boot_core_type)
			continue;
		address = info->core[i].core_id << smp_cpu_mt_shift;
		for (j = 0; j <= smp_cpu_mtid; j++) {
			if (pcpu_find_address(cpu_present_mask, address + j))
				continue;
			pcpu = pcpu_devices + cpu;
			pcpu->address = address + j;
			pcpu->state =
				(cpu >= info->configured*(smp_cpu_mtid + 1)) ?
				CPU_STATE_STANDBY : CPU_STATE_CONFIGURED;
			smp_cpu_set_polarization(cpu, POLARIZATION_UNKNOWN);
			set_cpu_present(cpu, true);
			if (sysfs_add && smp_add_present_cpu(cpu) != 0)
				set_cpu_present(cpu, false);
			else
				nr++;
			cpu = cpumask_next(cpu, &avail);
			if (cpu >= nr_cpu_ids)
				break;
		}
	}
	return nr;
}

static void __init smp_detect_cpus(void)
{
	unsigned int cpu, mtid, c_cpus, s_cpus;
	struct sclp_core_info *info;
	u16 address;

	/* Get CPU information */
	info = smp_get_core_info();
	if (!info)
		panic("smp_detect_cpus failed to allocate memory\n");

	/* Find boot CPU type */
	if (sclp.has_core_type) {
		address = stap();
		for (cpu = 0; cpu < info->combined; cpu++)
			if (info->core[cpu].core_id == address) {
				/* The boot cpu dictates the cpu type. */
				boot_core_type = info->core[cpu].type;
				break;
			}
		if (cpu >= info->combined)
			panic("Could not find boot CPU type");
	}

	/* Set multi-threading state for the current system */
	mtid = boot_core_type ? sclp.mtid : sclp.mtid_cp;
	mtid = (mtid < smp_max_threads) ? mtid : smp_max_threads - 1;
	pcpu_set_smt(mtid);

	/* Print number of CPUs */
	c_cpus = s_cpus = 0;
	for (cpu = 0; cpu < info->combined; cpu++) {
		if (sclp.has_core_type &&
		    info->core[cpu].type != boot_core_type)
			continue;
		if (cpu < info->configured)
			c_cpus += smp_cpu_mtid + 1;
		else
			s_cpus += smp_cpu_mtid + 1;
	}
	pr_info("%d configured CPUs, %d standby CPUs\n", c_cpus, s_cpus);

	/* Add CPUs present at boot */
	get_online_cpus();
	__smp_rescan_cpus(info, 0);
	put_online_cpus();
	kfree(info);
}

/*
 *	Activate a secondary processor.
 */
static void smp_start_secondary(void *cpuvoid)
{
	S390_lowcore.last_update_clock = get_tod_clock();
	S390_lowcore.restart_stack = (unsigned long) restart_stack;
	S390_lowcore.restart_fn = (unsigned long) do_restart;
	S390_lowcore.restart_data = 0;
	S390_lowcore.restart_source = -1UL;
	restore_access_regs(S390_lowcore.access_regs_save_area);
	__ctl_load(S390_lowcore.cregs_save_area, 0, 15);
	__load_psw_mask(PSW_KERNEL_BITS | PSW_MASK_DAT);
	cpu_init();
	preempt_disable();
	init_cpu_timer();
	vtime_init();
	pfault_init();
	notify_cpu_starting(smp_processor_id());
	set_cpu_online(smp_processor_id(), true);
	inc_irq_stat(CPU_RST);
	local_irq_enable();
	cpu_startup_entry(CPUHP_ONLINE);
}

/* Upping and downing of CPUs */
int __cpu_up(unsigned int cpu, struct task_struct *tidle)
{
	struct pcpu *pcpu;
	int base, i, rc;

	pcpu = pcpu_devices + cpu;
	if (pcpu->state != CPU_STATE_CONFIGURED)
		return -EIO;
	base = cpu - (cpu % (smp_cpu_mtid + 1));
	for (i = 0; i <= smp_cpu_mtid; i++) {
		if (base + i < nr_cpu_ids)
			if (cpu_online(base + i))
				break;
	}
	/*
	 * If this is the first CPU of the core to get online
	 * do an initial CPU reset.
	 */
	if (i > smp_cpu_mtid &&
	    pcpu_sigp_retry(pcpu_devices + base, SIGP_INITIAL_CPU_RESET, 0) !=
	    SIGP_CC_ORDER_CODE_ACCEPTED)
		return -EIO;

	rc = pcpu_alloc_lowcore(pcpu, cpu);
	if (rc)
		return rc;
	pcpu_prepare_secondary(pcpu, cpu);
	pcpu_attach_task(pcpu, tidle);
	pcpu_start_fn(pcpu, smp_start_secondary, NULL);
	/* Wait until cpu puts itself in the online & active maps */
	while (!cpu_online(cpu) || !cpu_active(cpu))
		cpu_relax();
	return 0;
}

static unsigned int setup_possible_cpus __initdata;

static int __init _setup_possible_cpus(char *s)
{
	get_option(&s, &setup_possible_cpus);
	return 0;
}
early_param("possible_cpus", _setup_possible_cpus);

#ifdef CONFIG_HOTPLUG_CPU

int __cpu_disable(void)
{
	unsigned long cregs[16];

	/* Handle possible pending IPIs */
	smp_handle_ext_call();
	set_cpu_online(smp_processor_id(), false);
	/* Disable pseudo page faults on this cpu. */
	pfault_fini();
	/* Disable interrupt sources via control register. */
	__ctl_store(cregs, 0, 15);
	cregs[0]  &= ~0x0000ee70UL;	/* disable all external interrupts */
	cregs[6]  &= ~0xff000000UL;	/* disable all I/O interrupts */
	cregs[14] &= ~0x1f000000UL;	/* disable most machine checks */
	__ctl_load(cregs, 0, 15);
	clear_cpu_flag(CIF_NOHZ_DELAY);
	return 0;
}

void __cpu_die(unsigned int cpu)
{
	struct pcpu *pcpu;

	/* Wait until target cpu is down */
	pcpu = pcpu_devices + cpu;
	while (!pcpu_stopped(pcpu))
		cpu_relax();
	pcpu_free_lowcore(pcpu);
	atomic_dec(&init_mm.context.attach_count);
	cpumask_clear_cpu(cpu, mm_cpumask(&init_mm));
	if (MACHINE_HAS_TLB_LC)
		cpumask_clear_cpu(cpu, &init_mm.context.cpu_attach_mask);
}

void __noreturn cpu_die(void)
{
	idle_task_exit();
	pcpu_sigp_retry(pcpu_devices + smp_processor_id(), SIGP_STOP, 0);
	for (;;) ;
}

#endif /* CONFIG_HOTPLUG_CPU */

void __init smp_fill_possible_mask(void)
{
	unsigned int possible, sclp_max, cpu;

	sclp_max = max(sclp.mtid, sclp.mtid_cp) + 1;
	sclp_max = min(smp_max_threads, sclp_max);
	sclp_max = sclp.max_cores * sclp_max ?: nr_cpu_ids;
	possible = setup_possible_cpus ?: nr_cpu_ids;
	possible = min(possible, sclp_max);
	for (cpu = 0; cpu < possible && cpu < nr_cpu_ids; cpu++)
		set_cpu_possible(cpu, true);
}

void __init smp_prepare_cpus(unsigned int max_cpus)
{
	/* request the 0x1201 emergency signal external interrupt */
	if (register_external_irq(EXT_IRQ_EMERGENCY_SIG, do_ext_call_interrupt))
		panic("Couldn't request external interrupt 0x1201");
	/* request the 0x1202 external call external interrupt */
	if (register_external_irq(EXT_IRQ_EXTERNAL_CALL, do_ext_call_interrupt))
		panic("Couldn't request external interrupt 0x1202");
	smp_detect_cpus();
}

void __init smp_prepare_boot_cpu(void)
{
	struct pcpu *pcpu = pcpu_devices;

	pcpu->state = CPU_STATE_CONFIGURED;
	pcpu->address = stap();
	pcpu->lowcore = (struct _lowcore *)(unsigned long) store_prefix();
	S390_lowcore.percpu_offset = __per_cpu_offset[0];
	smp_cpu_set_polarization(0, POLARIZATION_UNKNOWN);
	set_cpu_present(0, true);
	set_cpu_online(0, true);
}

void __init smp_cpus_done(unsigned int max_cpus)
{
}

void __init smp_setup_processor_id(void)
{
	S390_lowcore.cpu_nr = 0;
	S390_lowcore.spinlock_lockval = arch_spin_lockval(0);
}

/*
 * the frequency of the profiling timer can be changed
 * by writing a multiplier value into /proc/profile.
 *
 * usually you want to run this on all CPUs ;)
 */
int setup_profiling_timer(unsigned int multiplier)
{
	return 0;
}

#ifdef CONFIG_HOTPLUG_CPU
static ssize_t cpu_configure_show(struct device *dev,
				  struct device_attribute *attr, char *buf)
{
	ssize_t count;

	mutex_lock(&smp_cpu_state_mutex);
	count = sprintf(buf, "%d\n", pcpu_devices[dev->id].state);
	mutex_unlock(&smp_cpu_state_mutex);
	return count;
}

static ssize_t cpu_configure_store(struct device *dev,
				   struct device_attribute *attr,
				   const char *buf, size_t count)
{
	struct pcpu *pcpu;
	int cpu, val, rc, i;
	char delim;

	if (sscanf(buf, "%d %c", &val, &delim) != 1)
		return -EINVAL;
	if (val != 0 && val != 1)
		return -EINVAL;
	get_online_cpus();
	mutex_lock(&smp_cpu_state_mutex);
	rc = -EBUSY;
	/* disallow configuration changes of online cpus and cpu 0 */
	cpu = dev->id;
	cpu -= cpu % (smp_cpu_mtid + 1);
	if (cpu == 0)
		goto out;
	for (i = 0; i <= smp_cpu_mtid; i++)
		if (cpu_online(cpu + i))
			goto out;
	pcpu = pcpu_devices + cpu;
	rc = 0;
	switch (val) {
	case 0:
		if (pcpu->state != CPU_STATE_CONFIGURED)
			break;
		rc = sclp_core_deconfigure(pcpu->address >> smp_cpu_mt_shift);
		if (rc)
			break;
		for (i = 0; i <= smp_cpu_mtid; i++) {
			if (cpu + i >= nr_cpu_ids || !cpu_present(cpu + i))
				continue;
			pcpu[i].state = CPU_STATE_STANDBY;
			smp_cpu_set_polarization(cpu + i,
						 POLARIZATION_UNKNOWN);
		}
		topology_expect_change();
		break;
	case 1:
		if (pcpu->state != CPU_STATE_STANDBY)
			break;
		rc = sclp_core_configure(pcpu->address >> smp_cpu_mt_shift);
		if (rc)
			break;
		for (i = 0; i <= smp_cpu_mtid; i++) {
			if (cpu + i >= nr_cpu_ids || !cpu_present(cpu + i))
				continue;
			pcpu[i].state = CPU_STATE_CONFIGURED;
			smp_cpu_set_polarization(cpu + i,
						 POLARIZATION_UNKNOWN);
		}
		topology_expect_change();
		break;
	default:
		break;
	}
out:
	mutex_unlock(&smp_cpu_state_mutex);
	put_online_cpus();
	return rc ? rc : count;
}
static DEVICE_ATTR(configure, 0644, cpu_configure_show, cpu_configure_store);
#endif /* CONFIG_HOTPLUG_CPU */

static ssize_t show_cpu_address(struct device *dev,
				struct device_attribute *attr, char *buf)
{
	return sprintf(buf, "%d\n", pcpu_devices[dev->id].address);
}
static DEVICE_ATTR(address, 0444, show_cpu_address, NULL);

static struct attribute *cpu_common_attrs[] = {
#ifdef CONFIG_HOTPLUG_CPU
	&dev_attr_configure.attr,
#endif
	&dev_attr_address.attr,
	NULL,
};

static struct attribute_group cpu_common_attr_group = {
	.attrs = cpu_common_attrs,
};

static struct attribute *cpu_online_attrs[] = {
	&dev_attr_idle_count.attr,
	&dev_attr_idle_time_us.attr,
	NULL,
};

static struct attribute_group cpu_online_attr_group = {
	.attrs = cpu_online_attrs,
};

static int smp_cpu_notify(struct notifier_block *self, unsigned long action,
			  void *hcpu)
{
	unsigned int cpu = (unsigned int)(long)hcpu;
	struct device *s = &per_cpu(cpu_device, cpu)->dev;
	int err = 0;

	switch (action & ~CPU_TASKS_FROZEN) {
	case CPU_ONLINE:
		err = sysfs_create_group(&s->kobj, &cpu_online_attr_group);
		break;
	case CPU_DEAD:
		sysfs_remove_group(&s->kobj, &cpu_online_attr_group);
		break;
	}
	return notifier_from_errno(err);
}

static int smp_add_present_cpu(int cpu)
{
	struct device *s;
	struct cpu *c;
	int rc;

	c = kzalloc(sizeof(*c), GFP_KERNEL);
	if (!c)
		return -ENOMEM;
	per_cpu(cpu_device, cpu) = c;
	s = &c->dev;
	c->hotpluggable = 1;
	rc = register_cpu(c, cpu);
	if (rc)
		goto out;
	rc = sysfs_create_group(&s->kobj, &cpu_common_attr_group);
	if (rc)
		goto out_cpu;
	if (cpu_online(cpu)) {
		rc = sysfs_create_group(&s->kobj, &cpu_online_attr_group);
		if (rc)
			goto out_online;
	}
	rc = topology_cpu_init(c);
	if (rc)
		goto out_topology;
	return 0;

out_topology:
	if (cpu_online(cpu))
		sysfs_remove_group(&s->kobj, &cpu_online_attr_group);
out_online:
	sysfs_remove_group(&s->kobj, &cpu_common_attr_group);
out_cpu:
#ifdef CONFIG_HOTPLUG_CPU
	unregister_cpu(c);
#endif
out:
	return rc;
}

#ifdef CONFIG_HOTPLUG_CPU

int __ref smp_rescan_cpus(void)
{
	struct sclp_core_info *info;
	int nr;

	info = smp_get_core_info();
	if (!info)
		return -ENOMEM;
	get_online_cpus();
	mutex_lock(&smp_cpu_state_mutex);
	nr = __smp_rescan_cpus(info, 1);
	mutex_unlock(&smp_cpu_state_mutex);
	put_online_cpus();
	kfree(info);
	if (nr)
		topology_schedule_update();
	return 0;
}

static ssize_t __ref rescan_store(struct device *dev,
				  struct device_attribute *attr,
				  const char *buf,
				  size_t count)
{
	int rc;

	rc = smp_rescan_cpus();
	return rc ? rc : count;
}
static DEVICE_ATTR(rescan, 0200, NULL, rescan_store);
#endif /* CONFIG_HOTPLUG_CPU */

static int __init s390_smp_init(void)
{
	int cpu, rc = 0;

#ifdef CONFIG_HOTPLUG_CPU
	rc = device_create_file(cpu_subsys.dev_root, &dev_attr_rescan);
	if (rc)
		return rc;
#endif
	cpu_notifier_register_begin();
	for_each_present_cpu(cpu) {
		rc = smp_add_present_cpu(cpu);
		if (rc)
			goto out;
	}

	__hotcpu_notifier(smp_cpu_notify, 0);

out:
	cpu_notifier_register_done();
	return rc;
}
subsys_initcall(s390_smp_init);<|MERGE_RESOLUTION|>--- conflicted
+++ resolved
@@ -532,13 +532,8 @@
 
 #ifdef CONFIG_CRASH_DUMP
 
-<<<<<<< HEAD
-static void __smp_store_cpu_state(struct save_area_ext *sa_ext, u16 address,
-				  int is_boot_cpu)
-=======
 static void __init __smp_store_cpu_state(struct save_area_ext *sa_ext,
 					 u16 address, int is_boot_cpu)
->>>>>>> 9fe8ecca
 {
 	void *lc = (void *)(unsigned long) store_prefix();
 	unsigned long vx_sa;
