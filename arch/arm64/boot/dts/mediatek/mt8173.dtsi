/*
 * Copyright (c) 2014 MediaTek Inc.
 * Author: Eddie Huang <eddie.huang@mediatek.com>
 *
 * This program is free software; you can redistribute it and/or modify
 * it under the terms of the GNU General Public License version 2 as
 * published by the Free Software Foundation.
 *
 * This program is distributed in the hope that it will be useful,
 * MERCHANTABILITY or FITNESS FOR A PARTICULAR PURPOSE.  See the
 * GNU General Public License for more details.
 */

#include <dt-bindings/clock/mt8173-clk.h>
#include <dt-bindings/interrupt-controller/irq.h>
#include <dt-bindings/interrupt-controller/arm-gic.h>
#include <dt-bindings/power/mt8173-power.h>
#include <dt-bindings/reset-controller/mt8173-resets.h>
#include "mt8173-pinfunc.h"

/ {
	compatible = "mediatek,mt8173";
	interrupt-parent = <&sysirq>;
	#address-cells = <2>;
	#size-cells = <2>;

	cpus {
		#address-cells = <1>;
		#size-cells = <0>;

		cpu-map {
			cluster0 {
				core0 {
					cpu = <&cpu0>;
				};
				core1 {
					cpu = <&cpu1>;
				};
			};

			cluster1 {
				core0 {
					cpu = <&cpu2>;
				};
				core1 {
					cpu = <&cpu3>;
				};
			};
		};

		cpu0: cpu@0 {
			device_type = "cpu";
			compatible = "arm,cortex-a53";
			reg = <0x000>;
			enable-method = "psci";
			cpu-idle-states = <&CPU_SLEEP_0>;
		};

		cpu1: cpu@1 {
			device_type = "cpu";
			compatible = "arm,cortex-a53";
			reg = <0x001>;
			enable-method = "psci";
			cpu-idle-states = <&CPU_SLEEP_0>;
		};

		cpu2: cpu@100 {
			device_type = "cpu";
			compatible = "arm,cortex-a57";
			reg = <0x100>;
			enable-method = "psci";
			cpu-idle-states = <&CPU_SLEEP_0>;
		};

		cpu3: cpu@101 {
			device_type = "cpu";
			compatible = "arm,cortex-a57";
			reg = <0x101>;
			enable-method = "psci";
			cpu-idle-states = <&CPU_SLEEP_0>;
		};

		idle-states {
			entry-method = "arm,psci";

			CPU_SLEEP_0: cpu-sleep-0 {
				compatible = "arm,idle-state";
				local-timer-stop;
				entry-latency-us = <639>;
				exit-latency-us = <680>;
				min-residency-us = <1088>;
				arm,psci-suspend-param = <0x0010000>;
			};
		};
	};

	psci {
		compatible = "arm,psci";
		method = "smc";
		cpu_suspend   = <0x84000001>;
		cpu_off	      = <0x84000002>;
		cpu_on	      = <0x84000003>;
	};

	clk26m: oscillator@0 {
		compatible = "fixed-clock";
		#clock-cells = <0>;
		clock-frequency = <26000000>;
		clock-output-names = "clk26m";
	};

	clk32k: oscillator@1 {
		compatible = "fixed-clock";
		#clock-cells = <0>;
		clock-frequency = <32000>;
		clock-output-names = "clk32k";
	};

	timer {
		compatible = "arm,armv8-timer";
		interrupt-parent = <&gic>;
		interrupts = <GIC_PPI 13
			      (GIC_CPU_MASK_SIMPLE(4) | IRQ_TYPE_LEVEL_LOW)>,
			     <GIC_PPI 14
			      (GIC_CPU_MASK_SIMPLE(4) | IRQ_TYPE_LEVEL_LOW)>,
			     <GIC_PPI 11
			      (GIC_CPU_MASK_SIMPLE(4) | IRQ_TYPE_LEVEL_LOW)>,
			     <GIC_PPI 10
			      (GIC_CPU_MASK_SIMPLE(4) | IRQ_TYPE_LEVEL_LOW)>;
	};

	soc {
		#address-cells = <2>;
		#size-cells = <2>;
		compatible = "simple-bus";
		ranges;

<<<<<<< HEAD
		/*
		 * Pinctrl access register at 0x10005000 through regmap.
		 * Register 0x1000b000 is used by EINT.
		 */
		pio: pinctrl@10005000 {
=======
		topckgen: clock-controller@10000000 {
			compatible = "mediatek,mt8173-topckgen";
			reg = <0 0x10000000 0 0x1000>;
			#clock-cells = <1>;
		};

		infracfg: power-controller@10001000 {
			compatible = "mediatek,mt8173-infracfg", "syscon";
			reg = <0 0x10001000 0 0x1000>;
			#clock-cells = <1>;
			#reset-cells = <1>;
		};

		pericfg: power-controller@10003000 {
			compatible = "mediatek,mt8173-pericfg", "syscon";
			reg = <0 0x10003000 0 0x1000>;
			#clock-cells = <1>;
			#reset-cells = <1>;
		};

		syscfg_pctl_a: syscfg_pctl_a@10005000 {
			compatible = "mediatek,mt8173-pctl-a-syscfg", "syscon";
			reg = <0 0x10005000 0 0x1000>;
		};

		pio: pinctrl@0x10005000 {
>>>>>>> 9fe8ecca
			compatible = "mediatek,mt8173-pinctrl";
			reg = <0 0x1000b000 0 0x1000>;
			mediatek,pctl-regmap = <&syscfg_pctl_a>;
			pins-are-numbered;
			gpio-controller;
			#gpio-cells = <2>;
			interrupt-controller;
			#interrupt-cells = <2>;
			interrupts = <GIC_SPI 145 IRQ_TYPE_LEVEL_HIGH>,
				     <GIC_SPI 146 IRQ_TYPE_LEVEL_HIGH>,
				     <GIC_SPI 147 IRQ_TYPE_LEVEL_HIGH>;
<<<<<<< HEAD
		};

		syscfg_pctl_a: syscfg_pctl_a@10005000 {
			compatible = "mediatek,mt8173-pctl-a-syscfg", "syscon";
			reg = <0 0x10005000 0 0x1000>;
=======

			i2c0_pins_a: i2c0 {
				pins1 {
					pinmux = <MT8173_PIN_45_SDA0__FUNC_SDA0>,
						 <MT8173_PIN_46_SCL0__FUNC_SCL0>;
					bias-disable;
				};
			};

			i2c1_pins_a: i2c1 {
				pins1 {
					pinmux = <MT8173_PIN_125_SDA1__FUNC_SDA1>,
						 <MT8173_PIN_126_SCL1__FUNC_SCL1>;
					bias-disable;
				};
			};

			i2c2_pins_a: i2c2 {
				pins1 {
					pinmux = <MT8173_PIN_43_SDA2__FUNC_SDA2>,
						 <MT8173_PIN_44_SCL2__FUNC_SCL2>;
					bias-disable;
				};
			};

			i2c3_pins_a: i2c3 {
				pins1 {
					pinmux = <MT8173_PIN_106_SDA3__FUNC_SDA3>,
						 <MT8173_PIN_107_SCL3__FUNC_SCL3>;
					bias-disable;
				};
			};

			i2c4_pins_a: i2c4 {
				pins1 {
					pinmux = <MT8173_PIN_133_SDA4__FUNC_SDA4>,
						 <MT8173_PIN_134_SCL4__FUNC_SCL4>;
					bias-disable;
				};
			};

			i2c6_pins_a: i2c6 {
				pins1 {
					pinmux = <MT8173_PIN_100_MSDC2_DAT0__FUNC_SDA5>,
						 <MT8173_PIN_101_MSDC2_DAT1__FUNC_SCL5>;
					bias-disable;
				};
			};
		};

		scpsys: scpsys@10006000 {
			compatible = "mediatek,mt8173-scpsys";
			#power-domain-cells = <1>;
			reg = <0 0x10006000 0 0x1000>;
			clocks = <&clk26m>,
				 <&topckgen CLK_TOP_MM_SEL>;
			clock-names = "mfg", "mm";
			infracfg = <&infracfg>;
		};

		watchdog: watchdog@10007000 {
			compatible = "mediatek,mt8173-wdt",
				     "mediatek,mt6589-wdt";
			reg = <0 0x10007000 0 0x100>;
		};

		pwrap: pwrap@1000d000 {
			compatible = "mediatek,mt8173-pwrap";
			reg = <0 0x1000d000 0 0x1000>;
			reg-names = "pwrap";
			interrupts = <GIC_SPI 153 IRQ_TYPE_LEVEL_HIGH>;
			resets = <&infracfg MT8173_INFRA_PMIC_WRAP_RST>;
			reset-names = "pwrap";
			clocks = <&infracfg CLK_INFRA_PMICSPI>, <&infracfg CLK_INFRA_PMICWRAP>;
			clock-names = "spi", "wrap";
>>>>>>> 9fe8ecca
		};

		sysirq: intpol-controller@10200620 {
			compatible = "mediatek,mt8173-sysirq",
				     "mediatek,mt6577-sysirq";
			interrupt-controller;
			#interrupt-cells = <3>;
			interrupt-parent = <&gic>;
			reg = <0 0x10200620 0 0x20>;
		};

		apmixedsys: clock-controller@10209000 {
			compatible = "mediatek,mt8173-apmixedsys";
			reg = <0 0x10209000 0 0x1000>;
			#clock-cells = <1>;
		};

		gic: interrupt-controller@10220000 {
			compatible = "arm,gic-400";
			#interrupt-cells = <3>;
			interrupt-parent = <&gic>;
			interrupt-controller;
			reg = <0 0x10221000 0 0x1000>,
			      <0 0x10222000 0 0x2000>,
			      <0 0x10224000 0 0x2000>,
			      <0 0x10226000 0 0x2000>;
			interrupts = <GIC_PPI 9
				(GIC_CPU_MASK_SIMPLE(4) | IRQ_TYPE_LEVEL_HIGH)>;
		};

		uart0: serial@11002000 {
			compatible = "mediatek,mt8173-uart",
				     "mediatek,mt6577-uart";
			reg = <0 0x11002000 0 0x400>;
			interrupts = <GIC_SPI 83 IRQ_TYPE_LEVEL_LOW>;
			clocks = <&pericfg CLK_PERI_UART0_SEL>, <&pericfg CLK_PERI_UART0>;
			clock-names = "baud", "bus";
			status = "disabled";
		};

		uart1: serial@11003000 {
			compatible = "mediatek,mt8173-uart",
				     "mediatek,mt6577-uart";
			reg = <0 0x11003000 0 0x400>;
			interrupts = <GIC_SPI 84 IRQ_TYPE_LEVEL_LOW>;
			clocks = <&pericfg CLK_PERI_UART1_SEL>, <&pericfg CLK_PERI_UART1>;
			clock-names = "baud", "bus";
			status = "disabled";
		};

		uart2: serial@11004000 {
			compatible = "mediatek,mt8173-uart",
				     "mediatek,mt6577-uart";
			reg = <0 0x11004000 0 0x400>;
			interrupts = <GIC_SPI 85 IRQ_TYPE_LEVEL_LOW>;
			clocks = <&pericfg CLK_PERI_UART2_SEL>, <&pericfg CLK_PERI_UART2>;
			clock-names = "baud", "bus";
			status = "disabled";
		};

		uart3: serial@11005000 {
			compatible = "mediatek,mt8173-uart",
				     "mediatek,mt6577-uart";
			reg = <0 0x11005000 0 0x400>;
			interrupts = <GIC_SPI 86 IRQ_TYPE_LEVEL_LOW>;
			clocks = <&pericfg CLK_PERI_UART3_SEL>, <&pericfg CLK_PERI_UART3>;
			clock-names = "baud", "bus";
			status = "disabled";
		};
<<<<<<< HEAD
=======

		i2c0: i2c@11007000 {
			compatible = "mediatek,mt8173-i2c";
			reg = <0 0x11007000 0 0x70>,
			      <0 0x11000100 0 0x80>;
			interrupts = <GIC_SPI 76 IRQ_TYPE_LEVEL_LOW>;
			clock-div = <16>;
			clocks = <&pericfg CLK_PERI_I2C0>,
				 <&pericfg CLK_PERI_AP_DMA>;
			clock-names = "main", "dma";
			pinctrl-names = "default";
			pinctrl-0 = <&i2c0_pins_a>;
			#address-cells = <1>;
			#size-cells = <0>;
			status = "disabled";
		};

		i2c1: i2c@11008000 {
			compatible = "mediatek,mt8173-i2c";
			reg = <0 0x11008000 0 0x70>,
			      <0 0x11000180 0 0x80>;
			interrupts = <GIC_SPI 77 IRQ_TYPE_LEVEL_LOW>;
			clock-div = <16>;
			clocks = <&pericfg CLK_PERI_I2C1>,
				 <&pericfg CLK_PERI_AP_DMA>;
			clock-names = "main", "dma";
			pinctrl-names = "default";
			pinctrl-0 = <&i2c1_pins_a>;
			#address-cells = <1>;
			#size-cells = <0>;
			status = "disabled";
		};

		i2c2: i2c@11009000 {
			compatible = "mediatek,mt8173-i2c";
			reg = <0 0x11009000 0 0x70>,
			      <0 0x11000200 0 0x80>;
			interrupts = <GIC_SPI 78 IRQ_TYPE_LEVEL_LOW>;
			clock-div = <16>;
			clocks = <&pericfg CLK_PERI_I2C2>,
				 <&pericfg CLK_PERI_AP_DMA>;
			clock-names = "main", "dma";
			pinctrl-names = "default";
			pinctrl-0 = <&i2c2_pins_a>;
			#address-cells = <1>;
			#size-cells = <0>;
			status = "disabled";
		};

		i2c3: i2c3@11010000 {
			compatible = "mediatek,mt8173-i2c";
			reg = <0 0x11010000 0 0x70>,
			      <0 0x11000280 0 0x80>;
			interrupts = <GIC_SPI 79 IRQ_TYPE_LEVEL_LOW>;
			clock-div = <16>;
			clocks = <&pericfg CLK_PERI_I2C3>,
				 <&pericfg CLK_PERI_AP_DMA>;
			clock-names = "main", "dma";
			pinctrl-names = "default";
			pinctrl-0 = <&i2c3_pins_a>;
			#address-cells = <1>;
			#size-cells = <0>;
			status = "disabled";
		};

		i2c4: i2c4@11011000 {
			compatible = "mediatek,mt8173-i2c";
			reg = <0 0x11011000 0 0x70>,
			      <0 0x11000300 0 0x80>;
			interrupts = <GIC_SPI 80 IRQ_TYPE_LEVEL_LOW>;
			clock-div = <16>;
			clocks = <&pericfg CLK_PERI_I2C4>,
				 <&pericfg CLK_PERI_AP_DMA>;
			clock-names = "main", "dma";
			pinctrl-names = "default";
			pinctrl-0 = <&i2c4_pins_a>;
			#address-cells = <1>;
			#size-cells = <0>;
			status = "disabled";
		};

		i2c6: i2c6@11013000 {
			compatible = "mediatek,mt8173-i2c";
			reg = <0 0x11013000 0 0x70>,
			      <0 0x11000080 0 0x80>;
			interrupts = <GIC_SPI 82 IRQ_TYPE_LEVEL_LOW>;
			clock-div = <16>;
			clocks = <&pericfg CLK_PERI_I2C6>,
				 <&pericfg CLK_PERI_AP_DMA>;
			clock-names = "main", "dma";
			pinctrl-names = "default";
			pinctrl-0 = <&i2c6_pins_a>;
			#address-cells = <1>;
			#size-cells = <0>;
			status = "disabled";
		};

		afe: audio-controller@11220000  {
			compatible = "mediatek,mt8173-afe-pcm";
			reg = <0 0x11220000 0 0x1000>;
			interrupts = <GIC_SPI 134 IRQ_TYPE_EDGE_FALLING>;
			power-domains = <&scpsys MT8173_POWER_DOMAIN_AUDIO>;
			clocks = <&infracfg CLK_INFRA_AUDIO>,
				 <&topckgen CLK_TOP_AUDIO_SEL>,
				 <&topckgen CLK_TOP_AUD_INTBUS_SEL>,
				 <&topckgen CLK_TOP_APLL1_DIV0>,
				 <&topckgen CLK_TOP_APLL2_DIV0>,
				 <&topckgen CLK_TOP_I2S0_M_SEL>,
				 <&topckgen CLK_TOP_I2S1_M_SEL>,
				 <&topckgen CLK_TOP_I2S2_M_SEL>,
				 <&topckgen CLK_TOP_I2S3_M_SEL>,
				 <&topckgen CLK_TOP_I2S3_B_SEL>;
			clock-names = "infra_sys_audio_clk",
				      "top_pdn_audio",
				      "top_pdn_aud_intbus",
				      "bck0",
				      "bck1",
				      "i2s0_m",
				      "i2s1_m",
				      "i2s2_m",
				      "i2s3_m",
				      "i2s3_b";
			assigned-clocks = <&topckgen CLK_TOP_AUD_1_SEL>,
					  <&topckgen CLK_TOP_AUD_2_SEL>;
			assigned-clock-parents = <&topckgen CLK_TOP_APLL1>,
						 <&topckgen CLK_TOP_APLL2>;
		};

		mmc0: mmc@11230000 {
			compatible = "mediatek,mt8173-mmc",
				     "mediatek,mt8135-mmc";
			reg = <0 0x11230000 0 0x1000>;
			interrupts = <GIC_SPI 71 IRQ_TYPE_LEVEL_LOW>;
			clocks = <&pericfg CLK_PERI_MSDC30_0>,
				 <&topckgen CLK_TOP_MSDC50_0_H_SEL>;
			clock-names = "source", "hclk";
			status = "disabled";
		};

		mmc1: mmc@11240000 {
			compatible = "mediatek,mt8173-mmc",
				     "mediatek,mt8135-mmc";
			reg = <0 0x11240000 0 0x1000>;
			interrupts = <GIC_SPI 72 IRQ_TYPE_LEVEL_LOW>;
			clocks = <&pericfg CLK_PERI_MSDC30_1>,
				 <&topckgen CLK_TOP_AXI_SEL>;
			clock-names = "source", "hclk";
			status = "disabled";
		};

		mmc2: mmc@11250000 {
			compatible = "mediatek,mt8173-mmc",
				     "mediatek,mt8135-mmc";
			reg = <0 0x11250000 0 0x1000>;
			interrupts = <GIC_SPI 73 IRQ_TYPE_LEVEL_LOW>;
			clocks = <&pericfg CLK_PERI_MSDC30_2>,
				 <&topckgen CLK_TOP_AXI_SEL>;
			clock-names = "source", "hclk";
			status = "disabled";
		};

		mmc3: mmc@11260000 {
			compatible = "mediatek,mt8173-mmc",
				     "mediatek,mt8135-mmc";
			reg = <0 0x11260000 0 0x1000>;
			interrupts = <GIC_SPI 74 IRQ_TYPE_LEVEL_LOW>;
			clocks = <&pericfg CLK_PERI_MSDC30_3>,
				 <&topckgen CLK_TOP_MSDC50_2_H_SEL>;
			clock-names = "source", "hclk";
			status = "disabled";
		};
>>>>>>> 9fe8ecca
	};
};
<|MERGE_RESOLUTION|>--- conflicted
+++ resolved
@@ -135,13 +135,6 @@
 		compatible = "simple-bus";
 		ranges;
 
-<<<<<<< HEAD
-		/*
-		 * Pinctrl access register at 0x10005000 through regmap.
-		 * Register 0x1000b000 is used by EINT.
-		 */
-		pio: pinctrl@10005000 {
-=======
 		topckgen: clock-controller@10000000 {
 			compatible = "mediatek,mt8173-topckgen";
 			reg = <0 0x10000000 0 0x1000>;
@@ -168,7 +161,6 @@
 		};
 
 		pio: pinctrl@0x10005000 {
->>>>>>> 9fe8ecca
 			compatible = "mediatek,mt8173-pinctrl";
 			reg = <0 0x1000b000 0 0x1000>;
 			mediatek,pctl-regmap = <&syscfg_pctl_a>;
@@ -180,13 +172,6 @@
 			interrupts = <GIC_SPI 145 IRQ_TYPE_LEVEL_HIGH>,
 				     <GIC_SPI 146 IRQ_TYPE_LEVEL_HIGH>,
 				     <GIC_SPI 147 IRQ_TYPE_LEVEL_HIGH>;
-<<<<<<< HEAD
-		};
-
-		syscfg_pctl_a: syscfg_pctl_a@10005000 {
-			compatible = "mediatek,mt8173-pctl-a-syscfg", "syscon";
-			reg = <0 0x10005000 0 0x1000>;
-=======
 
 			i2c0_pins_a: i2c0 {
 				pins1 {
@@ -262,7 +247,6 @@
 			reset-names = "pwrap";
 			clocks = <&infracfg CLK_INFRA_PMICSPI>, <&infracfg CLK_INFRA_PMICWRAP>;
 			clock-names = "spi", "wrap";
->>>>>>> 9fe8ecca
 		};
 
 		sysirq: intpol-controller@10200620 {
@@ -332,8 +316,6 @@
 			clock-names = "baud", "bus";
 			status = "disabled";
 		};
-<<<<<<< HEAD
-=======
 
 		i2c0: i2c@11007000 {
 			compatible = "mediatek,mt8173-i2c";
@@ -505,6 +487,5 @@
 			clock-names = "source", "hclk";
 			status = "disabled";
 		};
->>>>>>> 9fe8ecca
 	};
 };
