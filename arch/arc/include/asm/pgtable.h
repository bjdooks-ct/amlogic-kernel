/*
 * Copyright (C) 2004, 2007-2010, 2011-2012 Synopsys, Inc. (www.synopsys.com)
 *
 * This program is free software; you can redistribute it and/or modify
 * it under the terms of the GNU General Public License version 2 as
 * published by the Free Software Foundation.
 *
 * vineetg: May 2011
 *  -Folded PAGE_PRESENT (used by VM) and PAGE_VALID (used by MMU) into 1.
 *     They are semantically the same although in different contexts
 *     VALID marks a TLB entry exists and it will only happen if PRESENT
 *  - Utilise some unused free bits to confine PTE flags to 12 bits
 *     This is a must for 4k pg-sz
 *
 * vineetg: Mar 2011 - changes to accommodate MMU TLB Page Descriptor mods
 *  -TLB Locking never really existed, except for initial specs
 *  -SILENT_xxx not needed for our port
 *  -Per my request, MMU V3 changes the layout of some of the bits
 *     to avoid a few shifts in TLB Miss handlers.
 *
 * vineetg: April 2010
 *  -PGD entry no longer contains any flags. If empty it is 0, otherwise has
 *   Pg-Tbl ptr. Thus pmd_present(), pmd_valid(), pmd_set( ) become simpler
 *
 * vineetg: April 2010
 *  -Switched form 8:11:13 split for page table lookup to 11:8:13
 *  -this speeds up page table allocation itself as we now have to memset 1K
 *    instead of 8k per page table.
 * -TODO: Right now page table alloc is 8K and rest 7K is unused
 *    need to optimise it
 *
 * Amit Bhor, Sameer Dhavale: Codito Technologies 2004
 */

#ifndef _ASM_ARC_PGTABLE_H
#define _ASM_ARC_PGTABLE_H

#include <asm/page.h>
#include <asm/mmu.h>
#include <asm-generic/pgtable-nopmd.h>
#include <linux/const.h>

/**************************************************************************
 * Page Table Flags
 *
 * ARC700 MMU only deals with softare managed TLB entries.
 * Page Tables are purely for Linux VM's consumption and the bits below are
 * suited to that (uniqueness). Hence some are not implemented in the TLB and
 * some have different value in TLB.
 * e.g. MMU v2: K_READ bit is 8 and so is GLOBAL (possible becoz they live in
 *      seperate PD0 and PD1, which combined forms a translation entry)
 *      while for PTE perspective, they are 8 and 9 respectively
 * with MMU v3: Most bits (except SHARED) represent the exact hardware pos
 *      (saves some bit shift ops in TLB Miss hdlrs)
 */

#if (CONFIG_ARC_MMU_VER <= 2)

#define _PAGE_ACCESSED      (1<<1)	/* Page is accessed (S) */
#define _PAGE_CACHEABLE     (1<<2)	/* Page is cached (H) */
#define _PAGE_EXECUTE       (1<<3)	/* Page has user execute perm (H) */
#define _PAGE_WRITE         (1<<4)	/* Page has user write perm (H) */
#define _PAGE_READ          (1<<5)	/* Page has user read perm (H) */
#define _PAGE_DIRTY         (1<<6)	/* Page modified (dirty) (S) */
#define _PAGE_SPECIAL       (1<<7)
#define _PAGE_GLOBAL        (1<<8)	/* Page is global (H) */
#define _PAGE_PRESENT       (1<<10)	/* TLB entry is valid (H) */

#else	/* MMU v3 onwards */

#define _PAGE_CACHEABLE     (1<<0)	/* Page is cached (H) */
#define _PAGE_EXECUTE       (1<<1)	/* Page has user execute perm (H) */
#define _PAGE_WRITE         (1<<2)	/* Page has user write perm (H) */
#define _PAGE_READ          (1<<3)	/* Page has user read perm (H) */
#define _PAGE_ACCESSED      (1<<4)	/* Page is accessed (S) */
#define _PAGE_DIRTY         (1<<5)	/* Page modified (dirty) (S) */
#define _PAGE_SPECIAL       (1<<6)

#if (CONFIG_ARC_MMU_VER >= 4)
#define _PAGE_WTHRU         (1<<7)	/* Page cache mode write-thru (H) */
#endif

#define _PAGE_GLOBAL        (1<<8)	/* Page is global (H) */
#define _PAGE_PRESENT       (1<<9)	/* TLB entry is valid (H) */

#if (CONFIG_ARC_MMU_VER >= 4)
#define _PAGE_HW_SZ         (1<<10)	/* Page Size indicator (H): 0 normal, 1 super */
#endif

#define _PAGE_SHARED_CODE   (1<<11)	/* Shared Code page with cmn vaddr
					   usable for shared TLB entries (H) */

#define _PAGE_UNUSED_BIT    (1<<12)
#endif

/* vmalloc permissions */
#define _K_PAGE_PERMS  (_PAGE_EXECUTE | _PAGE_WRITE | _PAGE_READ | \
			_PAGE_GLOBAL | _PAGE_PRESENT)

#ifndef CONFIG_ARC_CACHE_PAGES
#undef _PAGE_CACHEABLE
#define _PAGE_CACHEABLE 0
#endif

#ifndef _PAGE_HW_SZ
#define _PAGE_HW_SZ	0
#endif

/* Defaults for every user page */
#define ___DEF (_PAGE_PRESENT | _PAGE_CACHEABLE)

/* Set of bits not changed in pte_modify */
#define _PAGE_CHG_MASK	(PAGE_MASK | _PAGE_ACCESSED | _PAGE_DIRTY)

/* More Abbrevaited helpers */
#define PAGE_U_NONE     __pgprot(___DEF)
#define PAGE_U_R        __pgprot(___DEF | _PAGE_READ)
#define PAGE_U_W_R      __pgprot(___DEF | _PAGE_READ | _PAGE_WRITE)
#define PAGE_U_X_R      __pgprot(___DEF | _PAGE_READ | _PAGE_EXECUTE)
#define PAGE_U_X_W_R    __pgprot(___DEF | _PAGE_READ | _PAGE_WRITE | \
						       _PAGE_EXECUTE)

#define PAGE_SHARED	PAGE_U_W_R

/* While kernel runs out of unstranslated space, vmalloc/modules use a chunk of
 * user vaddr space - visible in all addr spaces, but kernel mode only
 * Thus Global, all-kernel-access, no-user-access, cached
 */
#define PAGE_KERNEL          __pgprot(_K_PAGE_PERMS | _PAGE_CACHEABLE)

/* ioremap */
#define PAGE_KERNEL_NO_CACHE __pgprot(_K_PAGE_PERMS)

/* Masks for actual TLB "PD"s */
#define PTE_BITS_IN_PD0		(_PAGE_GLOBAL | _PAGE_PRESENT | _PAGE_HW_SZ)
#define PTE_BITS_RWX		(_PAGE_EXECUTE | _PAGE_WRITE | _PAGE_READ)

#ifdef CONFIG_ARC_HAS_PAE40
#define PTE_BITS_NON_RWX_IN_PD1	(0xff00000000 | PAGE_MASK | _PAGE_CACHEABLE)
#else
#define PTE_BITS_NON_RWX_IN_PD1	(PAGE_MASK | _PAGE_CACHEABLE)
#endif

/**************************************************************************
 * Mapping of vm_flags (Generic VM) to PTE flags (arch specific)
 *
 * Certain cases have 1:1 mapping
 *  e.g. __P101 means VM_READ, VM_EXEC and !VM_SHARED
 *       which directly corresponds to  PAGE_U_X_R
 *
 * Other rules which cause the divergence from 1:1 mapping
 *
 *  1. Although ARC700 can do exclusive execute/write protection (meaning R
 *     can be tracked independet of X/W unlike some other CPUs), still to
 *     keep things consistent with other archs:
 *      -Write implies Read:   W => R
 *      -Execute implies Read: X => R
 *
 *  2. Pvt Writable doesn't have Write Enabled initially: Pvt-W => !W
 *     This is to enable COW mechanism
 */
	/* xwr */
#define __P000  PAGE_U_NONE
#define __P001  PAGE_U_R
#define __P010  PAGE_U_R	/* Pvt-W => !W */
#define __P011  PAGE_U_R	/* Pvt-W => !W */
#define __P100  PAGE_U_X_R	/* X => R */
#define __P101  PAGE_U_X_R
#define __P110  PAGE_U_X_R	/* Pvt-W => !W and X => R */
#define __P111  PAGE_U_X_R	/* Pvt-W => !W */

#define __S000  PAGE_U_NONE
#define __S001  PAGE_U_R
#define __S010  PAGE_U_W_R	/* W => R */
#define __S011  PAGE_U_W_R
#define __S100  PAGE_U_X_R	/* X => R */
#define __S101  PAGE_U_X_R
#define __S110  PAGE_U_X_W_R	/* X => R */
#define __S111  PAGE_U_X_W_R

/****************************************************************
 * 2 tier (PGD:PTE) software page walker
 *
 * [31]		    32 bit virtual address              [0]
 * -------------------------------------------------------
 * |               | <------------ PGDIR_SHIFT ----------> |
 * |		   |					 |
 * | BITS_FOR_PGD  |  BITS_FOR_PTE  | <-- PAGE_SHIFT --> |
 * -------------------------------------------------------
 *       |                  |                |
 *       |                  |                --> off in page frame
 *       |                  ---> index into Page Table
 *       ----> index into Page Directory
 *
 * In a single page size configuration, only PAGE_SHIFT is fixed
 * So both PGD and PTE sizing can be tweaked
 *  e.g. 8K page (PAGE_SHIFT 13) can have
 *  - PGDIR_SHIFT 21  -> 11:8:13 address split
 *  - PGDIR_SHIFT 24  -> 8:11:13 address split
 *
 * If Super Page is configured, PGDIR_SHIFT becomes fixed too,
 * so the sizing flexibility is gone.
 */

#if defined(CONFIG_ARC_HUGEPAGE_16M)
#define PGDIR_SHIFT	24
#elif defined(CONFIG_ARC_HUGEPAGE_2M)
#define PGDIR_SHIFT	21
#else
/*
 * Only Normal page support so "hackable" (see comment above)
 * Default value provides 11:8:13 (8K), 11:9:12 (4K)
 */
#define PGDIR_SHIFT	21
#endif

#define BITS_FOR_PTE	(PGDIR_SHIFT - PAGE_SHIFT)
#define BITS_FOR_PGD	(32 - PGDIR_SHIFT)

#define PGDIR_SIZE	(1UL << PGDIR_SHIFT)	/* vaddr span, not PDG sz */
#define PGDIR_MASK	(~(PGDIR_SIZE-1))

#define	PTRS_PER_PTE	_BITUL(BITS_FOR_PTE)
#define	PTRS_PER_PGD	_BITUL(BITS_FOR_PGD)

/*
 * Number of entries a user land program use.
 * TASK_SIZE is the maximum vaddr that can be used by a userland program.
 */
#define	USER_PTRS_PER_PGD	(TASK_SIZE / PGDIR_SIZE)

/*
 * No special requirements for lowest virtual address we permit any user space
 * mapping to be mapped at.
 */
#define FIRST_USER_ADDRESS      0UL


/****************************************************************
 * Bucket load of VM Helpers
 */

#ifndef __ASSEMBLY__

#define pte_ERROR(e) \
	pr_crit("%s:%d: bad pte %08lx.\n", __FILE__, __LINE__, pte_val(e))
#define pgd_ERROR(e) \
	pr_crit("%s:%d: bad pgd %08lx.\n", __FILE__, __LINE__, pgd_val(e))

/* the zero page used for uninitialized and anonymous pages */
extern char empty_zero_page[PAGE_SIZE];
#define ZERO_PAGE(vaddr)	(virt_to_page(empty_zero_page))

#define pte_unmap(pte)		do { } while (0)
#define pte_unmap_nested(pte)		do { } while (0)

#define set_pte(pteptr, pteval)	((*(pteptr)) = (pteval))
#define set_pmd(pmdptr, pmdval)	(*(pmdptr) = pmdval)

/* find the page descriptor of the Page Tbl ref by PMD entry */
#define pmd_page(pmd)		virt_to_page(pmd_val(pmd) & PAGE_MASK)

/* find the logical addr (phy for ARC) of the Page Tbl ref by PMD entry */
#define pmd_page_vaddr(pmd)	(pmd_val(pmd) & PAGE_MASK)

/* In a 2 level sys, setup the PGD entry with PTE value */
static inline void pmd_set(pmd_t *pmdp, pte_t *ptep)
{
	pmd_val(*pmdp) = (unsigned long)ptep;
}

#define pte_none(x)			(!pte_val(x))
#define pte_present(x)			(pte_val(x) & _PAGE_PRESENT)
#define pte_clear(mm, addr, ptep)	set_pte_at(mm, addr, ptep, __pte(0))

#define pmd_none(x)			(!pmd_val(x))
#define	pmd_bad(x)			((pmd_val(x) & ~PAGE_MASK))
#define pmd_present(x)			(pmd_val(x))
#define pmd_clear(xp)			do { pmd_val(*(xp)) = 0; } while (0)

<<<<<<< HEAD
#define pte_page(pte)	\
	(mem_map + virt_to_pfn(pte_val(pte) - CONFIG_LINUX_LINK_BASE))

#define mk_pte(page, prot)	pfn_pte(page_to_pfn(page), prot)
#define pte_pfn(pte)		virt_to_pfn(pte_val(pte))
#define pfn_pte(pfn, prot)	(__pte(((pte_t)(pfn) << PAGE_SHIFT) | \
				 pgprot_val(prot)))
#define __pte_index(addr)	(virt_to_pfn(addr) & (PTRS_PER_PTE - 1))
=======
#define pte_page(pte)		pfn_to_page(pte_pfn(pte))
#define mk_pte(page, prot)	pfn_pte(page_to_pfn(page), prot)
#define pfn_pte(pfn, prot)	(__pte(((pte_t)(pfn) << PAGE_SHIFT) | pgprot_val(prot)))

/* Don't use virt_to_pfn for macros below: could cause truncations for PAE40*/
#define pte_pfn(pte)		(pte_val(pte) >> PAGE_SHIFT)
#define __pte_index(addr)	(((addr) >> PAGE_SHIFT) & (PTRS_PER_PTE - 1))
>>>>>>> ed596a4a

/*
 * pte_offset gets a @ptr to PMD entry (PGD in our 2-tier paging system)
 * and returns ptr to PTE entry corresponding to @addr
 */
#define pte_offset(dir, addr) ((pte_t *)(pmd_page_vaddr(*dir)) +\
					 __pte_index(addr))

/* No mapping of Page Tables in high mem etc, so following same as above */
#define pte_offset_kernel(dir, addr)		pte_offset(dir, addr)
#define pte_offset_map(dir, addr)		pte_offset(dir, addr)

/* Zoo of pte_xxx function */
#define pte_read(pte)		(pte_val(pte) & _PAGE_READ)
#define pte_write(pte)		(pte_val(pte) & _PAGE_WRITE)
#define pte_dirty(pte)		(pte_val(pte) & _PAGE_DIRTY)
#define pte_young(pte)		(pte_val(pte) & _PAGE_ACCESSED)
#define pte_special(pte)	(pte_val(pte) & _PAGE_SPECIAL)

#define PTE_BIT_FUNC(fn, op) \
	static inline pte_t pte_##fn(pte_t pte) { pte_val(pte) op; return pte; }

PTE_BIT_FUNC(mknotpresent,	&= ~(_PAGE_PRESENT));
PTE_BIT_FUNC(wrprotect,	&= ~(_PAGE_WRITE));
PTE_BIT_FUNC(mkwrite,	|= (_PAGE_WRITE));
PTE_BIT_FUNC(mkclean,	&= ~(_PAGE_DIRTY));
PTE_BIT_FUNC(mkdirty,	|= (_PAGE_DIRTY));
PTE_BIT_FUNC(mkold,	&= ~(_PAGE_ACCESSED));
PTE_BIT_FUNC(mkyoung,	|= (_PAGE_ACCESSED));
PTE_BIT_FUNC(exprotect,	&= ~(_PAGE_EXECUTE));
PTE_BIT_FUNC(mkexec,	|= (_PAGE_EXECUTE));
PTE_BIT_FUNC(mkspecial,	|= (_PAGE_SPECIAL));
PTE_BIT_FUNC(mkhuge,	|= (_PAGE_HW_SZ));

#define __HAVE_ARCH_PTE_SPECIAL

static inline pte_t pte_modify(pte_t pte, pgprot_t newprot)
{
	return __pte((pte_val(pte) & _PAGE_CHG_MASK) | pgprot_val(newprot));
}

/* Macro to mark a page protection as uncacheable */
#define pgprot_noncached(prot)	(__pgprot(pgprot_val(prot) & ~_PAGE_CACHEABLE))

static inline void set_pte_at(struct mm_struct *mm, unsigned long addr,
			      pte_t *ptep, pte_t pteval)
{
	set_pte(ptep, pteval);
}

/*
 * All kernel related VM pages are in init's mm.
 */
#define pgd_offset_k(address)	pgd_offset(&init_mm, address)
#define pgd_index(addr)		((addr) >> PGDIR_SHIFT)
#define pgd_offset(mm, addr)	(((mm)->pgd)+pgd_index(addr))

/*
 * Macro to quickly access the PGD entry, utlising the fact that some
 * arch may cache the pointer to Page Directory of "current" task
 * in a MMU register
 *
 * Thus task->mm->pgd (3 pointer dereferences, cache misses etc simply
 * becomes read a register
 *
 * ********CAUTION*******:
 * Kernel code might be dealing with some mm_struct of NON "current"
 * Thus use this macro only when you are certain that "current" is current
 * e.g. when dealing with signal frame setup code etc
 */
#ifndef CONFIG_SMP
#define pgd_offset_fast(mm, addr)	\
({					\
	pgd_t *pgd_base = (pgd_t *) read_aux_reg(ARC_REG_SCRATCH_DATA0);  \
	pgd_base + pgd_index(addr);	\
})
#else
#define pgd_offset_fast(mm, addr)	pgd_offset(mm, addr)
#endif

extern pgd_t swapper_pg_dir[] __aligned(PAGE_SIZE);
void update_mmu_cache(struct vm_area_struct *vma, unsigned long address,
		      pte_t *ptep);

/* Encode swap {type,off} tuple into PTE
 * We reserve 13 bits for 5-bit @type, keeping bits 12-5 zero, ensuring that
 * PAGE_PRESENT is zero in a PTE holding swap "identifier"
 */
#define __swp_entry(type, off)	((swp_entry_t) { \
					((type) & 0x1f) | ((off) << 13) })

/* Decode a PTE containing swap "identifier "into constituents */
#define __swp_type(pte_lookalike)	(((pte_lookalike).val) & 0x1f)
#define __swp_offset(pte_lookalike)	((pte_lookalike).val << 13)

/* NOPs, to keep generic kernel happy */
#define __pte_to_swp_entry(pte)	((swp_entry_t) { pte_val(pte) })
#define __swp_entry_to_pte(x)	((pte_t) { (x).val })

#define kern_addr_valid(addr)	(1)

/*
 * remap a physical page `pfn' of size `size' with page protection `prot'
 * into virtual address `from'
 */
#ifdef CONFIG_TRANSPARENT_HUGEPAGE
#include <asm/hugepage.h>
#endif

#include <asm-generic/pgtable.h>

/* to cope with aliasing VIPT cache */
#define HAVE_ARCH_UNMAPPED_AREA

/*
 * No page table caches to initialise
 */
#define pgtable_cache_init()   do { } while (0)

#endif /* __ASSEMBLY__ */

#endif<|MERGE_RESOLUTION|>--- conflicted
+++ resolved
@@ -278,16 +278,6 @@
 #define pmd_present(x)			(pmd_val(x))
 #define pmd_clear(xp)			do { pmd_val(*(xp)) = 0; } while (0)
 
-<<<<<<< HEAD
-#define pte_page(pte)	\
-	(mem_map + virt_to_pfn(pte_val(pte) - CONFIG_LINUX_LINK_BASE))
-
-#define mk_pte(page, prot)	pfn_pte(page_to_pfn(page), prot)
-#define pte_pfn(pte)		virt_to_pfn(pte_val(pte))
-#define pfn_pte(pfn, prot)	(__pte(((pte_t)(pfn) << PAGE_SHIFT) | \
-				 pgprot_val(prot)))
-#define __pte_index(addr)	(virt_to_pfn(addr) & (PTRS_PER_PTE - 1))
-=======
 #define pte_page(pte)		pfn_to_page(pte_pfn(pte))
 #define mk_pte(page, prot)	pfn_pte(page_to_pfn(page), prot)
 #define pfn_pte(pfn, prot)	(__pte(((pte_t)(pfn) << PAGE_SHIFT) | pgprot_val(prot)))
@@ -295,7 +285,6 @@
 /* Don't use virt_to_pfn for macros below: could cause truncations for PAE40*/
 #define pte_pfn(pte)		(pte_val(pte) >> PAGE_SHIFT)
 #define __pte_index(addr)	(((addr) >> PAGE_SHIFT) & (PTRS_PER_PTE - 1))
->>>>>>> ed596a4a
 
 /*
  * pte_offset gets a @ptr to PMD entry (PGD in our 2-tier paging system)
