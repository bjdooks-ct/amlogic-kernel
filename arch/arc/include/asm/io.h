--- conflicted
+++ resolved
@@ -13,8 +13,6 @@
 #include <asm/byteorder.h>
 #include <asm/page.h>
 
-<<<<<<< HEAD
-=======
 #ifdef CONFIG_ISA_ARCV2
 #include <asm/barrier.h>
 #define __iormb()		rmb()
@@ -24,7 +22,6 @@
 #define __iowmb()		do { } while (0)
 #endif
 
->>>>>>> ed596a4a
 extern void __iomem *ioremap(phys_addr_t paddr, unsigned long size);
 extern void __iomem *ioremap_prot(phys_addr_t paddr, unsigned long size,
 				  unsigned long flags);
