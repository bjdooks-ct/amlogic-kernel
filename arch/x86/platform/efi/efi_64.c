/*
 * x86_64 specific EFI support functions
 * Based on Extensible Firmware Interface Specification version 1.0
 *
 * Copyright (C) 2005-2008 Intel Co.
 *	Fenghua Yu <fenghua.yu@intel.com>
 *	Bibo Mao <bibo.mao@intel.com>
 *	Chandramouli Narayanan <mouli@linux.intel.com>
 *	Huang Ying <ying.huang@intel.com>
 *
 * Code to convert EFI to E820 map has been implemented in elilo bootloader
 * based on a EFI patch by Edgar Hucek. Based on the E820 map, the page table
 * is setup appropriately for EFI runtime code.
 * - mouli 06/14/2007.
 *
 */

#define pr_fmt(fmt) "efi: " fmt

#include <linux/kernel.h>
#include <linux/init.h>
#include <linux/mm.h>
#include <linux/types.h>
#include <linux/spinlock.h>
#include <linux/bootmem.h>
#include <linux/ioport.h>
#include <linux/module.h>
#include <linux/efi.h>
#include <linux/uaccess.h>
#include <linux/io.h>
#include <linux/reboot.h>
#include <linux/slab.h>

#include <asm/setup.h>
#include <asm/page.h>
#include <asm/e820.h>
#include <asm/pgtable.h>
#include <asm/tlbflush.h>
#include <asm/proto.h>
#include <asm/efi.h>
#include <asm/cacheflush.h>
#include <asm/fixmap.h>
#include <asm/realmode.h>
#include <asm/time.h>
#include <asm/pgalloc.h>

/*
 * We allocate runtime services regions bottom-up, starting from -4G, i.e.
 * 0xffff_ffff_0000_0000 and limit EFI VA mapping space to 64G.
 */
static u64 efi_va = EFI_VA_START;

struct efi_scratch efi_scratch;

static void __init early_code_mapping_set_exec(int executable)
{
	efi_memory_desc_t *md;

	if (!(__supported_pte_mask & _PAGE_NX))
		return;

	/* Make EFI service code area executable */
	for_each_efi_memory_desc(md) {
		if (md->type == EFI_RUNTIME_SERVICES_CODE ||
		    md->type == EFI_BOOT_SERVICES_CODE)
			efi_set_executable(md, executable);
	}
}

pgd_t * __init efi_call_phys_prolog(void)
{
	unsigned long vaddress;
	pgd_t *save_pgd;

	int pgd;
	int n_pgds;

	if (!efi_enabled(EFI_OLD_MEMMAP)) {
		save_pgd = (pgd_t *)read_cr3();
		write_cr3((unsigned long)efi_scratch.efi_pgt);
		goto out;
	}

	early_code_mapping_set_exec(1);

	n_pgds = DIV_ROUND_UP((max_pfn << PAGE_SHIFT), PGDIR_SIZE);
	save_pgd = kmalloc(n_pgds * sizeof(pgd_t), GFP_KERNEL);

	for (pgd = 0; pgd < n_pgds; pgd++) {
		save_pgd[pgd] = *pgd_offset_k(pgd * PGDIR_SIZE);
		vaddress = (unsigned long)__va(pgd * PGDIR_SIZE);
		set_pgd(pgd_offset_k(pgd * PGDIR_SIZE), *pgd_offset_k(vaddress));
	}
out:
	__flush_tlb_all();

	return save_pgd;
}

void __init efi_call_phys_epilog(pgd_t *save_pgd)
{
	/*
	 * After the lock is released, the original page table is restored.
	 */
	int pgd_idx;
	int nr_pgds;

	if (!efi_enabled(EFI_OLD_MEMMAP)) {
		write_cr3((unsigned long)save_pgd);
		__flush_tlb_all();
		return;
	}

	nr_pgds = DIV_ROUND_UP((max_pfn << PAGE_SHIFT) , PGDIR_SIZE);

	for (pgd_idx = 0; pgd_idx < nr_pgds; pgd_idx++)
		set_pgd(pgd_offset_k(pgd_idx * PGDIR_SIZE), save_pgd[pgd_idx]);

	kfree(save_pgd);

	__flush_tlb_all();
	early_code_mapping_set_exec(0);
}

static pgd_t *efi_pgd;

/*
 * We need our own copy of the higher levels of the page tables
 * because we want to avoid inserting EFI region mappings (EFI_VA_END
 * to EFI_VA_START) into the standard kernel page tables. Everything
 * else can be shared, see efi_sync_low_kernel_mappings().
 */
int __init efi_alloc_page_tables(void)
{
	pgd_t *pgd;
	pud_t *pud;
	gfp_t gfp_mask;

	if (efi_enabled(EFI_OLD_MEMMAP))
		return 0;

	gfp_mask = GFP_KERNEL | __GFP_NOTRACK | __GFP_REPEAT | __GFP_ZERO;
	efi_pgd = (pgd_t *)__get_free_page(gfp_mask);
	if (!efi_pgd)
		return -ENOMEM;

	pgd = efi_pgd + pgd_index(EFI_VA_END);

	pud = pud_alloc_one(NULL, 0);
	if (!pud) {
		free_page((unsigned long)efi_pgd);
		return -ENOMEM;
	}

	pgd_populate(NULL, pgd, pud);

	return 0;
}

/*
 * Add low kernel mappings for passing arguments to EFI functions.
 */
void efi_sync_low_kernel_mappings(void)
{
	unsigned num_entries;
	pgd_t *pgd_k, *pgd_efi;
	pud_t *pud_k, *pud_efi;

	if (efi_enabled(EFI_OLD_MEMMAP))
		return;

	/*
	 * We can share all PGD entries apart from the one entry that
	 * covers the EFI runtime mapping space.
	 *
	 * Make sure the EFI runtime region mappings are guaranteed to
	 * only span a single PGD entry and that the entry also maps
	 * other important kernel regions.
	 */
	BUILD_BUG_ON(pgd_index(EFI_VA_END) != pgd_index(MODULES_END));
	BUILD_BUG_ON((EFI_VA_START & PGDIR_MASK) !=
			(EFI_VA_END & PGDIR_MASK));

	pgd_efi = efi_pgd + pgd_index(PAGE_OFFSET);
	pgd_k = pgd_offset_k(PAGE_OFFSET);
<<<<<<< HEAD

	num_entries = pgd_index(EFI_VA_END) - pgd_index(PAGE_OFFSET);
	memcpy(pgd_efi, pgd_k, sizeof(pgd_t) * num_entries);

=======

	num_entries = pgd_index(EFI_VA_END) - pgd_index(PAGE_OFFSET);
	memcpy(pgd_efi, pgd_k, sizeof(pgd_t) * num_entries);

>>>>>>> ed596a4a
	/*
	 * We share all the PUD entries apart from those that map the
	 * EFI regions. Copy around them.
	 */
	BUILD_BUG_ON((EFI_VA_START & ~PUD_MASK) != 0);
	BUILD_BUG_ON((EFI_VA_END & ~PUD_MASK) != 0);

	pgd_efi = efi_pgd + pgd_index(EFI_VA_END);
	pud_efi = pud_offset(pgd_efi, 0);

	pgd_k = pgd_offset_k(EFI_VA_END);
	pud_k = pud_offset(pgd_k, 0);

	num_entries = pud_index(EFI_VA_END);
	memcpy(pud_efi, pud_k, sizeof(pud_t) * num_entries);

	pud_efi = pud_offset(pgd_efi, EFI_VA_START);
	pud_k = pud_offset(pgd_k, EFI_VA_START);

	num_entries = PTRS_PER_PUD - pud_index(EFI_VA_START);
	memcpy(pud_efi, pud_k, sizeof(pud_t) * num_entries);
}

int __init efi_setup_page_tables(unsigned long pa_memmap, unsigned num_pages)
{
	unsigned long pfn, text;
	efi_memory_desc_t *md;
	struct page *page;
	unsigned npages;
	pgd_t *pgd;

	if (efi_enabled(EFI_OLD_MEMMAP))
		return 0;

	efi_scratch.efi_pgt = (pgd_t *)__pa(efi_pgd);
	pgd = efi_pgd;

	/*
	 * It can happen that the physical address of new_memmap lands in memory
	 * which is not mapped in the EFI page table. Therefore we need to go
	 * and ident-map those pages containing the map before calling
	 * phys_efi_set_virtual_address_map().
	 */
	pfn = pa_memmap >> PAGE_SHIFT;
	if (kernel_map_pages_in_pgd(pgd, pfn, pa_memmap, num_pages, _PAGE_NX | _PAGE_RW)) {
		pr_err("Error ident-mapping new memmap (0x%lx)!\n", pa_memmap);
		return 1;
	}

	efi_scratch.use_pgd = true;

	/*
	 * When making calls to the firmware everything needs to be 1:1
	 * mapped and addressable with 32-bit pointers. Map the kernel
	 * text and allocate a new stack because we can't rely on the
	 * stack pointer being < 4GB.
	 */
	if (!IS_ENABLED(CONFIG_EFI_MIXED))
		return 0;

	/*
	 * Map all of RAM so that we can access arguments in the 1:1
	 * mapping when making EFI runtime calls.
	 */
<<<<<<< HEAD
	for_each_efi_memory_desc(&memmap, md) {
=======
	for_each_efi_memory_desc(md) {
>>>>>>> ed596a4a
		if (md->type != EFI_CONVENTIONAL_MEMORY &&
		    md->type != EFI_LOADER_DATA &&
		    md->type != EFI_LOADER_CODE)
			continue;

		pfn = md->phys_addr >> PAGE_SHIFT;
		npages = md->num_pages;

		if (kernel_map_pages_in_pgd(pgd, pfn, md->phys_addr, npages, _PAGE_RW)) {
			pr_err("Failed to map 1:1 memory\n");
			return 1;
		}
	}

	page = alloc_page(GFP_KERNEL|__GFP_DMA32);
	if (!page)
		panic("Unable to allocate EFI runtime stack < 4GB\n");

	efi_scratch.phys_stack = virt_to_phys(page_address(page));
	efi_scratch.phys_stack += PAGE_SIZE; /* stack grows down */

	npages = (_etext - _text) >> PAGE_SHIFT;
	text = __pa(_text);
	pfn = text >> PAGE_SHIFT;

	if (kernel_map_pages_in_pgd(pgd, pfn, text, npages, _PAGE_RW)) {
		pr_err("Failed to map kernel text 1:1\n");
		return 1;
	}

	return 0;
}

void __init efi_cleanup_page_tables(unsigned long pa_memmap, unsigned num_pages)
{
	kernel_unmap_pages_in_pgd(efi_pgd, pa_memmap, num_pages);
}

static void __init __map_region(efi_memory_desc_t *md, u64 va)
{
	unsigned long flags = _PAGE_RW;
	unsigned long pfn;
	pgd_t *pgd = efi_pgd;

	if (!(md->attribute & EFI_MEMORY_WB))
		flags |= _PAGE_PCD;

	pfn = md->phys_addr >> PAGE_SHIFT;
	if (kernel_map_pages_in_pgd(pgd, pfn, va, md->num_pages, flags))
		pr_warn("Error mapping PA 0x%llx -> VA 0x%llx!\n",
			   md->phys_addr, va);
}

void __init efi_map_region(efi_memory_desc_t *md)
{
	unsigned long size = md->num_pages << PAGE_SHIFT;
	u64 pa = md->phys_addr;

	if (efi_enabled(EFI_OLD_MEMMAP))
		return old_map_region(md);

	/*
	 * Make sure the 1:1 mappings are present as a catch-all for b0rked
	 * firmware which doesn't update all internal pointers after switching
	 * to virtual mode and would otherwise crap on us.
	 */
	__map_region(md, md->phys_addr);

	/*
	 * Enforce the 1:1 mapping as the default virtual address when
	 * booting in EFI mixed mode, because even though we may be
	 * running a 64-bit kernel, the firmware may only be 32-bit.
	 */
	if (!efi_is_native () && IS_ENABLED(CONFIG_EFI_MIXED)) {
		md->virt_addr = md->phys_addr;
		return;
	}

	efi_va -= size;

	/* Is PA 2M-aligned? */
	if (!(pa & (PMD_SIZE - 1))) {
		efi_va &= PMD_MASK;
	} else {
		u64 pa_offset = pa & (PMD_SIZE - 1);
		u64 prev_va = efi_va;

		/* get us the same offset within this 2M page */
		efi_va = (efi_va & PMD_MASK) + pa_offset;

		if (efi_va > prev_va)
			efi_va -= PMD_SIZE;
	}

	if (efi_va < EFI_VA_END) {
		pr_warn(FW_WARN "VA address range overflow!\n");
		return;
	}

	/* Do the VA map */
	__map_region(md, efi_va);
	md->virt_addr = efi_va;
}

/*
 * kexec kernel will use efi_map_region_fixed to map efi runtime memory ranges.
 * md->virt_addr is the original virtual address which had been mapped in kexec
 * 1st kernel.
 */
void __init efi_map_region_fixed(efi_memory_desc_t *md)
{
	__map_region(md, md->virt_addr);
}

void __iomem *__init efi_ioremap(unsigned long phys_addr, unsigned long size,
				 u32 type, u64 attribute)
{
	unsigned long last_map_pfn;

	if (type == EFI_MEMORY_MAPPED_IO)
		return ioremap(phys_addr, size);

	last_map_pfn = init_memory_mapping(phys_addr, phys_addr + size);
	if ((last_map_pfn << PAGE_SHIFT) < phys_addr + size) {
		unsigned long top = last_map_pfn << PAGE_SHIFT;
		efi_ioremap(top, size - (top - phys_addr), type, attribute);
	}

	if (!(attribute & EFI_MEMORY_WB))
		efi_memory_uc((u64)(unsigned long)__va(phys_addr), size);

	return (void __iomem *)__va(phys_addr);
}

void __init parse_efi_setup(u64 phys_addr, u32 data_len)
{
	efi_setup = phys_addr + sizeof(struct setup_data);
}

void __init efi_runtime_update_mappings(void)
{
	unsigned long pfn;
	pgd_t *pgd = efi_pgd;
	efi_memory_desc_t *md;
<<<<<<< HEAD
	void *p;
=======
>>>>>>> ed596a4a

	if (efi_enabled(EFI_OLD_MEMMAP)) {
		if (__supported_pte_mask & _PAGE_NX)
			runtime_code_page_mkexec();
		return;
	}

	if (!efi_enabled(EFI_NX_PE_DATA))
		return;

<<<<<<< HEAD
	for (p = memmap.map; p < memmap.map_end; p += memmap.desc_size) {
		unsigned long pf = 0;
		md = p;
=======
	for_each_efi_memory_desc(md) {
		unsigned long pf = 0;
>>>>>>> ed596a4a

		if (!(md->attribute & EFI_MEMORY_RUNTIME))
			continue;

		if (!(md->attribute & EFI_MEMORY_WB))
			pf |= _PAGE_PCD;

		if ((md->attribute & EFI_MEMORY_XP) ||
			(md->type == EFI_RUNTIME_SERVICES_DATA))
			pf |= _PAGE_NX;

		if (!(md->attribute & EFI_MEMORY_RO) &&
			(md->type != EFI_RUNTIME_SERVICES_CODE))
			pf |= _PAGE_RW;

		/* Update the 1:1 mapping */
		pfn = md->phys_addr >> PAGE_SHIFT;
		if (kernel_map_pages_in_pgd(pgd, pfn, md->phys_addr, md->num_pages, pf))
			pr_warn("Error mapping PA 0x%llx -> VA 0x%llx!\n",
				   md->phys_addr, md->virt_addr);

		if (kernel_map_pages_in_pgd(pgd, pfn, md->virt_addr, md->num_pages, pf))
			pr_warn("Error mapping PA 0x%llx -> VA 0x%llx!\n",
				   md->phys_addr, md->virt_addr);
	}
}

void __init efi_dump_pagetable(void)
{
#ifdef CONFIG_EFI_PGT_DUMP
	ptdump_walk_pgd_level(NULL, efi_pgd);
#endif
}

#ifdef CONFIG_EFI_MIXED
extern efi_status_t efi64_thunk(u32, ...);

#define runtime_service32(func)						 \
({									 \
	u32 table = (u32)(unsigned long)efi.systab;			 \
	u32 *rt, *___f;							 \
									 \
	rt = (u32 *)(table + offsetof(efi_system_table_32_t, runtime));	 \
	___f = (u32 *)(*rt + offsetof(efi_runtime_services_32_t, func)); \
	*___f;								 \
})

/*
 * Switch to the EFI page tables early so that we can access the 1:1
 * runtime services mappings which are not mapped in any other page
 * tables. This function must be called before runtime_service32().
 *
 * Also, disable interrupts because the IDT points to 64-bit handlers,
 * which aren't going to function correctly when we switch to 32-bit.
 */
#define efi_thunk(f, ...)						\
({									\
	efi_status_t __s;						\
	unsigned long flags;						\
	u32 func;							\
									\
	efi_sync_low_kernel_mappings();					\
	local_irq_save(flags);						\
									\
	efi_scratch.prev_cr3 = read_cr3();				\
	write_cr3((unsigned long)efi_scratch.efi_pgt);			\
	__flush_tlb_all();						\
									\
	func = runtime_service32(f);					\
	__s = efi64_thunk(func, __VA_ARGS__);			\
									\
	write_cr3(efi_scratch.prev_cr3);				\
	__flush_tlb_all();						\
	local_irq_restore(flags);					\
									\
	__s;								\
})

efi_status_t efi_thunk_set_virtual_address_map(
	void *phys_set_virtual_address_map,
	unsigned long memory_map_size,
	unsigned long descriptor_size,
	u32 descriptor_version,
	efi_memory_desc_t *virtual_map)
{
	efi_status_t status;
	unsigned long flags;
	u32 func;

	efi_sync_low_kernel_mappings();
	local_irq_save(flags);

	efi_scratch.prev_cr3 = read_cr3();
	write_cr3((unsigned long)efi_scratch.efi_pgt);
	__flush_tlb_all();

	func = (u32)(unsigned long)phys_set_virtual_address_map;
	status = efi64_thunk(func, memory_map_size, descriptor_size,
			     descriptor_version, virtual_map);

	write_cr3(efi_scratch.prev_cr3);
	__flush_tlb_all();
	local_irq_restore(flags);

	return status;
}

static efi_status_t efi_thunk_get_time(efi_time_t *tm, efi_time_cap_t *tc)
{
	efi_status_t status;
	u32 phys_tm, phys_tc;

	spin_lock(&rtc_lock);

	phys_tm = virt_to_phys(tm);
	phys_tc = virt_to_phys(tc);

	status = efi_thunk(get_time, phys_tm, phys_tc);

	spin_unlock(&rtc_lock);

	return status;
}

static efi_status_t efi_thunk_set_time(efi_time_t *tm)
{
	efi_status_t status;
	u32 phys_tm;

	spin_lock(&rtc_lock);

	phys_tm = virt_to_phys(tm);

	status = efi_thunk(set_time, phys_tm);

	spin_unlock(&rtc_lock);

	return status;
}

static efi_status_t
efi_thunk_get_wakeup_time(efi_bool_t *enabled, efi_bool_t *pending,
			  efi_time_t *tm)
{
	efi_status_t status;
	u32 phys_enabled, phys_pending, phys_tm;

	spin_lock(&rtc_lock);

	phys_enabled = virt_to_phys(enabled);
	phys_pending = virt_to_phys(pending);
	phys_tm = virt_to_phys(tm);

	status = efi_thunk(get_wakeup_time, phys_enabled,
			     phys_pending, phys_tm);

	spin_unlock(&rtc_lock);

	return status;
}

static efi_status_t
efi_thunk_set_wakeup_time(efi_bool_t enabled, efi_time_t *tm)
{
	efi_status_t status;
	u32 phys_tm;

	spin_lock(&rtc_lock);

	phys_tm = virt_to_phys(tm);

	status = efi_thunk(set_wakeup_time, enabled, phys_tm);

	spin_unlock(&rtc_lock);

	return status;
}


static efi_status_t
efi_thunk_get_variable(efi_char16_t *name, efi_guid_t *vendor,
		       u32 *attr, unsigned long *data_size, void *data)
{
	efi_status_t status;
	u32 phys_name, phys_vendor, phys_attr;
	u32 phys_data_size, phys_data;

	phys_data_size = virt_to_phys(data_size);
	phys_vendor = virt_to_phys(vendor);
	phys_name = virt_to_phys(name);
	phys_attr = virt_to_phys(attr);
	phys_data = virt_to_phys(data);

	status = efi_thunk(get_variable, phys_name, phys_vendor,
			   phys_attr, phys_data_size, phys_data);

	return status;
}

static efi_status_t
efi_thunk_set_variable(efi_char16_t *name, efi_guid_t *vendor,
		       u32 attr, unsigned long data_size, void *data)
{
	u32 phys_name, phys_vendor, phys_data;
	efi_status_t status;

	phys_name = virt_to_phys(name);
	phys_vendor = virt_to_phys(vendor);
	phys_data = virt_to_phys(data);

	/* If data_size is > sizeof(u32) we've got problems */
	status = efi_thunk(set_variable, phys_name, phys_vendor,
			   attr, data_size, phys_data);

	return status;
}

static efi_status_t
efi_thunk_get_next_variable(unsigned long *name_size,
			    efi_char16_t *name,
			    efi_guid_t *vendor)
{
	efi_status_t status;
	u32 phys_name_size, phys_name, phys_vendor;

	phys_name_size = virt_to_phys(name_size);
	phys_vendor = virt_to_phys(vendor);
	phys_name = virt_to_phys(name);

	status = efi_thunk(get_next_variable, phys_name_size,
			   phys_name, phys_vendor);

	return status;
}

static efi_status_t
efi_thunk_get_next_high_mono_count(u32 *count)
{
	efi_status_t status;
	u32 phys_count;

	phys_count = virt_to_phys(count);
	status = efi_thunk(get_next_high_mono_count, phys_count);

	return status;
}

static void
efi_thunk_reset_system(int reset_type, efi_status_t status,
		       unsigned long data_size, efi_char16_t *data)
{
	u32 phys_data;

	phys_data = virt_to_phys(data);

	efi_thunk(reset_system, reset_type, status, data_size, phys_data);
}

static efi_status_t
efi_thunk_update_capsule(efi_capsule_header_t **capsules,
			 unsigned long count, unsigned long sg_list)
{
	/*
	 * To properly support this function we would need to repackage
	 * 'capsules' because the firmware doesn't understand 64-bit
	 * pointers.
	 */
	return EFI_UNSUPPORTED;
}

static efi_status_t
efi_thunk_query_variable_info(u32 attr, u64 *storage_space,
			      u64 *remaining_space,
			      u64 *max_variable_size)
{
	efi_status_t status;
	u32 phys_storage, phys_remaining, phys_max;

	if (efi.runtime_version < EFI_2_00_SYSTEM_TABLE_REVISION)
		return EFI_UNSUPPORTED;

	phys_storage = virt_to_phys(storage_space);
	phys_remaining = virt_to_phys(remaining_space);
	phys_max = virt_to_phys(max_variable_size);

	status = efi_thunk(query_variable_info, attr, phys_storage,
			   phys_remaining, phys_max);

	return status;
}

static efi_status_t
efi_thunk_query_capsule_caps(efi_capsule_header_t **capsules,
			     unsigned long count, u64 *max_size,
			     int *reset_type)
{
	/*
	 * To properly support this function we would need to repackage
	 * 'capsules' because the firmware doesn't understand 64-bit
	 * pointers.
	 */
	return EFI_UNSUPPORTED;
}

void efi_thunk_runtime_setup(void)
{
	efi.get_time = efi_thunk_get_time;
	efi.set_time = efi_thunk_set_time;
	efi.get_wakeup_time = efi_thunk_get_wakeup_time;
	efi.set_wakeup_time = efi_thunk_set_wakeup_time;
	efi.get_variable = efi_thunk_get_variable;
	efi.get_next_variable = efi_thunk_get_next_variable;
	efi.set_variable = efi_thunk_set_variable;
	efi.get_next_high_mono_count = efi_thunk_get_next_high_mono_count;
	efi.reset_system = efi_thunk_reset_system;
	efi.query_variable_info = efi_thunk_query_variable_info;
	efi.update_capsule = efi_thunk_update_capsule;
	efi.query_capsule_caps = efi_thunk_query_capsule_caps;
}
#endif /* CONFIG_EFI_MIXED */<|MERGE_RESOLUTION|>--- conflicted
+++ resolved
@@ -183,17 +183,10 @@
 
 	pgd_efi = efi_pgd + pgd_index(PAGE_OFFSET);
 	pgd_k = pgd_offset_k(PAGE_OFFSET);
-<<<<<<< HEAD
 
 	num_entries = pgd_index(EFI_VA_END) - pgd_index(PAGE_OFFSET);
 	memcpy(pgd_efi, pgd_k, sizeof(pgd_t) * num_entries);
 
-=======
-
-	num_entries = pgd_index(EFI_VA_END) - pgd_index(PAGE_OFFSET);
-	memcpy(pgd_efi, pgd_k, sizeof(pgd_t) * num_entries);
-
->>>>>>> ed596a4a
 	/*
 	 * We share all the PUD entries apart from those that map the
 	 * EFI regions. Copy around them.
@@ -258,11 +251,7 @@
 	 * Map all of RAM so that we can access arguments in the 1:1
 	 * mapping when making EFI runtime calls.
 	 */
-<<<<<<< HEAD
-	for_each_efi_memory_desc(&memmap, md) {
-=======
 	for_each_efi_memory_desc(md) {
->>>>>>> ed596a4a
 		if (md->type != EFI_CONVENTIONAL_MEMORY &&
 		    md->type != EFI_LOADER_DATA &&
 		    md->type != EFI_LOADER_CODE)
@@ -407,10 +396,6 @@
 	unsigned long pfn;
 	pgd_t *pgd = efi_pgd;
 	efi_memory_desc_t *md;
-<<<<<<< HEAD
-	void *p;
-=======
->>>>>>> ed596a4a
 
 	if (efi_enabled(EFI_OLD_MEMMAP)) {
 		if (__supported_pte_mask & _PAGE_NX)
@@ -421,14 +406,8 @@
 	if (!efi_enabled(EFI_NX_PE_DATA))
 		return;
 
-<<<<<<< HEAD
-	for (p = memmap.map; p < memmap.map_end; p += memmap.desc_size) {
-		unsigned long pf = 0;
-		md = p;
-=======
 	for_each_efi_memory_desc(md) {
 		unsigned long pf = 0;
->>>>>>> ed596a4a
 
 		if (!(md->attribute & EFI_MEMORY_RUNTIME))
 			continue;
