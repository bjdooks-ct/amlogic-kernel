#include <linux/module.h>
#include <asm/uaccess.h>
#include <asm/traps.h>

typedef bool (*ex_handler_t)(const struct exception_table_entry *,
			    struct pt_regs *, int);

static inline unsigned long
ex_fixup_addr(const struct exception_table_entry *x)
{
	return (unsigned long)&x->fixup + x->fixup;
}
static inline ex_handler_t
ex_fixup_handler(const struct exception_table_entry *x)
{
	return (ex_handler_t)((unsigned long)&x->handler + x->handler);
}

bool ex_handler_default(const struct exception_table_entry *fixup,
		       struct pt_regs *regs, int trapnr)
{
	regs->ip = ex_fixup_addr(fixup);
	return true;
}
EXPORT_SYMBOL(ex_handler_default);

bool ex_handler_fault(const struct exception_table_entry *fixup,
		     struct pt_regs *regs, int trapnr)
{
	regs->ip = ex_fixup_addr(fixup);
	regs->ax = trapnr;
	return true;
}
EXPORT_SYMBOL_GPL(ex_handler_fault);

bool ex_handler_ext(const struct exception_table_entry *fixup,
		   struct pt_regs *regs, int trapnr)
{
	/* Special hack for uaccess_err */
	current_thread_info()->uaccess_err = 1;
	regs->ip = ex_fixup_addr(fixup);
	return true;
}
EXPORT_SYMBOL(ex_handler_ext);

bool ex_handler_rdmsr_unsafe(const struct exception_table_entry *fixup,
			     struct pt_regs *regs, int trapnr)
{
	WARN_ONCE(1, "unchecked MSR access error: RDMSR from 0x%x\n",
		  (unsigned int)regs->cx);

	/* Pretend that the read succeeded and returned 0. */
	regs->ip = ex_fixup_addr(fixup);
	regs->ax = 0;
	regs->dx = 0;
	return true;
}
EXPORT_SYMBOL(ex_handler_rdmsr_unsafe);

bool ex_handler_wrmsr_unsafe(const struct exception_table_entry *fixup,
			     struct pt_regs *regs, int trapnr)
{
	WARN_ONCE(1, "unchecked MSR access error: WRMSR to 0x%x (tried to write 0x%08x%08x)\n",
		  (unsigned int)regs->cx,
		  (unsigned int)regs->dx, (unsigned int)regs->ax);

	/* Pretend that the write succeeded. */
	regs->ip = ex_fixup_addr(fixup);
	return true;
}
EXPORT_SYMBOL(ex_handler_wrmsr_unsafe);

bool ex_handler_clear_fs(const struct exception_table_entry *fixup,
			 struct pt_regs *regs, int trapnr)
{
	if (static_cpu_has(X86_BUG_NULL_SEG))
		asm volatile ("mov %0, %%fs" : : "rm" (__USER_DS));
	asm volatile ("mov %0, %%fs" : : "rm" (0));
	return ex_handler_default(fixup, regs, trapnr);
}
EXPORT_SYMBOL(ex_handler_clear_fs);

bool ex_has_fault_handler(unsigned long ip)
{
	const struct exception_table_entry *e;
	ex_handler_t handler;

	e = search_exception_tables(ip);
	if (!e)
		return false;
	handler = ex_fixup_handler(e);

	return handler == ex_handler_fault;
}

int fixup_exception(struct pt_regs *regs, int trapnr)
{
	const struct exception_table_entry *e;
	ex_handler_t handler;

#ifdef CONFIG_PNPBIOS
	if (unlikely(SEGMENT_IS_PNP_CODE(regs->cs))) {
		extern u32 pnp_bios_fault_eip, pnp_bios_fault_esp;
		extern u32 pnp_bios_is_utter_crap;
		pnp_bios_is_utter_crap = 1;
		printk(KERN_CRIT "PNPBIOS fault.. attempting recovery.\n");
		__asm__ volatile(
			"movl %0, %%esp\n\t"
			"jmp *%1\n\t"
			: : "g" (pnp_bios_fault_esp), "g" (pnp_bios_fault_eip));
		panic("do_trap: can't hit this");
	}
#endif

	e = search_exception_tables(regs->ip);
	if (!e)
		return 0;

	handler = ex_fixup_handler(e);
	return handler(e, regs, trapnr);
}

extern unsigned int early_recursion_flag;

/* Restricted version used during very early boot */
void __init early_fixup_exception(struct pt_regs *regs, int trapnr)
{
	/* Ignore early NMIs. */
	if (trapnr == X86_TRAP_NMI)
		return;

	if (early_recursion_flag > 2)
		goto halt_loop;

<<<<<<< HEAD
	/* special handling not supported during early boot */
	if (handler != ex_handler_default)
		return 0;

	*ip = new_ip;
	return 1;
=======
	if (regs->cs != __KERNEL_CS)
		goto fail;

	/*
	 * The full exception fixup machinery is available as soon as
	 * the early IDT is loaded.  This means that it is the
	 * responsibility of extable users to either function correctly
	 * when handlers are invoked early or to simply avoid causing
	 * exceptions before they're ready to handle them.
	 *
	 * This is better than filtering which handlers can be used,
	 * because refusing to call a handler here is guaranteed to
	 * result in a hard-to-debug panic.
	 *
	 * Keep in mind that not all vectors actually get here.  Early
	 * fage faults, for example, are special.
	 */
	if (fixup_exception(regs, trapnr))
		return;

fail:
	early_printk("PANIC: early exception 0x%02x IP %lx:%lx error %lx cr2 0x%lx\n",
		     (unsigned)trapnr, (unsigned long)regs->cs, regs->ip,
		     regs->orig_ax, read_cr2());

	show_regs(regs);

halt_loop:
	while (true)
		halt();
>>>>>>> ed596a4a
}<|MERGE_RESOLUTION|>--- conflicted
+++ resolved
@@ -132,14 +132,6 @@
 	if (early_recursion_flag > 2)
 		goto halt_loop;
 
-<<<<<<< HEAD
-	/* special handling not supported during early boot */
-	if (handler != ex_handler_default)
-		return 0;
-
-	*ip = new_ip;
-	return 1;
-=======
 	if (regs->cs != __KERNEL_CS)
 		goto fail;
 
@@ -170,5 +162,4 @@
 halt_loop:
 	while (true)
 		halt();
->>>>>>> ed596a4a
 }