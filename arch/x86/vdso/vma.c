/*
 * Set up the VMAs to tell the VM about the vDSO.
 * Copyright 2007 Andi Kleen, SUSE Labs.
 * Subject to the GPL, v.2
 */
#include <linux/mm.h>
#include <linux/err.h>
#include <linux/sched.h>
#include <linux/slab.h>
#include <linux/init.h>
#include <linux/random.h>
#include <linux/elf.h>
#include <asm/vsyscall.h>
#include <asm/vgtod.h>
#include <asm/proto.h>
#include <asm/vdso.h>
#include <asm/page.h>

unsigned int __read_mostly vdso_enabled = 1;

extern char vdso_start[], vdso_end[];
extern unsigned short vdso_sync_cpuid;

extern struct page *vdso_pages[];
static unsigned vdso_size;

#ifdef CONFIG_X86_X32_ABI
extern char vdsox32_start[], vdsox32_end[];
extern struct page *vdsox32_pages[];
static unsigned vdsox32_size;

static void __init patch_vdsox32(void *vdso, size_t len)
{
	Elf32_Ehdr *hdr = vdso;
	Elf32_Shdr *sechdrs, *alt_sec = 0;
	char *secstrings;
	void *alt_data;
	int i;

	BUG_ON(len < sizeof(Elf32_Ehdr));
	BUG_ON(memcmp(hdr->e_ident, ELFMAG, SELFMAG) != 0);

	sechdrs = (void *)hdr + hdr->e_shoff;
	secstrings = (void *)hdr + sechdrs[hdr->e_shstrndx].sh_offset;

	for (i = 1; i < hdr->e_shnum; i++) {
		Elf32_Shdr *shdr = &sechdrs[i];
		if (!strcmp(secstrings + shdr->sh_name, ".altinstructions")) {
			alt_sec = shdr;
			goto found;
		}
	}

	/* If we get here, it's probably a bug. */
	pr_warning("patch_vdsox32: .altinstructions not found\n");
	return;  /* nothing to patch */

found:
	alt_data = (void *)hdr + alt_sec->sh_offset;
	apply_alternatives(alt_data, alt_data + alt_sec->sh_size);
}
#endif

static void __init patch_vdso64(void *vdso, size_t len)
{
	Elf64_Ehdr *hdr = vdso;
	Elf64_Shdr *sechdrs, *alt_sec = 0;
	char *secstrings;
	void *alt_data;
	int i;

	BUG_ON(len < sizeof(Elf64_Ehdr));
	BUG_ON(memcmp(hdr->e_ident, ELFMAG, SELFMAG) != 0);

	sechdrs = (void *)hdr + hdr->e_shoff;
	secstrings = (void *)hdr + sechdrs[hdr->e_shstrndx].sh_offset;

	for (i = 1; i < hdr->e_shnum; i++) {
		Elf64_Shdr *shdr = &sechdrs[i];
		if (!strcmp(secstrings + shdr->sh_name, ".altinstructions")) {
			alt_sec = shdr;
			goto found;
		}
	}

	/* If we get here, it's probably a bug. */
	pr_warning("patch_vdso64: .altinstructions not found\n");
	return;  /* nothing to patch */

found:
	alt_data = (void *)hdr + alt_sec->sh_offset;
	apply_alternatives(alt_data, alt_data + alt_sec->sh_size);
}

static int __init init_vdso(void)
{
	int npages = (vdso_end - vdso_start + PAGE_SIZE - 1) / PAGE_SIZE;
	int i;

	patch_vdso64(vdso_start, vdso_end - vdso_start);

	vdso_size = npages << PAGE_SHIFT;
	for (i = 0; i < npages; i++)
		vdso_pages[i] = virt_to_page(vdso_start + i*PAGE_SIZE);

#ifdef CONFIG_X86_X32_ABI
	patch_vdsox32(vdsox32_start, vdsox32_end - vdsox32_start);
	npages = (vdsox32_end - vdsox32_start + PAGE_SIZE - 1) / PAGE_SIZE;
	vdsox32_size = npages << PAGE_SHIFT;
	for (i = 0; i < npages; i++)
		vdsox32_pages[i] = virt_to_page(vdsox32_start + i*PAGE_SIZE);
#endif

	return 0;
}
subsys_initcall(init_vdso);

struct linux_binprm;

/* Put the vdso above the (randomized) stack with another randomized offset.
   This way there is no hole in the middle of address space.
   To save memory make sure it is still in the same PTE as the stack top.
   This doesn't give that many random bits */
static unsigned long vdso_addr(unsigned long start, unsigned len)
{
	unsigned long addr, end;
	unsigned offset;
	end = (start + PMD_SIZE - 1) & PMD_MASK;
	if (end >= TASK_SIZE_MAX)
		end = TASK_SIZE_MAX;
	end -= len;
	/* This loses some more bits than a modulo, but is cheaper */
	offset = get_random_int() & (PTRS_PER_PTE - 1);
	addr = start + (offset << PAGE_SHIFT);
	if (addr >= end)
		addr = end;

	/*
	 * page-align it here so that get_unmapped_area doesn't
	 * align it wrongfully again to the next page. addr can come in 4K
	 * unaligned here as a result of stack start randomization.
	 */
	addr = PAGE_ALIGN(addr);
	addr = align_addr(addr, NULL, ALIGN_VDSO);

	return addr;
}

/* Setup a VMA at program startup for the vsyscall page.
   Not called for compat tasks */
static int setup_additional_pages(struct linux_binprm *bprm,
				  int uses_interp,
				  struct page **pages,
				  unsigned size)
{
	struct mm_struct *mm = current->mm;
	unsigned long addr;
	int ret;

	if (!vdso_enabled)
		return 0;

	down_write(&mm->mmap_sem);
	addr = vdso_addr(mm->start_stack, size);
	addr = get_unmapped_area(NULL, addr, size, 0, 0);
	if (IS_ERR_VALUE(addr)) {
		ret = addr;
		goto up_fail;
	}

	current->mm->context.vdso = (void *)addr;

	ret = install_special_mapping(mm, addr, size,
				      VM_READ|VM_EXEC|
<<<<<<< HEAD
				      VM_MAYREAD|VM_MAYWRITE|VM_MAYEXEC,
				      vdso_pages);
=======
				      VM_MAYREAD|VM_MAYWRITE|VM_MAYEXEC|
				      VM_ALWAYSDUMP,
				      pages);
>>>>>>> 31796ac4
	if (ret) {
		current->mm->context.vdso = NULL;
		goto up_fail;
	}

up_fail:
	up_write(&mm->mmap_sem);
	return ret;
}

int arch_setup_additional_pages(struct linux_binprm *bprm, int uses_interp)
{
	return setup_additional_pages(bprm, uses_interp, vdso_pages,
				      vdso_size);
}

#ifdef CONFIG_X86_X32_ABI
int x32_setup_additional_pages(struct linux_binprm *bprm, int uses_interp)
{
	return setup_additional_pages(bprm, uses_interp, vdsox32_pages,
				      vdsox32_size);
}
#endif

static __init int vdso_setup(char *s)
{
	vdso_enabled = simple_strtoul(s, NULL, 0);
	return 0;
}
__setup("vdso=", vdso_setup);<|MERGE_RESOLUTION|>--- conflicted
+++ resolved
@@ -172,14 +172,8 @@
 
 	ret = install_special_mapping(mm, addr, size,
 				      VM_READ|VM_EXEC|
-<<<<<<< HEAD
 				      VM_MAYREAD|VM_MAYWRITE|VM_MAYEXEC,
-				      vdso_pages);
-=======
-				      VM_MAYREAD|VM_MAYWRITE|VM_MAYEXEC|
-				      VM_ALWAYSDUMP,
 				      pages);
->>>>>>> 31796ac4
 	if (ret) {
 		current->mm->context.vdso = NULL;
 		goto up_fail;
