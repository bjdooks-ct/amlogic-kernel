 /*
 *	x86 SMP booting functions
 *
 *	(c) 1995 Alan Cox, Building #3 <alan@lxorguk.ukuu.org.uk>
 *	(c) 1998, 1999, 2000, 2009 Ingo Molnar <mingo@redhat.com>
 *	Copyright 2001 Andi Kleen, SuSE Labs.
 *
 *	Much of the core SMP work is based on previous work by Thomas Radke, to
 *	whom a great many thanks are extended.
 *
 *	Thanks to Intel for making available several different Pentium,
 *	Pentium Pro and Pentium-II/Xeon MP machines.
 *	Original development of Linux SMP code supported by Caldera.
 *
 *	This code is released under the GNU General Public License version 2 or
 *	later.
 *
 *	Fixes
 *		Felix Koop	:	NR_CPUS used properly
 *		Jose Renau	:	Handle single CPU case.
 *		Alan Cox	:	By repeated request 8) - Total BogoMIPS report.
 *		Greg Wright	:	Fix for kernel stacks panic.
 *		Erich Boleyn	:	MP v1.4 and additional changes.
 *	Matthias Sattler	:	Changes for 2.1 kernel map.
 *	Michel Lespinasse	:	Changes for 2.1 kernel map.
 *	Michael Chastain	:	Change trampoline.S to gnu as.
 *		Alan Cox	:	Dumb bug: 'B' step PPro's are fine
 *		Ingo Molnar	:	Added APIC timers, based on code
 *					from Jose Renau
 *		Ingo Molnar	:	various cleanups and rewrites
 *		Tigran Aivazian	:	fixed "0.00 in /proc/uptime on SMP" bug.
 *	Maciej W. Rozycki	:	Bits for genuine 82489DX APICs
 *	Andi Kleen		:	Changed for SMP boot into long mode.
 *		Martin J. Bligh	: 	Added support for multi-quad systems
 *		Dave Jones	:	Report invalid combinations of Athlon CPUs.
 *		Rusty Russell	:	Hacked into shape for new "hotplug" boot process.
 *      Andi Kleen              :       Converted to new state machine.
 *	Ashok Raj		: 	CPU hotplug support
 *	Glauber Costa		:	i386 and x86_64 integration
 */

#define pr_fmt(fmt) KBUILD_MODNAME ": " fmt

#include <linux/init.h>
#include <linux/smp.h>
#include <linux/module.h>
#include <linux/sched.h>
#include <linux/percpu.h>
#include <linux/bootmem.h>
#include <linux/err.h>
#include <linux/nmi.h>
#include <linux/tboot.h>
#include <linux/stackprotector.h>
#include <linux/gfp.h>
#include <linux/cpuidle.h>

#include <asm/acpi.h>
#include <asm/desc.h>
#include <asm/nmi.h>
#include <asm/irq.h>
#include <asm/idle.h>
#include <asm/realmode.h>
#include <asm/cpu.h>
#include <asm/numa.h>
#include <asm/pgtable.h>
#include <asm/tlbflush.h>
#include <asm/mtrr.h>
#include <asm/mwait.h>
#include <asm/apic.h>
#include <asm/io_apic.h>
#include <asm/fpu/internal.h>
#include <asm/setup.h>
#include <asm/uv/uv.h>
#include <linux/mc146818rtc.h>
#include <asm/i8259.h>
#include <asm/realmode.h>
#include <asm/misc.h>

/* Number of siblings per CPU package */
int smp_num_siblings = 1;
EXPORT_SYMBOL(smp_num_siblings);

/* Last level cache ID of each logical CPU */
DEFINE_PER_CPU_READ_MOSTLY(u16, cpu_llc_id) = BAD_APICID;

/* representing HT siblings of each logical CPU */
DEFINE_PER_CPU_READ_MOSTLY(cpumask_var_t, cpu_sibling_map);
EXPORT_PER_CPU_SYMBOL(cpu_sibling_map);

/* representing HT and core siblings of each logical CPU */
DEFINE_PER_CPU_READ_MOSTLY(cpumask_var_t, cpu_core_map);
EXPORT_PER_CPU_SYMBOL(cpu_core_map);

DEFINE_PER_CPU_READ_MOSTLY(cpumask_var_t, cpu_llc_shared_map);

/* Per CPU bogomips and other parameters */
DEFINE_PER_CPU_READ_MOSTLY(struct cpuinfo_x86, cpu_info);
EXPORT_PER_CPU_SYMBOL(cpu_info);

/* Logical package management. We might want to allocate that dynamically */
static int *physical_to_logical_pkg __read_mostly;
static unsigned long *physical_package_map __read_mostly;;
static unsigned long *logical_package_map  __read_mostly;
static unsigned int max_physical_pkg_id __read_mostly;
unsigned int __max_logical_packages __read_mostly;
EXPORT_SYMBOL(__max_logical_packages);

static inline void smpboot_setup_warm_reset_vector(unsigned long start_eip)
{
	unsigned long flags;

	spin_lock_irqsave(&rtc_lock, flags);
	CMOS_WRITE(0xa, 0xf);
	spin_unlock_irqrestore(&rtc_lock, flags);
	local_flush_tlb();
	pr_debug("1.\n");
	*((volatile unsigned short *)phys_to_virt(TRAMPOLINE_PHYS_HIGH)) =
							start_eip >> 4;
	pr_debug("2.\n");
	*((volatile unsigned short *)phys_to_virt(TRAMPOLINE_PHYS_LOW)) =
							start_eip & 0xf;
	pr_debug("3.\n");
}

static inline void smpboot_restore_warm_reset_vector(void)
{
	unsigned long flags;

	/*
	 * Install writable page 0 entry to set BIOS data area.
	 */
	local_flush_tlb();

	/*
	 * Paranoid:  Set warm reset code and vector here back
	 * to default values.
	 */
	spin_lock_irqsave(&rtc_lock, flags);
	CMOS_WRITE(0, 0xf);
	spin_unlock_irqrestore(&rtc_lock, flags);

	*((volatile u32 *)phys_to_virt(TRAMPOLINE_PHYS_LOW)) = 0;
}

/*
 * Report back to the Boot Processor during boot time or to the caller processor
 * during CPU online.
 */
static void smp_callin(void)
{
	int cpuid, phys_id;

	/*
	 * If waken up by an INIT in an 82489DX configuration
	 * cpu_callout_mask guarantees we don't get here before
	 * an INIT_deassert IPI reaches our local APIC, so it is
	 * now safe to touch our local APIC.
	 */
	cpuid = smp_processor_id();

	/*
	 * (This works even if the APIC is not enabled.)
	 */
	phys_id = read_apic_id();

	/*
	 * the boot CPU has finished the init stage and is spinning
	 * on callin_map until we finish. We are free to set up this
	 * CPU, first the APIC. (this is probably redundant on most
	 * boards)
	 */
	apic_ap_setup();

	/*
	 * Save our processor parameters. Note: this information
	 * is needed for clock calibration.
	 */
	smp_store_cpu_info(cpuid);

	/*
	 * Get our bogomips.
	 * Update loops_per_jiffy in cpu_data. Previous call to
	 * smp_store_cpu_info() stored a value that is close but not as
	 * accurate as the value just calculated.
	 */
	calibrate_delay();
	cpu_data(cpuid).loops_per_jiffy = loops_per_jiffy;
	pr_debug("Stack at about %p\n", &cpuid);

	/*
	 * This must be done before setting cpu_online_mask
	 * or calling notify_cpu_starting.
	 */
	set_cpu_sibling_map(raw_smp_processor_id());
	wmb();

	notify_cpu_starting(cpuid);

	/*
	 * Allow the master to continue.
	 */
	cpumask_set_cpu(cpuid, cpu_callin_mask);
}

static int cpu0_logical_apicid;
static int enable_start_cpu0;
/*
 * Activate a secondary processor.
 */
static void notrace start_secondary(void *unused)
{
	/*
	 * Don't put *anything* before cpu_init(), SMP booting is too
	 * fragile that we want to limit the things done here to the
	 * most necessary things.
	 */
	cpu_init();
	x86_cpuinit.early_percpu_clock_init();
	preempt_disable();
	smp_callin();

	enable_start_cpu0 = 0;

#ifdef CONFIG_X86_32
	/* switch away from the initial page table */
	load_cr3(swapper_pg_dir);
	__flush_tlb_all();
#endif

	/* otherwise gcc will move up smp_processor_id before the cpu_init */
	barrier();
	/*
	 * Check TSC synchronization with the BP:
	 */
	check_tsc_sync_target();

	/*
	 * Lock vector_lock and initialize the vectors on this cpu
	 * before setting the cpu online. We must set it online with
	 * vector_lock held to prevent a concurrent setup/teardown
	 * from seeing a half valid vector space.
	 */
	lock_vector_lock();
	setup_vector_irq(smp_processor_id());
	set_cpu_online(smp_processor_id(), true);
	unlock_vector_lock();
	cpu_set_state_online(smp_processor_id());
	x86_platform.nmi_init();

	/* enable local interrupts */
	local_irq_enable();

	/* to prevent fake stack check failure in clock setup */
	boot_init_stack_canary();

	x86_cpuinit.setup_percpu_clockev();

	wmb();
	cpu_startup_entry(CPUHP_AP_ONLINE_IDLE);
}

int topology_update_package_map(unsigned int apicid, unsigned int cpu)
{
	unsigned int new, pkg = apicid >> boot_cpu_data.x86_coreid_bits;

	/* Called from early boot ? */
	if (!physical_package_map)
		return 0;

	if (pkg >= max_physical_pkg_id)
		return -EINVAL;

	/* Set the logical package id */
	if (test_and_set_bit(pkg, physical_package_map))
		goto found;

	new = find_first_zero_bit(logical_package_map, __max_logical_packages);
	if (new >= __max_logical_packages) {
		physical_to_logical_pkg[pkg] = -1;
		pr_warn("APIC(%x) Package %u exceeds logical package map\n",
			apicid, pkg);
		return -ENOSPC;
	}
	set_bit(new, logical_package_map);
	pr_info("APIC(%x) Converting physical %u to logical package %u\n",
		apicid, pkg, new);
	physical_to_logical_pkg[pkg] = new;

found:
	cpu_data(cpu).logical_proc_id = physical_to_logical_pkg[pkg];
	return 0;
}

/**
 * topology_phys_to_logical_pkg - Map a physical package id to a logical
 *
 * Returns logical package id or -1 if not found
 */
int topology_phys_to_logical_pkg(unsigned int phys_pkg)
{
	if (phys_pkg >= max_physical_pkg_id)
		return -1;
	return physical_to_logical_pkg[phys_pkg];
}
EXPORT_SYMBOL(topology_phys_to_logical_pkg);

static void __init smp_init_package_map(void)
{
	unsigned int ncpus, cpu;
	size_t size;

	/*
	 * Today neither Intel nor AMD support heterogenous systems. That
	 * might change in the future....
	 *
	 * While ideally we'd want '* smp_num_siblings' in the below @ncpus
	 * computation, this won't actually work since some Intel BIOSes
	 * report inconsistent HT data when they disable HT.
	 *
	 * In particular, they reduce the APIC-IDs to only include the cores,
	 * but leave the CPUID topology to say there are (2) siblings.
	 * This means we don't know how many threads there will be until
	 * after the APIC enumeration.
	 *
	 * By not including this we'll sometimes over-estimate the number of
	 * logical packages by the amount of !present siblings, but this is
	 * still better than MAX_LOCAL_APIC.
	 *
	 * We use total_cpus not nr_cpu_ids because nr_cpu_ids can be limited
	 * on the command line leading to a similar issue as the HT disable
	 * problem because the hyperthreads are usually enumerated after the
	 * primary cores.
	 */
	ncpus = boot_cpu_data.x86_max_cores;
<<<<<<< HEAD
=======
	if (!ncpus) {
		pr_warn("x86_max_cores == zero !?!?");
		ncpus = 1;
	}

>>>>>>> ed596a4a
	__max_logical_packages = DIV_ROUND_UP(total_cpus, ncpus);

	/*
	 * Possibly larger than what we need as the number of apic ids per
	 * package can be smaller than the actual used apic ids.
	 */
	max_physical_pkg_id = DIV_ROUND_UP(MAX_LOCAL_APIC, ncpus);
	size = max_physical_pkg_id * sizeof(unsigned int);
	physical_to_logical_pkg = kmalloc(size, GFP_KERNEL);
	memset(physical_to_logical_pkg, 0xff, size);
	size = BITS_TO_LONGS(max_physical_pkg_id) * sizeof(unsigned long);
	physical_package_map = kzalloc(size, GFP_KERNEL);
	size = BITS_TO_LONGS(__max_logical_packages) * sizeof(unsigned long);
	logical_package_map = kzalloc(size, GFP_KERNEL);

	pr_info("Max logical packages: %u\n", __max_logical_packages);

	for_each_present_cpu(cpu) {
		unsigned int apicid = apic->cpu_present_to_apicid(cpu);

		if (apicid == BAD_APICID || !apic->apic_id_valid(apicid))
			continue;
		if (!topology_update_package_map(apicid, cpu))
			continue;
		pr_warn("CPU %u APICId %x disabled\n", cpu, apicid);
		per_cpu(x86_bios_cpu_apicid, cpu) = BAD_APICID;
		set_cpu_possible(cpu, false);
		set_cpu_present(cpu, false);
	}
}

void __init smp_store_boot_cpu_info(void)
{
	int id = 0; /* CPU 0 */
	struct cpuinfo_x86 *c = &cpu_data(id);

	*c = boot_cpu_data;
	c->cpu_index = id;
	smp_init_package_map();
}

/*
 * The bootstrap kernel entry code has set these up. Save them for
 * a given CPU
 */
void smp_store_cpu_info(int id)
{
	struct cpuinfo_x86 *c = &cpu_data(id);

	*c = boot_cpu_data;
	c->cpu_index = id;
	/*
	 * During boot time, CPU0 has this setup already. Save the info when
	 * bringing up AP or offlined CPU0.
	 */
	identify_secondary_cpu(c);
}

static bool
topology_same_node(struct cpuinfo_x86 *c, struct cpuinfo_x86 *o)
{
	int cpu1 = c->cpu_index, cpu2 = o->cpu_index;

	return (cpu_to_node(cpu1) == cpu_to_node(cpu2));
}

static bool
topology_sane(struct cpuinfo_x86 *c, struct cpuinfo_x86 *o, const char *name)
{
	int cpu1 = c->cpu_index, cpu2 = o->cpu_index;

	return !WARN_ONCE(!topology_same_node(c, o),
		"sched: CPU #%d's %s-sibling CPU #%d is not on the same node! "
		"[node: %d != %d]. Ignoring dependency.\n",
		cpu1, name, cpu2, cpu_to_node(cpu1), cpu_to_node(cpu2));
}

#define link_mask(mfunc, c1, c2)					\
do {									\
	cpumask_set_cpu((c1), mfunc(c2));				\
	cpumask_set_cpu((c2), mfunc(c1));				\
} while (0)

static bool match_smt(struct cpuinfo_x86 *c, struct cpuinfo_x86 *o)
{
	if (boot_cpu_has(X86_FEATURE_TOPOEXT)) {
		int cpu1 = c->cpu_index, cpu2 = o->cpu_index;

		if (c->phys_proc_id == o->phys_proc_id &&
		    per_cpu(cpu_llc_id, cpu1) == per_cpu(cpu_llc_id, cpu2) &&
		    c->cpu_core_id == o->cpu_core_id)
			return topology_sane(c, o, "smt");

	} else if (c->phys_proc_id == o->phys_proc_id &&
		   c->cpu_core_id == o->cpu_core_id) {
		return topology_sane(c, o, "smt");
	}

	return false;
}

static bool match_llc(struct cpuinfo_x86 *c, struct cpuinfo_x86 *o)
{
	int cpu1 = c->cpu_index, cpu2 = o->cpu_index;

	if (per_cpu(cpu_llc_id, cpu1) != BAD_APICID &&
	    per_cpu(cpu_llc_id, cpu1) == per_cpu(cpu_llc_id, cpu2))
		return topology_sane(c, o, "llc");

	return false;
}

/*
 * Unlike the other levels, we do not enforce keeping a
 * multicore group inside a NUMA node.  If this happens, we will
 * discard the MC level of the topology later.
 */
static bool match_die(struct cpuinfo_x86 *c, struct cpuinfo_x86 *o)
{
	if (c->phys_proc_id == o->phys_proc_id)
		return true;
	return false;
}

static struct sched_domain_topology_level numa_inside_package_topology[] = {
#ifdef CONFIG_SCHED_SMT
	{ cpu_smt_mask, cpu_smt_flags, SD_INIT_NAME(SMT) },
#endif
#ifdef CONFIG_SCHED_MC
	{ cpu_coregroup_mask, cpu_core_flags, SD_INIT_NAME(MC) },
#endif
	{ NULL, },
};
/*
 * set_sched_topology() sets the topology internal to a CPU.  The
 * NUMA topologies are layered on top of it to build the full
 * system topology.
 *
 * If NUMA nodes are observed to occur within a CPU package, this
 * function should be called.  It forces the sched domain code to
 * only use the SMT level for the CPU portion of the topology.
 * This essentially falls back to relying on NUMA information
 * from the SRAT table to describe the entire system topology
 * (except for hyperthreads).
 */
static void primarily_use_numa_for_topology(void)
{
	set_sched_topology(numa_inside_package_topology);
}

void set_cpu_sibling_map(int cpu)
{
	bool has_smt = smp_num_siblings > 1;
	bool has_mp = has_smt || boot_cpu_data.x86_max_cores > 1;
	struct cpuinfo_x86 *c = &cpu_data(cpu);
	struct cpuinfo_x86 *o;
	int i;

	cpumask_set_cpu(cpu, cpu_sibling_setup_mask);

	if (!has_mp) {
		cpumask_set_cpu(cpu, topology_sibling_cpumask(cpu));
		cpumask_set_cpu(cpu, cpu_llc_shared_mask(cpu));
		cpumask_set_cpu(cpu, topology_core_cpumask(cpu));
		c->booted_cores = 1;
		return;
	}

	for_each_cpu(i, cpu_sibling_setup_mask) {
		o = &cpu_data(i);

		if ((i == cpu) || (has_smt && match_smt(c, o)))
			link_mask(topology_sibling_cpumask, cpu, i);

		if ((i == cpu) || (has_mp && match_llc(c, o)))
			link_mask(cpu_llc_shared_mask, cpu, i);

	}

	/*
	 * This needs a separate iteration over the cpus because we rely on all
	 * topology_sibling_cpumask links to be set-up.
	 */
	for_each_cpu(i, cpu_sibling_setup_mask) {
		o = &cpu_data(i);

		if ((i == cpu) || (has_mp && match_die(c, o))) {
			link_mask(topology_core_cpumask, cpu, i);

			/*
			 *  Does this new cpu bringup a new core?
			 */
			if (cpumask_weight(
			    topology_sibling_cpumask(cpu)) == 1) {
				/*
				 * for each core in package, increment
				 * the booted_cores for this new cpu
				 */
				if (cpumask_first(
				    topology_sibling_cpumask(i)) == i)
					c->booted_cores++;
				/*
				 * increment the core count for all
				 * the other cpus in this package
				 */
				if (i != cpu)
					cpu_data(i).booted_cores++;
			} else if (i != cpu && !c->booted_cores)
				c->booted_cores = cpu_data(i).booted_cores;
		}
		if (match_die(c, o) && !topology_same_node(c, o))
			primarily_use_numa_for_topology();
	}
}

/* maps the cpu to the sched domain representing multi-core */
const struct cpumask *cpu_coregroup_mask(int cpu)
{
	return cpu_llc_shared_mask(cpu);
}

static void impress_friends(void)
{
	int cpu;
	unsigned long bogosum = 0;
	/*
	 * Allow the user to impress friends.
	 */
	pr_debug("Before bogomips\n");
	for_each_possible_cpu(cpu)
		if (cpumask_test_cpu(cpu, cpu_callout_mask))
			bogosum += cpu_data(cpu).loops_per_jiffy;
	pr_info("Total of %d processors activated (%lu.%02lu BogoMIPS)\n",
		num_online_cpus(),
		bogosum/(500000/HZ),
		(bogosum/(5000/HZ))%100);

	pr_debug("Before bogocount - setting activated=1\n");
}

void __inquire_remote_apic(int apicid)
{
	unsigned i, regs[] = { APIC_ID >> 4, APIC_LVR >> 4, APIC_SPIV >> 4 };
	const char * const names[] = { "ID", "VERSION", "SPIV" };
	int timeout;
	u32 status;

	pr_info("Inquiring remote APIC 0x%x...\n", apicid);

	for (i = 0; i < ARRAY_SIZE(regs); i++) {
		pr_info("... APIC 0x%x %s: ", apicid, names[i]);

		/*
		 * Wait for idle.
		 */
		status = safe_apic_wait_icr_idle();
		if (status)
			pr_cont("a previous APIC delivery may have failed\n");

		apic_icr_write(APIC_DM_REMRD | regs[i], apicid);

		timeout = 0;
		do {
			udelay(100);
			status = apic_read(APIC_ICR) & APIC_ICR_RR_MASK;
		} while (status == APIC_ICR_RR_INPROG && timeout++ < 1000);

		switch (status) {
		case APIC_ICR_RR_VALID:
			status = apic_read(APIC_RRR);
			pr_cont("%08x\n", status);
			break;
		default:
			pr_cont("failed\n");
		}
	}
}

/*
 * The Multiprocessor Specification 1.4 (1997) example code suggests
 * that there should be a 10ms delay between the BSP asserting INIT
 * and de-asserting INIT, when starting a remote processor.
 * But that slows boot and resume on modern processors, which include
 * many cores and don't require that delay.
 *
 * Cmdline "init_cpu_udelay=" is available to over-ride this delay.
 * Modern processor families are quirked to remove the delay entirely.
 */
#define UDELAY_10MS_DEFAULT 10000

static unsigned int init_udelay = UINT_MAX;

static int __init cpu_init_udelay(char *str)
{
	get_option(&str, &init_udelay);

	return 0;
}
early_param("cpu_init_udelay", cpu_init_udelay);

static void __init smp_quirk_init_udelay(void)
{
	/* if cmdline changed it from default, leave it alone */
	if (init_udelay != UINT_MAX)
		return;

	/* if modern processor, use no delay */
	if (((boot_cpu_data.x86_vendor == X86_VENDOR_INTEL) && (boot_cpu_data.x86 == 6)) ||
	    ((boot_cpu_data.x86_vendor == X86_VENDOR_AMD) && (boot_cpu_data.x86 >= 0xF))) {
		init_udelay = 0;
		return;
	}
	/* else, use legacy delay */
	init_udelay = UDELAY_10MS_DEFAULT;
}

/*
 * Poke the other CPU in the eye via NMI to wake it up. Remember that the normal
 * INIT, INIT, STARTUP sequence will reset the chip hard for us, and this
 * won't ... remember to clear down the APIC, etc later.
 */
int
wakeup_secondary_cpu_via_nmi(int apicid, unsigned long start_eip)
{
	unsigned long send_status, accept_status = 0;
	int maxlvt;

	/* Target chip */
	/* Boot on the stack */
	/* Kick the second */
	apic_icr_write(APIC_DM_NMI | apic->dest_logical, apicid);

	pr_debug("Waiting for send to finish...\n");
	send_status = safe_apic_wait_icr_idle();

	/*
	 * Give the other CPU some time to accept the IPI.
	 */
	udelay(200);
	if (APIC_INTEGRATED(apic_version[boot_cpu_physical_apicid])) {
		maxlvt = lapic_get_maxlvt();
		if (maxlvt > 3)			/* Due to the Pentium erratum 3AP.  */
			apic_write(APIC_ESR, 0);
		accept_status = (apic_read(APIC_ESR) & 0xEF);
	}
	pr_debug("NMI sent\n");

	if (send_status)
		pr_err("APIC never delivered???\n");
	if (accept_status)
		pr_err("APIC delivery error (%lx)\n", accept_status);

	return (send_status | accept_status);
}

static int
wakeup_secondary_cpu_via_init(int phys_apicid, unsigned long start_eip)
{
	unsigned long send_status = 0, accept_status = 0;
	int maxlvt, num_starts, j;

	maxlvt = lapic_get_maxlvt();

	/*
	 * Be paranoid about clearing APIC errors.
	 */
	if (APIC_INTEGRATED(apic_version[phys_apicid])) {
		if (maxlvt > 3)		/* Due to the Pentium erratum 3AP.  */
			apic_write(APIC_ESR, 0);
		apic_read(APIC_ESR);
	}

	pr_debug("Asserting INIT\n");

	/*
	 * Turn INIT on target chip
	 */
	/*
	 * Send IPI
	 */
	apic_icr_write(APIC_INT_LEVELTRIG | APIC_INT_ASSERT | APIC_DM_INIT,
		       phys_apicid);

	pr_debug("Waiting for send to finish...\n");
	send_status = safe_apic_wait_icr_idle();

	udelay(init_udelay);

	pr_debug("Deasserting INIT\n");

	/* Target chip */
	/* Send IPI */
	apic_icr_write(APIC_INT_LEVELTRIG | APIC_DM_INIT, phys_apicid);

	pr_debug("Waiting for send to finish...\n");
	send_status = safe_apic_wait_icr_idle();

	mb();

	/*
	 * Should we send STARTUP IPIs ?
	 *
	 * Determine this based on the APIC version.
	 * If we don't have an integrated APIC, don't send the STARTUP IPIs.
	 */
	if (APIC_INTEGRATED(apic_version[phys_apicid]))
		num_starts = 2;
	else
		num_starts = 0;

	/*
	 * Run STARTUP IPI loop.
	 */
	pr_debug("#startup loops: %d\n", num_starts);

	for (j = 1; j <= num_starts; j++) {
		pr_debug("Sending STARTUP #%d\n", j);
		if (maxlvt > 3)		/* Due to the Pentium erratum 3AP.  */
			apic_write(APIC_ESR, 0);
		apic_read(APIC_ESR);
		pr_debug("After apic_write\n");

		/*
		 * STARTUP IPI
		 */

		/* Target chip */
		/* Boot on the stack */
		/* Kick the second */
		apic_icr_write(APIC_DM_STARTUP | (start_eip >> 12),
			       phys_apicid);

		/*
		 * Give the other CPU some time to accept the IPI.
		 */
		if (init_udelay == 0)
			udelay(10);
		else
			udelay(300);

		pr_debug("Startup point 1\n");

		pr_debug("Waiting for send to finish...\n");
		send_status = safe_apic_wait_icr_idle();

		/*
		 * Give the other CPU some time to accept the IPI.
		 */
		if (init_udelay == 0)
			udelay(10);
		else
			udelay(200);

		if (maxlvt > 3)		/* Due to the Pentium erratum 3AP.  */
			apic_write(APIC_ESR, 0);
		accept_status = (apic_read(APIC_ESR) & 0xEF);
		if (send_status || accept_status)
			break;
	}
	pr_debug("After Startup\n");

	if (send_status)
		pr_err("APIC never delivered???\n");
	if (accept_status)
		pr_err("APIC delivery error (%lx)\n", accept_status);

	return (send_status | accept_status);
}

void smp_announce(void)
{
	int num_nodes = num_online_nodes();

	printk(KERN_INFO "x86: Booted up %d node%s, %d CPUs\n",
	       num_nodes, (num_nodes > 1 ? "s" : ""), num_online_cpus());
}

/* reduce the number of lines printed when booting a large cpu count system */
static void announce_cpu(int cpu, int apicid)
{
	static int current_node = -1;
	int node = early_cpu_to_node(cpu);
	static int width, node_width;

	if (!width)
		width = num_digits(num_possible_cpus()) + 1; /* + '#' sign */

	if (!node_width)
		node_width = num_digits(num_possible_nodes()) + 1; /* + '#' */

	if (cpu == 1)
		printk(KERN_INFO "x86: Booting SMP configuration:\n");

	if (system_state == SYSTEM_BOOTING) {
		if (node != current_node) {
			if (current_node > (-1))
				pr_cont("\n");
			current_node = node;

			printk(KERN_INFO ".... node %*s#%d, CPUs:  ",
			       node_width - num_digits(node), " ", node);
		}

		/* Add padding for the BSP */
		if (cpu == 1)
			pr_cont("%*s", width + 1, " ");

		pr_cont("%*s#%d", width - num_digits(cpu), " ", cpu);

	} else
		pr_info("Booting Node %d Processor %d APIC 0x%x\n",
			node, cpu, apicid);
}

static int wakeup_cpu0_nmi(unsigned int cmd, struct pt_regs *regs)
{
	int cpu;

	cpu = smp_processor_id();
	if (cpu == 0 && !cpu_online(cpu) && enable_start_cpu0)
		return NMI_HANDLED;

	return NMI_DONE;
}

/*
 * Wake up AP by INIT, INIT, STARTUP sequence.
 *
 * Instead of waiting for STARTUP after INITs, BSP will execute the BIOS
 * boot-strap code which is not a desired behavior for waking up BSP. To
 * void the boot-strap code, wake up CPU0 by NMI instead.
 *
 * This works to wake up soft offlined CPU0 only. If CPU0 is hard offlined
 * (i.e. physically hot removed and then hot added), NMI won't wake it up.
 * We'll change this code in the future to wake up hard offlined CPU0 if
 * real platform and request are available.
 */
static int
wakeup_cpu_via_init_nmi(int cpu, unsigned long start_ip, int apicid,
	       int *cpu0_nmi_registered)
{
	int id;
	int boot_error;

	preempt_disable();

	/*
	 * Wake up AP by INIT, INIT, STARTUP sequence.
	 */
	if (cpu) {
		boot_error = wakeup_secondary_cpu_via_init(apicid, start_ip);
		goto out;
	}

	/*
	 * Wake up BSP by nmi.
	 *
	 * Register a NMI handler to help wake up CPU0.
	 */
	boot_error = register_nmi_handler(NMI_LOCAL,
					  wakeup_cpu0_nmi, 0, "wake_cpu0");

	if (!boot_error) {
		enable_start_cpu0 = 1;
		*cpu0_nmi_registered = 1;
		if (apic->dest_logical == APIC_DEST_LOGICAL)
			id = cpu0_logical_apicid;
		else
			id = apicid;
		boot_error = wakeup_secondary_cpu_via_nmi(id, start_ip);
	}

out:
	preempt_enable();

	return boot_error;
}

void common_cpu_up(unsigned int cpu, struct task_struct *idle)
{
	/* Just in case we booted with a single CPU. */
	alternatives_enable_smp();

	per_cpu(current_task, cpu) = idle;

#ifdef CONFIG_X86_32
	/* Stack for startup_32 can be just as for start_secondary onwards */
	irq_ctx_init(cpu);
	per_cpu(cpu_current_top_of_stack, cpu) =
		(unsigned long)task_stack_page(idle) + THREAD_SIZE;
#else
	clear_tsk_thread_flag(idle, TIF_FORK);
	initial_gs = per_cpu_offset(cpu);
#endif
}

/*
 * NOTE - on most systems this is a PHYSICAL apic ID, but on multiquad
 * (ie clustered apic addressing mode), this is a LOGICAL apic ID.
 * Returns zero if CPU booted OK, else error code from
 * ->wakeup_secondary_cpu.
 */
static int do_boot_cpu(int apicid, int cpu, struct task_struct *idle)
{
	volatile u32 *trampoline_status =
		(volatile u32 *) __va(real_mode_header->trampoline_status);
	/* start_ip had better be page-aligned! */
	unsigned long start_ip = real_mode_header->trampoline_start;

	unsigned long boot_error = 0;
	int cpu0_nmi_registered = 0;
	unsigned long timeout;

	idle->thread.sp = (unsigned long) (((struct pt_regs *)
			  (THREAD_SIZE +  task_stack_page(idle))) - 1);

	early_gdt_descr.address = (unsigned long)get_cpu_gdt_table(cpu);
	initial_code = (unsigned long)start_secondary;
	stack_start  = idle->thread.sp;

	/*
	 * Enable the espfix hack for this CPU
	*/
#ifdef CONFIG_X86_ESPFIX64
	init_espfix_ap(cpu);
#endif

	/* So we see what's up */
	announce_cpu(cpu, apicid);

	/*
	 * This grunge runs the startup process for
	 * the targeted processor.
	 */

	if (get_uv_system_type() != UV_NON_UNIQUE_APIC) {

		pr_debug("Setting warm reset code and vector.\n");

		smpboot_setup_warm_reset_vector(start_ip);
		/*
		 * Be paranoid about clearing APIC errors.
		*/
		if (APIC_INTEGRATED(apic_version[boot_cpu_physical_apicid])) {
			apic_write(APIC_ESR, 0);
			apic_read(APIC_ESR);
		}
	}

	/*
	 * AP might wait on cpu_callout_mask in cpu_init() with
	 * cpu_initialized_mask set if previous attempt to online
	 * it timed-out. Clear cpu_initialized_mask so that after
	 * INIT/SIPI it could start with a clean state.
	 */
	cpumask_clear_cpu(cpu, cpu_initialized_mask);
	smp_mb();

	/*
	 * Wake up a CPU in difference cases:
	 * - Use the method in the APIC driver if it's defined
	 * Otherwise,
	 * - Use an INIT boot APIC message for APs or NMI for BSP.
	 */
	if (apic->wakeup_secondary_cpu)
		boot_error = apic->wakeup_secondary_cpu(apicid, start_ip);
	else
		boot_error = wakeup_cpu_via_init_nmi(cpu, start_ip, apicid,
						     &cpu0_nmi_registered);

	if (!boot_error) {
		/*
		 * Wait 10s total for first sign of life from AP
		 */
		boot_error = -1;
		timeout = jiffies + 10*HZ;
		while (time_before(jiffies, timeout)) {
			if (cpumask_test_cpu(cpu, cpu_initialized_mask)) {
				/*
				 * Tell AP to proceed with initialization
				 */
				cpumask_set_cpu(cpu, cpu_callout_mask);
				boot_error = 0;
				break;
			}
			schedule();
		}
	}

	if (!boot_error) {
		/*
		 * Wait till AP completes initial initialization
		 */
		while (!cpumask_test_cpu(cpu, cpu_callin_mask)) {
			/*
			 * Allow other tasks to run while we wait for the
			 * AP to come online. This also gives a chance
			 * for the MTRR work(triggered by the AP coming online)
			 * to be completed in the stop machine context.
			 */
			schedule();
		}
	}

	/* mark "stuck" area as not stuck */
	*trampoline_status = 0;

	if (get_uv_system_type() != UV_NON_UNIQUE_APIC) {
		/*
		 * Cleanup possible dangling ends...
		 */
		smpboot_restore_warm_reset_vector();
	}
	/*
	 * Clean up the nmi handler. Do this after the callin and callout sync
	 * to avoid impact of possible long unregister time.
	 */
	if (cpu0_nmi_registered)
		unregister_nmi_handler(NMI_LOCAL, "wake_cpu0");

	return boot_error;
}

int native_cpu_up(unsigned int cpu, struct task_struct *tidle)
{
	int apicid = apic->cpu_present_to_apicid(cpu);
	unsigned long flags;
	int err;

	WARN_ON(irqs_disabled());

	pr_debug("++++++++++++++++++++=_---CPU UP  %u\n", cpu);

	if (apicid == BAD_APICID ||
	    !physid_isset(apicid, phys_cpu_present_map) ||
	    !apic->apic_id_valid(apicid)) {
		pr_err("%s: bad cpu %d\n", __func__, cpu);
		return -EINVAL;
	}

	/*
	 * Already booted CPU?
	 */
	if (cpumask_test_cpu(cpu, cpu_callin_mask)) {
		pr_debug("do_boot_cpu %d Already started\n", cpu);
		return -ENOSYS;
	}

	/*
	 * Save current MTRR state in case it was changed since early boot
	 * (e.g. by the ACPI SMI) to initialize new CPUs with MTRRs in sync:
	 */
	mtrr_save_state();

	/* x86 CPUs take themselves offline, so delayed offline is OK. */
	err = cpu_check_up_prepare(cpu);
	if (err && err != -EBUSY)
		return err;

	/* the FPU context is blank, nobody can own it */
	__cpu_disable_lazy_restore(cpu);

	common_cpu_up(cpu, tidle);

	/*
	 * We have to walk the irq descriptors to setup the vector
	 * space for the cpu which comes online.  Prevent irq
	 * alloc/free across the bringup.
	 */
	irq_lock_sparse();

	err = do_boot_cpu(apicid, cpu, tidle);

	if (err) {
		irq_unlock_sparse();
		pr_err("do_boot_cpu failed(%d) to wakeup CPU#%u\n", err, cpu);
		return -EIO;
	}

	/*
	 * Check TSC synchronization with the AP (keep irqs disabled
	 * while doing so):
	 */
	local_irq_save(flags);
	check_tsc_sync_source(cpu);
	local_irq_restore(flags);

	while (!cpu_online(cpu)) {
		cpu_relax();
		touch_nmi_watchdog();
	}

	irq_unlock_sparse();

	return 0;
}

/**
 * arch_disable_smp_support() - disables SMP support for x86 at runtime
 */
void arch_disable_smp_support(void)
{
	disable_ioapic_support();
}

/*
 * Fall back to non SMP mode after errors.
 *
 * RED-PEN audit/test this more. I bet there is more state messed up here.
 */
static __init void disable_smp(void)
{
	pr_info("SMP disabled\n");

	disable_ioapic_support();

	init_cpu_present(cpumask_of(0));
	init_cpu_possible(cpumask_of(0));

	if (smp_found_config)
		physid_set_mask_of_physid(boot_cpu_physical_apicid, &phys_cpu_present_map);
	else
		physid_set_mask_of_physid(0, &phys_cpu_present_map);
	cpumask_set_cpu(0, topology_sibling_cpumask(0));
	cpumask_set_cpu(0, topology_core_cpumask(0));
}

enum {
	SMP_OK,
	SMP_NO_CONFIG,
	SMP_NO_APIC,
	SMP_FORCE_UP,
};

/*
 * Various sanity checks.
 */
static int __init smp_sanity_check(unsigned max_cpus)
{
	preempt_disable();

#if !defined(CONFIG_X86_BIGSMP) && defined(CONFIG_X86_32)
	if (def_to_bigsmp && nr_cpu_ids > 8) {
		unsigned int cpu;
		unsigned nr;

		pr_warn("More than 8 CPUs detected - skipping them\n"
			"Use CONFIG_X86_BIGSMP\n");

		nr = 0;
		for_each_present_cpu(cpu) {
			if (nr >= 8)
				set_cpu_present(cpu, false);
			nr++;
		}

		nr = 0;
		for_each_possible_cpu(cpu) {
			if (nr >= 8)
				set_cpu_possible(cpu, false);
			nr++;
		}

		nr_cpu_ids = 8;
	}
#endif

	if (!physid_isset(hard_smp_processor_id(), phys_cpu_present_map)) {
		pr_warn("weird, boot CPU (#%d) not listed by the BIOS\n",
			hard_smp_processor_id());

		physid_set(hard_smp_processor_id(), phys_cpu_present_map);
	}

	/*
	 * If we couldn't find an SMP configuration at boot time,
	 * get out of here now!
	 */
	if (!smp_found_config && !acpi_lapic) {
		preempt_enable();
		pr_notice("SMP motherboard not detected\n");
		return SMP_NO_CONFIG;
	}

	/*
	 * Should not be necessary because the MP table should list the boot
	 * CPU too, but we do it for the sake of robustness anyway.
	 */
	if (!apic->check_phys_apicid_present(boot_cpu_physical_apicid)) {
		pr_notice("weird, boot CPU (#%d) not listed by the BIOS\n",
			  boot_cpu_physical_apicid);
		physid_set(hard_smp_processor_id(), phys_cpu_present_map);
	}
	preempt_enable();

	/*
	 * If we couldn't find a local APIC, then get out of here now!
	 */
	if (APIC_INTEGRATED(apic_version[boot_cpu_physical_apicid]) &&
	    !boot_cpu_has(X86_FEATURE_APIC)) {
		if (!disable_apic) {
			pr_err("BIOS bug, local APIC #%d not detected!...\n",
				boot_cpu_physical_apicid);
			pr_err("... forcing use of dummy APIC emulation (tell your hw vendor)\n");
		}
		return SMP_NO_APIC;
	}

	/*
	 * If SMP should be disabled, then really disable it!
	 */
	if (!max_cpus) {
		pr_info("SMP mode deactivated\n");
		return SMP_FORCE_UP;
	}

	return SMP_OK;
}

static void __init smp_cpu_index_default(void)
{
	int i;
	struct cpuinfo_x86 *c;

	for_each_possible_cpu(i) {
		c = &cpu_data(i);
		/* mark all to hotplug */
		c->cpu_index = nr_cpu_ids;
	}
}

/*
 * Prepare for SMP bootup.  The MP table or ACPI has been read
 * earlier.  Just do some sanity checking here and enable APIC mode.
 */
void __init native_smp_prepare_cpus(unsigned int max_cpus)
{
	unsigned int i;

	smp_cpu_index_default();

	/*
	 * Setup boot CPU information
	 */
	smp_store_boot_cpu_info(); /* Final full version of the data */
	cpumask_copy(cpu_callin_mask, cpumask_of(0));
	mb();

	current_thread_info()->cpu = 0;  /* needed? */
	for_each_possible_cpu(i) {
		zalloc_cpumask_var(&per_cpu(cpu_sibling_map, i), GFP_KERNEL);
		zalloc_cpumask_var(&per_cpu(cpu_core_map, i), GFP_KERNEL);
		zalloc_cpumask_var(&per_cpu(cpu_llc_shared_map, i), GFP_KERNEL);
	}
	set_cpu_sibling_map(0);

	switch (smp_sanity_check(max_cpus)) {
	case SMP_NO_CONFIG:
		disable_smp();
		if (APIC_init_uniprocessor())
			pr_notice("Local APIC not detected. Using dummy APIC emulation.\n");
		return;
	case SMP_NO_APIC:
		disable_smp();
		return;
	case SMP_FORCE_UP:
		disable_smp();
		apic_bsp_setup(false);
		return;
	case SMP_OK:
		break;
	}

	default_setup_apic_routing();

	if (read_apic_id() != boot_cpu_physical_apicid) {
		panic("Boot APIC ID in local APIC unexpected (%d vs %d)",
		     read_apic_id(), boot_cpu_physical_apicid);
		/* Or can we switch back to PIC here? */
	}

	cpu0_logical_apicid = apic_bsp_setup(false);

	pr_info("CPU%d: ", 0);
	print_cpu_info(&cpu_data(0));

	if (is_uv_system())
		uv_system_init();

	set_mtrr_aps_delayed_init();

	smp_quirk_init_udelay();
}

void arch_enable_nonboot_cpus_begin(void)
{
	set_mtrr_aps_delayed_init();
}

void arch_enable_nonboot_cpus_end(void)
{
	mtrr_aps_init();
}

/*
 * Early setup to make printk work.
 */
void __init native_smp_prepare_boot_cpu(void)
{
	int me = smp_processor_id();
	switch_to_new_gdt(me);
	/* already set me in cpu_online_mask in boot_cpu_init() */
	cpumask_set_cpu(me, cpu_callout_mask);
	cpu_set_state_online(me);
}

void __init native_smp_cpus_done(unsigned int max_cpus)
{
	pr_debug("Boot done\n");

	nmi_selftest();
	impress_friends();
	setup_ioapic_dest();
	mtrr_aps_init();
}

static int __initdata setup_possible_cpus = -1;
static int __init _setup_possible_cpus(char *str)
{
	get_option(&str, &setup_possible_cpus);
	return 0;
}
early_param("possible_cpus", _setup_possible_cpus);


/*
 * cpu_possible_mask should be static, it cannot change as cpu's
 * are onlined, or offlined. The reason is per-cpu data-structures
 * are allocated by some modules at init time, and dont expect to
 * do this dynamically on cpu arrival/departure.
 * cpu_present_mask on the other hand can change dynamically.
 * In case when cpu_hotplug is not compiled, then we resort to current
 * behaviour, which is cpu_possible == cpu_present.
 * - Ashok Raj
 *
 * Three ways to find out the number of additional hotplug CPUs:
 * - If the BIOS specified disabled CPUs in ACPI/mptables use that.
 * - The user can overwrite it with possible_cpus=NUM
 * - Otherwise don't reserve additional CPUs.
 * We do this because additional CPUs waste a lot of memory.
 * -AK
 */
__init void prefill_possible_map(void)
{
	int i, possible;

	/* no processor from mptable or madt */
	if (!num_processors)
		num_processors = 1;

	i = setup_max_cpus ?: 1;
	if (setup_possible_cpus == -1) {
		possible = num_processors;
#ifdef CONFIG_HOTPLUG_CPU
		if (setup_max_cpus)
			possible += disabled_cpus;
#else
		if (possible > i)
			possible = i;
#endif
	} else
		possible = setup_possible_cpus;

	total_cpus = max_t(int, possible, num_processors + disabled_cpus);

	/* nr_cpu_ids could be reduced via nr_cpus= */
	if (possible > nr_cpu_ids) {
		pr_warn("%d Processors exceeds NR_CPUS limit of %d\n",
			possible, nr_cpu_ids);
		possible = nr_cpu_ids;
	}

#ifdef CONFIG_HOTPLUG_CPU
	if (!setup_max_cpus)
#endif
	if (possible > i) {
		pr_warn("%d Processors exceeds max_cpus limit of %u\n",
			possible, setup_max_cpus);
		possible = i;
	}

	pr_info("Allowing %d CPUs, %d hotplug CPUs\n",
		possible, max_t(int, possible - num_processors, 0));

	for (i = 0; i < possible; i++)
		set_cpu_possible(i, true);
	for (; i < NR_CPUS; i++)
		set_cpu_possible(i, false);

	nr_cpu_ids = possible;
}

#ifdef CONFIG_HOTPLUG_CPU

static void remove_siblinginfo(int cpu)
{
	int sibling;
	struct cpuinfo_x86 *c = &cpu_data(cpu);

	for_each_cpu(sibling, topology_core_cpumask(cpu)) {
		cpumask_clear_cpu(cpu, topology_core_cpumask(sibling));
		/*/
		 * last thread sibling in this cpu core going down
		 */
		if (cpumask_weight(topology_sibling_cpumask(cpu)) == 1)
			cpu_data(sibling).booted_cores--;
	}

	for_each_cpu(sibling, topology_sibling_cpumask(cpu))
		cpumask_clear_cpu(cpu, topology_sibling_cpumask(sibling));
	for_each_cpu(sibling, cpu_llc_shared_mask(cpu))
		cpumask_clear_cpu(cpu, cpu_llc_shared_mask(sibling));
	cpumask_clear(cpu_llc_shared_mask(cpu));
	cpumask_clear(topology_sibling_cpumask(cpu));
	cpumask_clear(topology_core_cpumask(cpu));
	c->phys_proc_id = 0;
	c->cpu_core_id = 0;
	cpumask_clear_cpu(cpu, cpu_sibling_setup_mask);
}

static void remove_cpu_from_maps(int cpu)
{
	set_cpu_online(cpu, false);
	cpumask_clear_cpu(cpu, cpu_callout_mask);
	cpumask_clear_cpu(cpu, cpu_callin_mask);
	/* was set by cpu_init() */
	cpumask_clear_cpu(cpu, cpu_initialized_mask);
	numa_remove_cpu(cpu);
}

void cpu_disable_common(void)
{
	int cpu = smp_processor_id();

	remove_siblinginfo(cpu);

	/* It's now safe to remove this processor from the online map */
	lock_vector_lock();
	remove_cpu_from_maps(cpu);
	unlock_vector_lock();
	fixup_irqs();
}

int native_cpu_disable(void)
{
	int ret;

	ret = check_irq_vectors_for_cpu_disable();
	if (ret)
		return ret;

	clear_local_APIC();
	cpu_disable_common();

	return 0;
}

int common_cpu_die(unsigned int cpu)
{
	int ret = 0;

	/* We don't do anything here: idle task is faking death itself. */

	/* They ack this in play_dead() by setting CPU_DEAD */
	if (cpu_wait_death(cpu, 5)) {
		if (system_state == SYSTEM_RUNNING)
			pr_info("CPU %u is now offline\n", cpu);
	} else {
		pr_err("CPU %u didn't die...\n", cpu);
		ret = -1;
	}

	return ret;
}

void native_cpu_die(unsigned int cpu)
{
	common_cpu_die(cpu);
}

void play_dead_common(void)
{
	idle_task_exit();
	reset_lazy_tlbstate();
	amd_e400_remove_cpu(raw_smp_processor_id());

	/* Ack it */
	(void)cpu_report_death();

	/*
	 * With physical CPU hotplug, we should halt the cpu
	 */
	local_irq_disable();
}

static bool wakeup_cpu0(void)
{
	if (smp_processor_id() == 0 && enable_start_cpu0)
		return true;

	return false;
}

/*
 * We need to flush the caches before going to sleep, lest we have
 * dirty data in our caches when we come back up.
 */
static inline void mwait_play_dead(void)
{
	unsigned int eax, ebx, ecx, edx;
	unsigned int highest_cstate = 0;
	unsigned int highest_subcstate = 0;
	void *mwait_ptr;
	int i;

	if (!this_cpu_has(X86_FEATURE_MWAIT))
		return;
	if (!this_cpu_has(X86_FEATURE_CLFLUSH))
		return;
	if (__this_cpu_read(cpu_info.cpuid_level) < CPUID_MWAIT_LEAF)
		return;

	eax = CPUID_MWAIT_LEAF;
	ecx = 0;
	native_cpuid(&eax, &ebx, &ecx, &edx);

	/*
	 * eax will be 0 if EDX enumeration is not valid.
	 * Initialized below to cstate, sub_cstate value when EDX is valid.
	 */
	if (!(ecx & CPUID5_ECX_EXTENSIONS_SUPPORTED)) {
		eax = 0;
	} else {
		edx >>= MWAIT_SUBSTATE_SIZE;
		for (i = 0; i < 7 && edx; i++, edx >>= MWAIT_SUBSTATE_SIZE) {
			if (edx & MWAIT_SUBSTATE_MASK) {
				highest_cstate = i;
				highest_subcstate = edx & MWAIT_SUBSTATE_MASK;
			}
		}
		eax = (highest_cstate << MWAIT_SUBSTATE_SIZE) |
			(highest_subcstate - 1);
	}

	/*
	 * This should be a memory location in a cache line which is
	 * unlikely to be touched by other processors.  The actual
	 * content is immaterial as it is not actually modified in any way.
	 */
	mwait_ptr = &current_thread_info()->flags;

	wbinvd();

	while (1) {
		/*
		 * The CLFLUSH is a workaround for erratum AAI65 for
		 * the Xeon 7400 series.  It's not clear it is actually
		 * needed, but it should be harmless in either case.
		 * The WBINVD is insufficient due to the spurious-wakeup
		 * case where we return around the loop.
		 */
		mb();
		clflush(mwait_ptr);
		mb();
		__monitor(mwait_ptr, 0, 0);
		mb();
		__mwait(eax, 0);
		/*
		 * If NMI wants to wake up CPU0, start CPU0.
		 */
		if (wakeup_cpu0())
			start_cpu0();
	}
}

static inline void hlt_play_dead(void)
{
	if (__this_cpu_read(cpu_info.x86) >= 4)
		wbinvd();

	while (1) {
		native_halt();
		/*
		 * If NMI wants to wake up CPU0, start CPU0.
		 */
		if (wakeup_cpu0())
			start_cpu0();
	}
}

void native_play_dead(void)
{
	play_dead_common();
	tboot_shutdown(TB_SHUTDOWN_WFS);

	mwait_play_dead();	/* Only returns on failure */
	if (cpuidle_play_dead())
		hlt_play_dead();
}

#else /* ... !CONFIG_HOTPLUG_CPU */
int native_cpu_disable(void)
{
	return -ENOSYS;
}

void native_cpu_die(unsigned int cpu)
{
	/* We said "no" in __cpu_disable */
	BUG();
}

void native_play_dead(void)
{
	BUG();
}

#endif<|MERGE_RESOLUTION|>--- conflicted
+++ resolved
@@ -332,14 +332,11 @@
 	 * primary cores.
 	 */
 	ncpus = boot_cpu_data.x86_max_cores;
-<<<<<<< HEAD
-=======
 	if (!ncpus) {
 		pr_warn("x86_max_cores == zero !?!?");
 		ncpus = 1;
 	}
 
->>>>>>> ed596a4a
 	__max_logical_packages = DIV_ROUND_UP(total_cpus, ncpus);
 
 	/*
