/*
 * Performance events x86 architecture header
 *
 *  Copyright (C) 2008 Thomas Gleixner <tglx@linutronix.de>
 *  Copyright (C) 2008-2009 Red Hat, Inc., Ingo Molnar
 *  Copyright (C) 2009 Jaswinder Singh Rajput
 *  Copyright (C) 2009 Advanced Micro Devices, Inc., Robert Richter
 *  Copyright (C) 2008-2009 Red Hat, Inc., Peter Zijlstra <pzijlstr@redhat.com>
 *  Copyright (C) 2009 Intel Corporation, <markus.t.metzger@intel.com>
 *  Copyright (C) 2009 Google, Inc., Stephane Eranian
 *
 *  For licencing details see kernel-base/COPYING
 */

#include <linux/perf_event.h>

#if 0
#undef wrmsrl
#define wrmsrl(msr, val) 						\
do {									\
	unsigned int _msr = (msr);					\
	u64 _val = (val);						\
	trace_printk("wrmsrl(%x, %Lx)\n", (unsigned int)(_msr),		\
			(unsigned long long)(_val));			\
	native_write_msr((_msr), (u32)(_val), (u32)(_val >> 32));	\
} while (0)
#endif

/*
 *          |   NHM/WSM    |      SNB     |
 * register -------------------------------
 *          |  HT  | no HT |  HT  | no HT |
 *-----------------------------------------
 * offcore  | core | core  | cpu  | core  |
 * lbr_sel  | core | core  | cpu  | core  |
 * ld_lat   | cpu  | core  | cpu  | core  |
 *-----------------------------------------
 *
 * Given that there is a small number of shared regs,
 * we can pre-allocate their slot in the per-cpu
 * per-core reg tables.
 */
enum extra_reg_type {
	EXTRA_REG_NONE  = -1,	/* not used */

	EXTRA_REG_RSP_0 = 0,	/* offcore_response_0 */
	EXTRA_REG_RSP_1 = 1,	/* offcore_response_1 */
	EXTRA_REG_LBR   = 2,	/* lbr_select */
	EXTRA_REG_LDLAT = 3,	/* ld_lat_threshold */

	EXTRA_REG_MAX		/* number of entries needed */
};

struct event_constraint {
	union {
		unsigned long	idxmsk[BITS_TO_LONGS(X86_PMC_IDX_MAX)];
		u64		idxmsk64;
	};
	u64	code;
	u64	cmask;
	int	weight;
	int	overlap;
	int	flags;
};
/*
 * struct hw_perf_event.flags flags
 */
#define PERF_X86_EVENT_PEBS_LDLAT	0x0001 /* ld+ldlat data address sampling */
#define PERF_X86_EVENT_PEBS_ST		0x0002 /* st data address sampling */
#define PERF_X86_EVENT_PEBS_ST_HSW	0x0004 /* haswell style datala, store */
#define PERF_X86_EVENT_COMMITTED	0x0008 /* event passed commit_txn */
#define PERF_X86_EVENT_PEBS_LD_HSW	0x0010 /* haswell style datala, load */
#define PERF_X86_EVENT_PEBS_NA_HSW	0x0020 /* haswell style datala, unknown */
#define PERF_X86_EVENT_EXCL		0x0040 /* HT exclusivity on counter */
#define PERF_X86_EVENT_DYNAMIC		0x0080 /* dynamic alloc'd constraint */
#define PERF_X86_EVENT_RDPMC_ALLOWED	0x0100 /* grant rdpmc permission */
<<<<<<< HEAD
=======
#define PERF_X86_EVENT_EXCL_ACCT	0x0200 /* accounted EXCL event */
#define PERF_X86_EVENT_AUTO_RELOAD	0x0400 /* use PEBS auto-reload */
#define PERF_X86_EVENT_FREERUNNING	0x0800 /* use freerunning PEBS */
>>>>>>> 4b8a8262


struct amd_nb {
	int nb_id;  /* NorthBridge id */
	int refcnt; /* reference count */
	struct perf_event *owners[X86_PMC_IDX_MAX];
	struct event_constraint event_constraints[X86_PMC_IDX_MAX];
};

/* The maximal number of PEBS events: */
#define MAX_PEBS_EVENTS		8

/*
 * Flags PEBS can handle without an PMI.
 *
 * TID can only be handled by flushing at context switch.
 *
 */
#define PEBS_FREERUNNING_FLAGS \
	(PERF_SAMPLE_IP | PERF_SAMPLE_TID | PERF_SAMPLE_ADDR | \
	PERF_SAMPLE_ID | PERF_SAMPLE_CPU | PERF_SAMPLE_STREAM_ID | \
	PERF_SAMPLE_DATA_SRC | PERF_SAMPLE_IDENTIFIER | \
	PERF_SAMPLE_TRANSACTION)

/*
 * A debug store configuration.
 *
 * We only support architectures that use 64bit fields.
 */
struct debug_store {
	u64	bts_buffer_base;
	u64	bts_index;
	u64	bts_absolute_maximum;
	u64	bts_interrupt_threshold;
	u64	pebs_buffer_base;
	u64	pebs_index;
	u64	pebs_absolute_maximum;
	u64	pebs_interrupt_threshold;
	u64	pebs_event_reset[MAX_PEBS_EVENTS];
};

/*
 * Per register state.
 */
struct er_account {
	raw_spinlock_t		lock;	/* per-core: protect structure */
	u64                 config;	/* extra MSR config */
	u64                 reg;	/* extra MSR number */
	atomic_t            ref;	/* reference count */
};

/*
 * Per core/cpu state
 *
 * Used to coordinate shared registers between HT threads or
 * among events on a single PMU.
 */
struct intel_shared_regs {
	struct er_account       regs[EXTRA_REG_MAX];
	int                     refcnt;		/* per-core: #HT threads */
	unsigned                core_id;	/* per-core: core id */
};

enum intel_excl_state_type {
	INTEL_EXCL_UNUSED    = 0, /* counter is unused */
	INTEL_EXCL_SHARED    = 1, /* counter can be used by both threads */
	INTEL_EXCL_EXCLUSIVE = 2, /* counter can be used by one thread only */
};

struct intel_excl_states {
<<<<<<< HEAD
	enum intel_excl_state_type init_state[X86_PMC_IDX_MAX];
	enum intel_excl_state_type state[X86_PMC_IDX_MAX];
	int  num_alloc_cntrs;/* #counters allocated */
	int  max_alloc_cntrs;/* max #counters allowed */
=======
	enum intel_excl_state_type state[X86_PMC_IDX_MAX];
>>>>>>> 4b8a8262
	bool sched_started; /* true if scheduling has started */
};

struct intel_excl_cntrs {
	raw_spinlock_t	lock;

	struct intel_excl_states states[2];

<<<<<<< HEAD
=======
	union {
		u16	has_exclusive[2];
		u32	exclusive_present;
	};

>>>>>>> 4b8a8262
	int		refcnt;		/* per-core: #HT threads */
	unsigned	core_id;	/* per-core: core id */
};

#define MAX_LBR_ENTRIES		16

enum {
	X86_PERF_KFREE_SHARED = 0,
	X86_PERF_KFREE_EXCL   = 1,
	X86_PERF_KFREE_MAX
};

struct cpu_hw_events {
	/*
	 * Generic x86 PMC bits
	 */
	struct perf_event	*events[X86_PMC_IDX_MAX]; /* in counter order */
	unsigned long		active_mask[BITS_TO_LONGS(X86_PMC_IDX_MAX)];
	unsigned long		running[BITS_TO_LONGS(X86_PMC_IDX_MAX)];
	int			enabled;

	int			n_events; /* the # of events in the below arrays */
	int			n_added;  /* the # last events in the below arrays;
					     they've never been enabled yet */
	int			n_txn;    /* the # last events in the below arrays;
					     added in the current transaction */
	int			assign[X86_PMC_IDX_MAX]; /* event to counter assignment */
	u64			tags[X86_PMC_IDX_MAX];

	struct perf_event	*event_list[X86_PMC_IDX_MAX]; /* in enabled order */
	struct event_constraint	*event_constraint[X86_PMC_IDX_MAX];

	int			n_excl; /* the number of exclusive events */

	unsigned int		group_flag;
	int			is_fake;

	/*
	 * Intel DebugStore bits
	 */
	struct debug_store	*ds;
	u64			pebs_enabled;

	/*
	 * Intel LBR bits
	 */
	int				lbr_users;
	void				*lbr_context;
	struct perf_branch_stack	lbr_stack;
	struct perf_branch_entry	lbr_entries[MAX_LBR_ENTRIES];
	struct er_account		*lbr_sel;
	u64				br_sel;

	/*
	 * Intel host/guest exclude bits
	 */
	u64				intel_ctrl_guest_mask;
	u64				intel_ctrl_host_mask;
	struct perf_guest_switch_msr	guest_switch_msrs[X86_PMC_IDX_MAX];

	/*
	 * Intel checkpoint mask
	 */
	u64				intel_cp_status;

	/*
	 * manage shared (per-core, per-cpu) registers
	 * used on Intel NHM/WSM/SNB
	 */
	struct intel_shared_regs	*shared_regs;
	/*
	 * manage exclusive counter access between hyperthread
	 */
	struct event_constraint *constraint_list; /* in enable order */
	struct intel_excl_cntrs		*excl_cntrs;
	int excl_thread_id; /* 0 or 1 */

	/*
	 * AMD specific bits
	 */
	struct amd_nb			*amd_nb;
	/* Inverted mask of bits to clear in the perf_ctr ctrl registers */
	u64				perf_ctr_virt_mask;

	void				*kfree_on_online[X86_PERF_KFREE_MAX];
};

#define __EVENT_CONSTRAINT(c, n, m, w, o, f) {\
	{ .idxmsk64 = (n) },		\
	.code = (c),			\
	.cmask = (m),			\
	.weight = (w),			\
	.overlap = (o),			\
	.flags = f,			\
}

#define EVENT_CONSTRAINT(c, n, m)	\
	__EVENT_CONSTRAINT(c, n, m, HWEIGHT(n), 0, 0)

#define INTEL_EXCLEVT_CONSTRAINT(c, n)	\
	__EVENT_CONSTRAINT(c, n, ARCH_PERFMON_EVENTSEL_EVENT, HWEIGHT(n),\
			   0, PERF_X86_EVENT_EXCL)

/*
 * The overlap flag marks event constraints with overlapping counter
 * masks. This is the case if the counter mask of such an event is not
 * a subset of any other counter mask of a constraint with an equal or
 * higher weight, e.g.:
 *
 *  c_overlaps = EVENT_CONSTRAINT_OVERLAP(0, 0x09, 0);
 *  c_another1 = EVENT_CONSTRAINT(0, 0x07, 0);
 *  c_another2 = EVENT_CONSTRAINT(0, 0x38, 0);
 *
 * The event scheduler may not select the correct counter in the first
 * cycle because it needs to know which subsequent events will be
 * scheduled. It may fail to schedule the events then. So we set the
 * overlap flag for such constraints to give the scheduler a hint which
 * events to select for counter rescheduling.
 *
 * Care must be taken as the rescheduling algorithm is O(n!) which
 * will increase scheduling cycles for an over-commited system
 * dramatically.  The number of such EVENT_CONSTRAINT_OVERLAP() macros
 * and its counter masks must be kept at a minimum.
 */
#define EVENT_CONSTRAINT_OVERLAP(c, n, m)	\
	__EVENT_CONSTRAINT(c, n, m, HWEIGHT(n), 1, 0)

/*
 * Constraint on the Event code.
 */
#define INTEL_EVENT_CONSTRAINT(c, n)	\
	EVENT_CONSTRAINT(c, n, ARCH_PERFMON_EVENTSEL_EVENT)

/*
 * Constraint on the Event code + UMask + fixed-mask
 *
 * filter mask to validate fixed counter events.
 * the following filters disqualify for fixed counters:
 *  - inv
 *  - edge
 *  - cnt-mask
 *  - in_tx
 *  - in_tx_checkpointed
 *  The other filters are supported by fixed counters.
 *  The any-thread option is supported starting with v3.
 */
#define FIXED_EVENT_FLAGS (X86_RAW_EVENT_MASK|HSW_IN_TX|HSW_IN_TX_CHECKPOINTED)
#define FIXED_EVENT_CONSTRAINT(c, n)	\
	EVENT_CONSTRAINT(c, (1ULL << (32+n)), FIXED_EVENT_FLAGS)

/*
 * Constraint on the Event code + UMask
 */
#define INTEL_UEVENT_CONSTRAINT(c, n)	\
	EVENT_CONSTRAINT(c, n, INTEL_ARCH_EVENT_MASK)

/* Like UEVENT_CONSTRAINT, but match flags too */
#define INTEL_FLAGS_UEVENT_CONSTRAINT(c, n)	\
	EVENT_CONSTRAINT(c, n, INTEL_ARCH_EVENT_MASK|X86_ALL_EVENT_FLAGS)

#define INTEL_EXCLUEVT_CONSTRAINT(c, n)	\
	__EVENT_CONSTRAINT(c, n, INTEL_ARCH_EVENT_MASK, \
			   HWEIGHT(n), 0, PERF_X86_EVENT_EXCL)

#define INTEL_PLD_CONSTRAINT(c, n)	\
	__EVENT_CONSTRAINT(c, n, INTEL_ARCH_EVENT_MASK|X86_ALL_EVENT_FLAGS, \
			   HWEIGHT(n), 0, PERF_X86_EVENT_PEBS_LDLAT)

#define INTEL_PST_CONSTRAINT(c, n)	\
	__EVENT_CONSTRAINT(c, n, INTEL_ARCH_EVENT_MASK|X86_ALL_EVENT_FLAGS, \
			  HWEIGHT(n), 0, PERF_X86_EVENT_PEBS_ST)

/* Event constraint, but match on all event flags too. */
#define INTEL_FLAGS_EVENT_CONSTRAINT(c, n) \
	EVENT_CONSTRAINT(c, n, INTEL_ARCH_EVENT_MASK|X86_ALL_EVENT_FLAGS)

/* Check only flags, but allow all event/umask */
#define INTEL_ALL_EVENT_CONSTRAINT(code, n)	\
	EVENT_CONSTRAINT(code, n, X86_ALL_EVENT_FLAGS)

/* Check flags and event code, and set the HSW store flag */
#define INTEL_FLAGS_EVENT_CONSTRAINT_DATALA_ST(code, n) \
	__EVENT_CONSTRAINT(code, n, 			\
			  ARCH_PERFMON_EVENTSEL_EVENT|X86_ALL_EVENT_FLAGS, \
			  HWEIGHT(n), 0, PERF_X86_EVENT_PEBS_ST_HSW)

/* Check flags and event code, and set the HSW load flag */
#define INTEL_FLAGS_EVENT_CONSTRAINT_DATALA_LD(code, n) \
	__EVENT_CONSTRAINT(code, n,			\
			  ARCH_PERFMON_EVENTSEL_EVENT|X86_ALL_EVENT_FLAGS, \
			  HWEIGHT(n), 0, PERF_X86_EVENT_PEBS_LD_HSW)

#define INTEL_FLAGS_EVENT_CONSTRAINT_DATALA_XLD(code, n) \
	__EVENT_CONSTRAINT(code, n,			\
			  ARCH_PERFMON_EVENTSEL_EVENT|X86_ALL_EVENT_FLAGS, \
			  HWEIGHT(n), 0, \
			  PERF_X86_EVENT_PEBS_LD_HSW|PERF_X86_EVENT_EXCL)

/* Check flags and event code/umask, and set the HSW store flag */
#define INTEL_FLAGS_UEVENT_CONSTRAINT_DATALA_ST(code, n) \
	__EVENT_CONSTRAINT(code, n, 			\
			  INTEL_ARCH_EVENT_MASK|X86_ALL_EVENT_FLAGS, \
			  HWEIGHT(n), 0, PERF_X86_EVENT_PEBS_ST_HSW)

#define INTEL_FLAGS_UEVENT_CONSTRAINT_DATALA_XST(code, n) \
	__EVENT_CONSTRAINT(code, n,			\
			  INTEL_ARCH_EVENT_MASK|X86_ALL_EVENT_FLAGS, \
			  HWEIGHT(n), 0, \
			  PERF_X86_EVENT_PEBS_ST_HSW|PERF_X86_EVENT_EXCL)

/* Check flags and event code/umask, and set the HSW load flag */
#define INTEL_FLAGS_UEVENT_CONSTRAINT_DATALA_LD(code, n) \
	__EVENT_CONSTRAINT(code, n, 			\
			  INTEL_ARCH_EVENT_MASK|X86_ALL_EVENT_FLAGS, \
			  HWEIGHT(n), 0, PERF_X86_EVENT_PEBS_LD_HSW)

#define INTEL_FLAGS_UEVENT_CONSTRAINT_DATALA_XLD(code, n) \
	__EVENT_CONSTRAINT(code, n,			\
			  INTEL_ARCH_EVENT_MASK|X86_ALL_EVENT_FLAGS, \
			  HWEIGHT(n), 0, \
			  PERF_X86_EVENT_PEBS_LD_HSW|PERF_X86_EVENT_EXCL)

/* Check flags and event code/umask, and set the HSW N/A flag */
#define INTEL_FLAGS_UEVENT_CONSTRAINT_DATALA_NA(code, n) \
	__EVENT_CONSTRAINT(code, n, 			\
			  INTEL_ARCH_EVENT_MASK|INTEL_ARCH_EVENT_MASK, \
			  HWEIGHT(n), 0, PERF_X86_EVENT_PEBS_NA_HSW)


/*
 * We define the end marker as having a weight of -1
 * to enable blacklisting of events using a counter bitmask
 * of zero and thus a weight of zero.
 * The end marker has a weight that cannot possibly be
 * obtained from counting the bits in the bitmask.
 */
#define EVENT_CONSTRAINT_END { .weight = -1 }

/*
 * Check for end marker with weight == -1
 */
#define for_each_event_constraint(e, c)	\
	for ((e) = (c); (e)->weight != -1; (e)++)

/*
 * Extra registers for specific events.
 *
 * Some events need large masks and require external MSRs.
 * Those extra MSRs end up being shared for all events on
 * a PMU and sometimes between PMU of sibling HT threads.
 * In either case, the kernel needs to handle conflicting
 * accesses to those extra, shared, regs. The data structure
 * to manage those registers is stored in cpu_hw_event.
 */
struct extra_reg {
	unsigned int		event;
	unsigned int		msr;
	u64			config_mask;
	u64			valid_mask;
	int			idx;  /* per_xxx->regs[] reg index */
	bool			extra_msr_access;
};

#define EVENT_EXTRA_REG(e, ms, m, vm, i) {	\
	.event = (e),			\
	.msr = (ms),			\
	.config_mask = (m),		\
	.valid_mask = (vm),		\
	.idx = EXTRA_REG_##i,		\
	.extra_msr_access = true,	\
	}

#define INTEL_EVENT_EXTRA_REG(event, msr, vm, idx)	\
	EVENT_EXTRA_REG(event, msr, ARCH_PERFMON_EVENTSEL_EVENT, vm, idx)

#define INTEL_UEVENT_EXTRA_REG(event, msr, vm, idx) \
	EVENT_EXTRA_REG(event, msr, ARCH_PERFMON_EVENTSEL_EVENT | \
			ARCH_PERFMON_EVENTSEL_UMASK, vm, idx)

#define INTEL_UEVENT_PEBS_LDLAT_EXTRA_REG(c) \
	INTEL_UEVENT_EXTRA_REG(c, \
			       MSR_PEBS_LD_LAT_THRESHOLD, \
			       0xffff, \
			       LDLAT)

#define EVENT_EXTRA_END EVENT_EXTRA_REG(0, 0, 0, 0, RSP_0)

union perf_capabilities {
	struct {
		u64	lbr_format:6;
		u64	pebs_trap:1;
		u64	pebs_arch_reg:1;
		u64	pebs_format:4;
		u64	smm_freeze:1;
		/*
		 * PMU supports separate counter range for writing
		 * values > 32bit.
		 */
		u64	full_width_write:1;
	};
	u64	capabilities;
};

struct x86_pmu_quirk {
	struct x86_pmu_quirk *next;
	void (*func)(void);
};

union x86_pmu_config {
	struct {
		u64 event:8,
		    umask:8,
		    usr:1,
		    os:1,
		    edge:1,
		    pc:1,
		    interrupt:1,
		    __reserved1:1,
		    en:1,
		    inv:1,
		    cmask:8,
		    event2:4,
		    __reserved2:4,
		    go:1,
		    ho:1;
	} bits;
	u64 value;
};

#define X86_CONFIG(args...) ((union x86_pmu_config){.bits = {args}}).value

enum {
	x86_lbr_exclusive_lbr,
	x86_lbr_exclusive_bts,
	x86_lbr_exclusive_pt,
	x86_lbr_exclusive_max,
};

/*
 * struct x86_pmu - generic x86 pmu
 */
struct x86_pmu {
	/*
	 * Generic x86 PMC bits
	 */
	const char	*name;
	int		version;
	int		(*handle_irq)(struct pt_regs *);
	void		(*disable_all)(void);
	void		(*enable_all)(int added);
	void		(*enable)(struct perf_event *);
	void		(*disable)(struct perf_event *);
	int		(*hw_config)(struct perf_event *event);
	int		(*schedule_events)(struct cpu_hw_events *cpuc, int n, int *assign);
	unsigned	eventsel;
	unsigned	perfctr;
	int		(*addr_offset)(int index, bool eventsel);
	int		(*rdpmc_index)(int index);
	u64		(*event_map)(int);
	int		max_events;
	int		num_counters;
	int		num_counters_fixed;
	int		cntval_bits;
	u64		cntval_mask;
	union {
			unsigned long events_maskl;
			unsigned long events_mask[BITS_TO_LONGS(ARCH_PERFMON_EVENTS_COUNT)];
	};
	int		events_mask_len;
	int		apic;
	u64		max_period;
	struct event_constraint *
			(*get_event_constraints)(struct cpu_hw_events *cpuc,
						 int idx,
						 struct perf_event *event);

	void		(*put_event_constraints)(struct cpu_hw_events *cpuc,
						 struct perf_event *event);

<<<<<<< HEAD
	void		(*commit_scheduling)(struct cpu_hw_events *cpuc,
					     struct perf_event *event,
					     int cntr);

	void		(*start_scheduling)(struct cpu_hw_events *cpuc);

=======
	void		(*start_scheduling)(struct cpu_hw_events *cpuc);

	void		(*commit_scheduling)(struct cpu_hw_events *cpuc, int idx, int cntr);

>>>>>>> 4b8a8262
	void		(*stop_scheduling)(struct cpu_hw_events *cpuc);

	struct event_constraint *event_constraints;
	struct x86_pmu_quirk *quirks;
	int		perfctr_second_write;
	bool		late_ack;
	unsigned	(*limit_period)(struct perf_event *event, unsigned l);

	/*
	 * sysfs attrs
	 */
	int		attr_rdpmc_broken;
	int		attr_rdpmc;
	struct attribute **format_attrs;
	struct attribute **event_attrs;

	ssize_t		(*events_sysfs_show)(char *page, u64 config);
	struct attribute **cpu_events;

	/*
	 * CPU Hotplug hooks
	 */
	int		(*cpu_prepare)(int cpu);
	void		(*cpu_starting)(int cpu);
	void		(*cpu_dying)(int cpu);
	void		(*cpu_dead)(int cpu);

	void		(*check_microcode)(void);
	void		(*sched_task)(struct perf_event_context *ctx,
				      bool sched_in);

	/*
	 * Intel Arch Perfmon v2+
	 */
	u64			intel_ctrl;
	union perf_capabilities intel_cap;

	/*
	 * Intel DebugStore bits
	 */
	unsigned int	bts		:1,
			bts_active	:1,
			pebs		:1,
			pebs_active	:1,
			pebs_broken	:1;
	int		pebs_record_size;
	void		(*drain_pebs)(struct pt_regs *regs);
	struct event_constraint *pebs_constraints;
	void		(*pebs_aliases)(struct perf_event *event);
	int 		max_pebs_events;

	/*
	 * Intel LBR
	 */
	unsigned long	lbr_tos, lbr_from, lbr_to; /* MSR base regs       */
	int		lbr_nr;			   /* hardware stack size */
	u64		lbr_sel_mask;		   /* LBR_SELECT valid bits */
	const int	*lbr_sel_map;		   /* lbr_select mappings */
	bool		lbr_double_abort;	   /* duplicated lbr aborts */

	/*
	 * Intel PT/LBR/BTS are exclusive
	 */
	atomic_t	lbr_exclusive[x86_lbr_exclusive_max];

	/*
	 * Extra registers for events
	 */
	struct extra_reg *extra_regs;
	unsigned int flags;

	/*
	 * Intel host/guest support (KVM)
	 */
	struct perf_guest_switch_msr *(*guest_get_msrs)(int *nr);
};

struct x86_perf_task_context {
	u64 lbr_from[MAX_LBR_ENTRIES];
	u64 lbr_to[MAX_LBR_ENTRIES];
	int lbr_callstack_users;
	int lbr_stack_state;
};

#define x86_add_quirk(func_)						\
do {									\
	static struct x86_pmu_quirk __quirk __initdata = {		\
		.func = func_,						\
	};								\
	__quirk.next = x86_pmu.quirks;					\
	x86_pmu.quirks = &__quirk;					\
} while (0)

/*
 * x86_pmu flags
 */
#define PMU_FL_NO_HT_SHARING	0x1 /* no hyper-threading resource sharing */
#define PMU_FL_HAS_RSP_1	0x2 /* has 2 equivalent offcore_rsp regs   */
#define PMU_FL_EXCL_CNTRS	0x4 /* has exclusive counter requirements  */
#define PMU_FL_EXCL_ENABLED	0x8 /* exclusive counter active */

#define EVENT_VAR(_id)  event_attr_##_id
#define EVENT_PTR(_id) &event_attr_##_id.attr.attr

#define EVENT_ATTR(_name, _id)						\
static struct perf_pmu_events_attr EVENT_VAR(_id) = {			\
	.attr		= __ATTR(_name, 0444, events_sysfs_show, NULL),	\
	.id		= PERF_COUNT_HW_##_id,				\
	.event_str	= NULL,						\
};

#define EVENT_ATTR_STR(_name, v, str)					\
static struct perf_pmu_events_attr event_attr_##v = {			\
	.attr		= __ATTR(_name, 0444, events_sysfs_show, NULL),	\
	.id		= 0,						\
	.event_str	= str,						\
};

extern struct x86_pmu x86_pmu __read_mostly;

static inline bool x86_pmu_has_lbr_callstack(void)
{
	return  x86_pmu.lbr_sel_map &&
		x86_pmu.lbr_sel_map[PERF_SAMPLE_BRANCH_CALL_STACK_SHIFT] > 0;
}

DECLARE_PER_CPU(struct cpu_hw_events, cpu_hw_events);

int x86_perf_event_set_period(struct perf_event *event);

/*
 * Generalized hw caching related hw_event table, filled
 * in on a per model basis. A value of 0 means
 * 'not supported', -1 means 'hw_event makes no sense on
 * this CPU', any other value means the raw hw_event
 * ID.
 */

#define C(x) PERF_COUNT_HW_CACHE_##x

extern u64 __read_mostly hw_cache_event_ids
				[PERF_COUNT_HW_CACHE_MAX]
				[PERF_COUNT_HW_CACHE_OP_MAX]
				[PERF_COUNT_HW_CACHE_RESULT_MAX];
extern u64 __read_mostly hw_cache_extra_regs
				[PERF_COUNT_HW_CACHE_MAX]
				[PERF_COUNT_HW_CACHE_OP_MAX]
				[PERF_COUNT_HW_CACHE_RESULT_MAX];

u64 x86_perf_event_update(struct perf_event *event);

static inline unsigned int x86_pmu_config_addr(int index)
{
	return x86_pmu.eventsel + (x86_pmu.addr_offset ?
				   x86_pmu.addr_offset(index, true) : index);
}

static inline unsigned int x86_pmu_event_addr(int index)
{
	return x86_pmu.perfctr + (x86_pmu.addr_offset ?
				  x86_pmu.addr_offset(index, false) : index);
}

static inline int x86_pmu_rdpmc_index(int index)
{
	return x86_pmu.rdpmc_index ? x86_pmu.rdpmc_index(index) : index;
}

int x86_add_exclusive(unsigned int what);

void x86_del_exclusive(unsigned int what);

<<<<<<< HEAD
=======
int x86_reserve_hardware(void);

void x86_release_hardware(void);

>>>>>>> 4b8a8262
void hw_perf_lbr_event_destroy(struct perf_event *event);

int x86_setup_perfctr(struct perf_event *event);

int x86_pmu_hw_config(struct perf_event *event);

void x86_pmu_disable_all(void);

static inline void __x86_pmu_enable_event(struct hw_perf_event *hwc,
					  u64 enable_mask)
{
	u64 disable_mask = __this_cpu_read(cpu_hw_events.perf_ctr_virt_mask);

	if (hwc->extra_reg.reg)
		wrmsrl(hwc->extra_reg.reg, hwc->extra_reg.config);
	wrmsrl(hwc->config_base, (hwc->config | enable_mask) & ~disable_mask);
}

void x86_pmu_enable_all(int added);

int perf_assign_events(struct event_constraint **constraints, int n,
			int wmin, int wmax, int gpmax, int *assign);
int x86_schedule_events(struct cpu_hw_events *cpuc, int n, int *assign);

void x86_pmu_stop(struct perf_event *event, int flags);

static inline void x86_pmu_disable_event(struct perf_event *event)
{
	struct hw_perf_event *hwc = &event->hw;

	wrmsrl(hwc->config_base, hwc->config);
}

void x86_pmu_enable_event(struct perf_event *event);

int x86_pmu_handle_irq(struct pt_regs *regs);

extern struct event_constraint emptyconstraint;

extern struct event_constraint unconstrained;

static inline bool kernel_ip(unsigned long ip)
{
#ifdef CONFIG_X86_32
	return ip > PAGE_OFFSET;
#else
	return (long)ip < 0;
#endif
}

/*
 * Not all PMUs provide the right context information to place the reported IP
 * into full context. Specifically segment registers are typically not
 * supplied.
 *
 * Assuming the address is a linear address (it is for IBS), we fake the CS and
 * vm86 mode using the known zero-based code segment and 'fix up' the registers
 * to reflect this.
 *
 * Intel PEBS/LBR appear to typically provide the effective address, nothing
 * much we can do about that but pray and treat it like a linear address.
 */
static inline void set_linear_ip(struct pt_regs *regs, unsigned long ip)
{
	regs->cs = kernel_ip(ip) ? __KERNEL_CS : __USER_CS;
	if (regs->flags & X86_VM_MASK)
		regs->flags ^= (PERF_EFLAGS_VM | X86_VM_MASK);
	regs->ip = ip;
}

ssize_t x86_event_sysfs_show(char *page, u64 config, u64 event);
ssize_t intel_event_sysfs_show(char *page, u64 config);

#ifdef CONFIG_CPU_SUP_AMD

int amd_pmu_init(void);

#else /* CONFIG_CPU_SUP_AMD */

static inline int amd_pmu_init(void)
{
	return 0;
}

#endif /* CONFIG_CPU_SUP_AMD */

#ifdef CONFIG_CPU_SUP_INTEL

static inline bool intel_pmu_needs_lbr_smpl(struct perf_event *event)
{
	/* user explicitly requested branch sampling */
	if (has_branch_stack(event))
		return true;

	/* implicit branch sampling to correct PEBS skid */
	if (x86_pmu.intel_cap.pebs_trap && event->attr.precise_ip > 1 &&
	    x86_pmu.intel_cap.pebs_format < 2)
		return true;

	return false;
}

static inline bool intel_pmu_has_bts(struct perf_event *event)
{
	if (event->attr.config == PERF_COUNT_HW_BRANCH_INSTRUCTIONS &&
	    !event->attr.freq && event->hw.sample_period == 1)
		return true;

	return false;
}

int intel_pmu_save_and_restart(struct perf_event *event);

struct event_constraint *
x86_get_event_constraints(struct cpu_hw_events *cpuc, int idx,
			  struct perf_event *event);

struct intel_shared_regs *allocate_shared_regs(int cpu);

int intel_pmu_init(void);

void init_debug_store_on_cpu(int cpu);

void fini_debug_store_on_cpu(int cpu);

void release_ds_buffers(void);

void reserve_ds_buffers(void);

extern struct event_constraint bts_constraint;

void intel_pmu_enable_bts(u64 config);

void intel_pmu_disable_bts(void);

int intel_pmu_drain_bts_buffer(void);

extern struct event_constraint intel_core2_pebs_event_constraints[];

extern struct event_constraint intel_atom_pebs_event_constraints[];

extern struct event_constraint intel_slm_pebs_event_constraints[];

extern struct event_constraint intel_nehalem_pebs_event_constraints[];

extern struct event_constraint intel_westmere_pebs_event_constraints[];

extern struct event_constraint intel_snb_pebs_event_constraints[];

extern struct event_constraint intel_ivb_pebs_event_constraints[];

extern struct event_constraint intel_hsw_pebs_event_constraints[];

struct event_constraint *intel_pebs_constraints(struct perf_event *event);

void intel_pmu_pebs_enable(struct perf_event *event);

void intel_pmu_pebs_disable(struct perf_event *event);

void intel_pmu_pebs_enable_all(void);

void intel_pmu_pebs_disable_all(void);

void intel_pmu_pebs_sched_task(struct perf_event_context *ctx, bool sched_in);

void intel_ds_init(void);

void intel_pmu_lbr_sched_task(struct perf_event_context *ctx, bool sched_in);

void intel_pmu_lbr_reset(void);

void intel_pmu_lbr_enable(struct perf_event *event);

void intel_pmu_lbr_disable(struct perf_event *event);

void intel_pmu_lbr_enable_all(bool pmi);

void intel_pmu_lbr_disable_all(void);

void intel_pmu_lbr_read(void);

void intel_pmu_lbr_init_core(void);

void intel_pmu_lbr_init_nhm(void);

void intel_pmu_lbr_init_atom(void);

void intel_pmu_lbr_init_snb(void);

void intel_pmu_lbr_init_hsw(void);

int intel_pmu_setup_lbr_filter(struct perf_event *event);

void intel_pt_interrupt(void);

int intel_bts_interrupt(void);

void intel_bts_enable_local(void);

void intel_bts_disable_local(void);

int p4_pmu_init(void);

int p6_pmu_init(void);

int knc_pmu_init(void);

ssize_t events_sysfs_show(struct device *dev, struct device_attribute *attr,
			  char *page);

static inline int is_ht_workaround_enabled(void)
{
	return !!(x86_pmu.flags & PMU_FL_EXCL_ENABLED);
}
#else /* CONFIG_CPU_SUP_INTEL */

static inline void reserve_ds_buffers(void)
{
}

static inline void release_ds_buffers(void)
{
}

static inline int intel_pmu_init(void)
{
	return 0;
}

static inline struct intel_shared_regs *allocate_shared_regs(int cpu)
{
	return NULL;
}

static inline int is_ht_workaround_enabled(void)
{
	return 0;
}
#endif /* CONFIG_CPU_SUP_INTEL */<|MERGE_RESOLUTION|>--- conflicted
+++ resolved
@@ -74,12 +74,9 @@
 #define PERF_X86_EVENT_EXCL		0x0040 /* HT exclusivity on counter */
 #define PERF_X86_EVENT_DYNAMIC		0x0080 /* dynamic alloc'd constraint */
 #define PERF_X86_EVENT_RDPMC_ALLOWED	0x0100 /* grant rdpmc permission */
-<<<<<<< HEAD
-=======
 #define PERF_X86_EVENT_EXCL_ACCT	0x0200 /* accounted EXCL event */
 #define PERF_X86_EVENT_AUTO_RELOAD	0x0400 /* use PEBS auto-reload */
 #define PERF_X86_EVENT_FREERUNNING	0x0800 /* use freerunning PEBS */
->>>>>>> 4b8a8262
 
 
 struct amd_nb {
@@ -150,14 +147,7 @@
 };
 
 struct intel_excl_states {
-<<<<<<< HEAD
-	enum intel_excl_state_type init_state[X86_PMC_IDX_MAX];
 	enum intel_excl_state_type state[X86_PMC_IDX_MAX];
-	int  num_alloc_cntrs;/* #counters allocated */
-	int  max_alloc_cntrs;/* max #counters allowed */
-=======
-	enum intel_excl_state_type state[X86_PMC_IDX_MAX];
->>>>>>> 4b8a8262
 	bool sched_started; /* true if scheduling has started */
 };
 
@@ -166,14 +156,11 @@
 
 	struct intel_excl_states states[2];
 
-<<<<<<< HEAD
-=======
 	union {
 		u16	has_exclusive[2];
 		u32	exclusive_present;
 	};
 
->>>>>>> 4b8a8262
 	int		refcnt;		/* per-core: #HT threads */
 	unsigned	core_id;	/* per-core: core id */
 };
@@ -553,19 +540,10 @@
 	void		(*put_event_constraints)(struct cpu_hw_events *cpuc,
 						 struct perf_event *event);
 
-<<<<<<< HEAD
-	void		(*commit_scheduling)(struct cpu_hw_events *cpuc,
-					     struct perf_event *event,
-					     int cntr);
-
 	void		(*start_scheduling)(struct cpu_hw_events *cpuc);
 
-=======
-	void		(*start_scheduling)(struct cpu_hw_events *cpuc);
-
 	void		(*commit_scheduling)(struct cpu_hw_events *cpuc, int idx, int cntr);
 
->>>>>>> 4b8a8262
 	void		(*stop_scheduling)(struct cpu_hw_events *cpuc);
 
 	struct event_constraint *event_constraints;
@@ -738,13 +716,10 @@
 
 void x86_del_exclusive(unsigned int what);
 
-<<<<<<< HEAD
-=======
 int x86_reserve_hardware(void);
 
 void x86_release_hardware(void);
 
->>>>>>> 4b8a8262
 void hw_perf_lbr_event_destroy(struct perf_event *event);
 
 int x86_setup_perfctr(struct perf_event *event);
