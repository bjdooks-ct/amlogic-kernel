--- conflicted
+++ resolved
@@ -1173,13 +1173,10 @@
 	if (!is_mmio && !kvm_arch_has_assigned_device(vcpu->kvm))
 		return 0;
 
-<<<<<<< HEAD
-=======
 	if (!kvm_check_has_quirk(vcpu->kvm, KVM_X86_QUIRK_CD_NW_CLEARED) &&
 	    kvm_read_cr0(vcpu) & X86_CR0_CD)
 		return _PAGE_NOCACHE;
 
->>>>>>> 9fe8ecca
 	mtrr = kvm_mtrr_get_guest_memory_type(vcpu, gfn);
 	return mtrr2protval[mtrr];
 }
@@ -1674,20 +1671,10 @@
 
 	if (!vcpu->fpu_active)
 		cr0 |= X86_CR0_TS;
-<<<<<<< HEAD
-	/*
-	 * re-enable caching here because the QEMU bios
-	 * does not do it - this results in some delay at
-	 * reboot
-	 */
-	if (kvm_check_has_quirk(vcpu->kvm, KVM_X86_QUIRK_CD_NW_CLEARED))
-		cr0 &= ~(X86_CR0_CD | X86_CR0_NW);
-=======
 
 	/* These are emulated via page tables.  */
 	cr0 &= ~(X86_CR0_CD | X86_CR0_NW);
 
->>>>>>> 9fe8ecca
 	svm->vmcb->save.cr0 = cr0;
 	mark_dirty(svm->vmcb, VMCB_CR);
 	update_cr0_intercept(svm);
@@ -3187,11 +3174,7 @@
 	switch (msr_info->index) {
 	case MSR_IA32_TSC: {
 		msr_info->data = svm->vmcb->control.tsc_offset +
-<<<<<<< HEAD
-			svm_scale_tsc(vcpu, native_read_tsc());
-=======
 			svm_scale_tsc(vcpu, rdtsc());
->>>>>>> 9fe8ecca
 
 		break;
 	}
