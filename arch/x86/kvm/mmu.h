--- conflicted
+++ resolved
@@ -173,16 +173,9 @@
 	int index = (pfec >> 1) +
 		    (smap >> (X86_EFLAGS_AC_BIT - PFERR_RSVD_BIT + 1));
 	bool fault = (mmu->permissions[index] >> pte_access) & 1;
-<<<<<<< HEAD
+	u32 errcode = PFERR_PRESENT_MASK;
 
 	WARN_ON(pfec & (PFERR_PK_MASK | PFERR_RSVD_MASK));
-	pfec |= PFERR_PRESENT_MASK;
-
-=======
-	u32 errcode = PFERR_PRESENT_MASK;
-
-	WARN_ON(pfec & (PFERR_PK_MASK | PFERR_RSVD_MASK));
->>>>>>> ed596a4a
 	if (unlikely(mmu->pkru_mask)) {
 		u32 pkru_bits, offset;
 
@@ -195,17 +188,6 @@
 		pkru_bits = (kvm_read_pkru(vcpu) >> (pte_pkey * 2)) & 3;
 
 		/* clear present bit, replace PFEC.RSVD with ACC_USER_MASK. */
-<<<<<<< HEAD
-		offset = pfec - 1 +
-			((pte_access & PT_USER_MASK) << (PFERR_RSVD_BIT - PT_USER_SHIFT));
-
-		pkru_bits &= mmu->pkru_mask >> offset;
-		pfec |= -pkru_bits & PFERR_PK_MASK;
-		fault |= (pkru_bits != 0);
-	}
-
-	return -(uint32_t)fault & pfec;
-=======
 		offset = (pfec & ~1) +
 			((pte_access & PT_USER_MASK) << (PFERR_RSVD_BIT - PT_USER_SHIFT));
 
@@ -215,7 +197,6 @@
 	}
 
 	return -(u32)fault & errcode;
->>>>>>> ed596a4a
 }
 
 void kvm_mmu_invalidate_zap_all_pages(struct kvm *kvm);
