--- conflicted
+++ resolved
@@ -2178,8 +2178,6 @@
 		ti,bit-shift = <22>;
 		reg = <0x0558>;
 	};
-<<<<<<< HEAD
-=======
 
 	sys_32k_ck: sys_32k_ck {
 		#clock-cells = <0>;
@@ -2188,5 +2186,4 @@
 		ti,bit-shift = <8>;
 		reg = <0x6c4>;
 	};
->>>>>>> ed596a4a
 };