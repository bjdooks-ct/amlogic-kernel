--- conflicted
+++ resolved
@@ -78,8 +78,6 @@
 			#gpio-cells = <2>;
 			gpio,syscon-dev = <&devctrl 0x24c>;
 		};
-<<<<<<< HEAD
-=======
 
 		mdio: mdio@26200f00 {
 			compatible	= "ti,keystone_mdio", "ti,davinci_mdio";
@@ -91,7 +89,6 @@
 			clock-names = "fck";
 			bus_freq	= <2500000>;
 		};
->>>>>>> 9fe8ecca
 		/include/ "k2l-netcp.dtsi"
 	};
 };
