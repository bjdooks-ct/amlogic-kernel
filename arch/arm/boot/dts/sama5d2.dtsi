--- conflicted
+++ resolved
@@ -280,11 +280,7 @@
 			status = "disabled";
 
 			nfc@c0000000 {
-<<<<<<< HEAD
-				compatible = "atmel,sama5d4-nfc";
-=======
 				compatible = "atmel,sama5d3-nfc";
->>>>>>> ed596a4a
 				#address-cells = <1>;
 				#size-cells = <1>;
 				reg = < /* NFC Command Registers */
