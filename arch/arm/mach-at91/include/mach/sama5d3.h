--- conflicted
+++ resolved
@@ -73,14 +73,11 @@
 #define SAMA5D3_BASE_USART3	0xf8024000
 
 /*
-<<<<<<< HEAD
-=======
  * System Peripherals
  */
 #define SAMA5D3_BASE_RTC	0xfffffeb0
 
 /*
->>>>>>> d8ec26d7
  * Internal Memory
  */
 #define SAMA5D3_SRAM_BASE	0x00300000	/* Internal SRAM base address */
