--- conflicted
+++ resolved
@@ -117,18 +117,6 @@
 
 comment "Renesas ARM SoCs Board Type"
 
-<<<<<<< HEAD
-config MACH_ARMADILLO800EVA
-	bool "Armadillo-800 EVA board"
-	depends on ARCH_R8A7740
-	select ARCH_REQUIRE_GPIOLIB
-	select REGULATOR_FIXED_VOLTAGE if REGULATOR
-	select SMSC_PHY if SH_ETH
-	select SND_SOC_WM8978 if SND_SIMPLE_CARD && I2C
-	select USE_OF
-
-=======
->>>>>>> 9fe8ecca
 config MACH_BOCKW
 	bool "BOCK-W platform"
 	depends on ARCH_R8A7778
